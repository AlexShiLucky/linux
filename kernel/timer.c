/*
 *  linux/kernel/timer.c
 *
 *  Kernel internal timers, basic process system calls
 *
 *  Copyright (C) 1991, 1992  Linus Torvalds
 *
 *  1997-01-28  Modified by Finn Arne Gangstad to make timers scale better.
 *
 *  1997-09-10  Updated NTP code according to technical memorandum Jan '96
 *              "A Kernel Model for Precision Timekeeping" by Dave Mills
 *  1998-12-24  Fixed a xtime SMP race (we need the xtime_lock rw spinlock to
 *              serialize accesses to xtime/lost_ticks).
 *                              Copyright (C) 1998  Andrea Arcangeli
 *  1999-03-10  Improved NTP compatibility by Ulrich Windl
 *  2002-05-31	Move sys_sysinfo here and make its locking sane, Robert Love
 *  2000-10-05  Implemented scalable SMP per-CPU timer handling.
 *                              Copyright (C) 2000, 2001, 2002  Ingo Molnar
 *              Designed by David S. Miller, Alexey Kuznetsov and Ingo Molnar
 */

#include <linux/kernel_stat.h>
#include <linux/export.h>
#include <linux/interrupt.h>
#include <linux/percpu.h>
#include <linux/init.h>
#include <linux/mm.h>
#include <linux/swap.h>
#include <linux/pid_namespace.h>
#include <linux/notifier.h>
#include <linux/thread_info.h>
#include <linux/time.h>
#include <linux/jiffies.h>
#include <linux/posix-timers.h>
#include <linux/cpu.h>
#include <linux/syscalls.h>
#include <linux/delay.h>
#include <linux/tick.h>
#include <linux/kallsyms.h>
#include <linux/irq_work.h>
#include <linux/sched.h>
#include <linux/slab.h>

#include <asm/uaccess.h>
#include <asm/unistd.h>
#include <asm/div64.h>
#include <asm/timex.h>
#include <asm/io.h>

#define CREATE_TRACE_POINTS
#include <trace/events/timer.h>

u64 jiffies_64 __cacheline_aligned_in_smp = INITIAL_JIFFIES;

EXPORT_SYMBOL(jiffies_64);

/*
 * per-CPU timer vector definitions:
 */
#define TVN_BITS (CONFIG_BASE_SMALL ? 4 : 6)
#define TVR_BITS (CONFIG_BASE_SMALL ? 6 : 8)
#define TVN_SIZE (1 << TVN_BITS)
#define TVR_SIZE (1 << TVR_BITS)
#define TVN_MASK (TVN_SIZE - 1)
#define TVR_MASK (TVR_SIZE - 1)
#define MAX_TVAL ((unsigned long)((1ULL << (TVR_BITS + 4*TVN_BITS)) - 1))

struct tvec {
	struct list_head vec[TVN_SIZE];
};

struct tvec_root {
	struct list_head vec[TVR_SIZE];
};

struct tvec_base {
	spinlock_t lock;
	struct timer_list *running_timer;
	wait_queue_head_t wait_for_running_timer;
	unsigned long timer_jiffies;
	unsigned long next_timer;
	unsigned long active_timers;
	struct tvec_root tv1;
	struct tvec tv2;
	struct tvec tv3;
	struct tvec tv4;
	struct tvec tv5;
} ____cacheline_aligned;

struct tvec_base boot_tvec_bases;
EXPORT_SYMBOL(boot_tvec_bases);
static DEFINE_PER_CPU(struct tvec_base *, tvec_bases) = &boot_tvec_bases;

/* Functions below help us manage 'deferrable' flag */
static inline unsigned int tbase_get_deferrable(struct tvec_base *base)
{
	return ((unsigned int)(unsigned long)base & TBASE_DEFERRABLE_FLAG);
}

static inline struct tvec_base *tbase_get_base(struct tvec_base *base)
{
	return ((struct tvec_base *)((unsigned long)base & ~TBASE_DEFERRABLE_FLAG));
}

static inline void timer_set_deferrable(struct timer_list *timer)
{
	timer->base = TBASE_MAKE_DEFERRED(timer->base);
}

static inline void
timer_set_base(struct timer_list *timer, struct tvec_base *new_base)
{
	timer->base = (struct tvec_base *)((unsigned long)(new_base) |
				      tbase_get_deferrable(timer->base));
}

static unsigned long round_jiffies_common(unsigned long j, int cpu,
		bool force_up)
{
	int rem;
	unsigned long original = j;

	/*
	 * We don't want all cpus firing their timers at once hitting the
	 * same lock or cachelines, so we skew each extra cpu with an extra
	 * 3 jiffies. This 3 jiffies came originally from the mm/ code which
	 * already did this.
	 * The skew is done by adding 3*cpunr, then round, then subtract this
	 * extra offset again.
	 */
	j += cpu * 3;

	rem = j % HZ;

	/*
	 * If the target jiffie is just after a whole second (which can happen
	 * due to delays of the timer irq, long irq off times etc etc) then
	 * we should round down to the whole second, not up. Use 1/4th second
	 * as cutoff for this rounding as an extreme upper bound for this.
	 * But never round down if @force_up is set.
	 */
	if (rem < HZ/4 && !force_up) /* round down */
		j = j - rem;
	else /* round up */
		j = j - rem + HZ;

	/* now that we have rounded, subtract the extra skew again */
	j -= cpu * 3;

	if (j <= jiffies) /* rounding ate our timeout entirely; */
		return original;
	return j;
}

/**
 * __round_jiffies - function to round jiffies to a full second
 * @j: the time in (absolute) jiffies that should be rounded
 * @cpu: the processor number on which the timeout will happen
 *
 * __round_jiffies() rounds an absolute time in the future (in jiffies)
 * up or down to (approximately) full seconds. This is useful for timers
 * for which the exact time they fire does not matter too much, as long as
 * they fire approximately every X seconds.
 *
 * By rounding these timers to whole seconds, all such timers will fire
 * at the same time, rather than at various times spread out. The goal
 * of this is to have the CPU wake up less, which saves power.
 *
 * The exact rounding is skewed for each processor to avoid all
 * processors firing at the exact same time, which could lead
 * to lock contention or spurious cache line bouncing.
 *
 * The return value is the rounded version of the @j parameter.
 */
unsigned long __round_jiffies(unsigned long j, int cpu)
{
	return round_jiffies_common(j, cpu, false);
}
EXPORT_SYMBOL_GPL(__round_jiffies);

/**
 * __round_jiffies_relative - function to round jiffies to a full second
 * @j: the time in (relative) jiffies that should be rounded
 * @cpu: the processor number on which the timeout will happen
 *
 * __round_jiffies_relative() rounds a time delta  in the future (in jiffies)
 * up or down to (approximately) full seconds. This is useful for timers
 * for which the exact time they fire does not matter too much, as long as
 * they fire approximately every X seconds.
 *
 * By rounding these timers to whole seconds, all such timers will fire
 * at the same time, rather than at various times spread out. The goal
 * of this is to have the CPU wake up less, which saves power.
 *
 * The exact rounding is skewed for each processor to avoid all
 * processors firing at the exact same time, which could lead
 * to lock contention or spurious cache line bouncing.
 *
 * The return value is the rounded version of the @j parameter.
 */
unsigned long __round_jiffies_relative(unsigned long j, int cpu)
{
	unsigned long j0 = jiffies;

	/* Use j0 because jiffies might change while we run */
	return round_jiffies_common(j + j0, cpu, false) - j0;
}
EXPORT_SYMBOL_GPL(__round_jiffies_relative);

/**
 * round_jiffies - function to round jiffies to a full second
 * @j: the time in (absolute) jiffies that should be rounded
 *
 * round_jiffies() rounds an absolute time in the future (in jiffies)
 * up or down to (approximately) full seconds. This is useful for timers
 * for which the exact time they fire does not matter too much, as long as
 * they fire approximately every X seconds.
 *
 * By rounding these timers to whole seconds, all such timers will fire
 * at the same time, rather than at various times spread out. The goal
 * of this is to have the CPU wake up less, which saves power.
 *
 * The return value is the rounded version of the @j parameter.
 */
unsigned long round_jiffies(unsigned long j)
{
	return round_jiffies_common(j, raw_smp_processor_id(), false);
}
EXPORT_SYMBOL_GPL(round_jiffies);

/**
 * round_jiffies_relative - function to round jiffies to a full second
 * @j: the time in (relative) jiffies that should be rounded
 *
 * round_jiffies_relative() rounds a time delta  in the future (in jiffies)
 * up or down to (approximately) full seconds. This is useful for timers
 * for which the exact time they fire does not matter too much, as long as
 * they fire approximately every X seconds.
 *
 * By rounding these timers to whole seconds, all such timers will fire
 * at the same time, rather than at various times spread out. The goal
 * of this is to have the CPU wake up less, which saves power.
 *
 * The return value is the rounded version of the @j parameter.
 */
unsigned long round_jiffies_relative(unsigned long j)
{
	return __round_jiffies_relative(j, raw_smp_processor_id());
}
EXPORT_SYMBOL_GPL(round_jiffies_relative);

/**
 * __round_jiffies_up - function to round jiffies up to a full second
 * @j: the time in (absolute) jiffies that should be rounded
 * @cpu: the processor number on which the timeout will happen
 *
 * This is the same as __round_jiffies() except that it will never
 * round down.  This is useful for timeouts for which the exact time
 * of firing does not matter too much, as long as they don't fire too
 * early.
 */
unsigned long __round_jiffies_up(unsigned long j, int cpu)
{
	return round_jiffies_common(j, cpu, true);
}
EXPORT_SYMBOL_GPL(__round_jiffies_up);

/**
 * __round_jiffies_up_relative - function to round jiffies up to a full second
 * @j: the time in (relative) jiffies that should be rounded
 * @cpu: the processor number on which the timeout will happen
 *
 * This is the same as __round_jiffies_relative() except that it will never
 * round down.  This is useful for timeouts for which the exact time
 * of firing does not matter too much, as long as they don't fire too
 * early.
 */
unsigned long __round_jiffies_up_relative(unsigned long j, int cpu)
{
	unsigned long j0 = jiffies;

	/* Use j0 because jiffies might change while we run */
	return round_jiffies_common(j + j0, cpu, true) - j0;
}
EXPORT_SYMBOL_GPL(__round_jiffies_up_relative);

/**
 * round_jiffies_up - function to round jiffies up to a full second
 * @j: the time in (absolute) jiffies that should be rounded
 *
 * This is the same as round_jiffies() except that it will never
 * round down.  This is useful for timeouts for which the exact time
 * of firing does not matter too much, as long as they don't fire too
 * early.
 */
unsigned long round_jiffies_up(unsigned long j)
{
	return round_jiffies_common(j, raw_smp_processor_id(), true);
}
EXPORT_SYMBOL_GPL(round_jiffies_up);

/**
 * round_jiffies_up_relative - function to round jiffies up to a full second
 * @j: the time in (relative) jiffies that should be rounded
 *
 * This is the same as round_jiffies_relative() except that it will never
 * round down.  This is useful for timeouts for which the exact time
 * of firing does not matter too much, as long as they don't fire too
 * early.
 */
unsigned long round_jiffies_up_relative(unsigned long j)
{
	return __round_jiffies_up_relative(j, raw_smp_processor_id());
}
EXPORT_SYMBOL_GPL(round_jiffies_up_relative);

/**
 * set_timer_slack - set the allowed slack for a timer
 * @timer: the timer to be modified
 * @slack_hz: the amount of time (in jiffies) allowed for rounding
 *
 * Set the amount of time, in jiffies, that a certain timer has
 * in terms of slack. By setting this value, the timer subsystem
 * will schedule the actual timer somewhere between
 * the time mod_timer() asks for, and that time plus the slack.
 *
 * By setting the slack to -1, a percentage of the delay is used
 * instead.
 */
void set_timer_slack(struct timer_list *timer, int slack_hz)
{
	timer->slack = slack_hz;
}
EXPORT_SYMBOL_GPL(set_timer_slack);

static void
__internal_add_timer(struct tvec_base *base, struct timer_list *timer)
{
	unsigned long expires = timer->expires;
	unsigned long idx = expires - base->timer_jiffies;
	struct list_head *vec;

	if (idx < TVR_SIZE) {
		int i = expires & TVR_MASK;
		vec = base->tv1.vec + i;
	} else if (idx < 1 << (TVR_BITS + TVN_BITS)) {
		int i = (expires >> TVR_BITS) & TVN_MASK;
		vec = base->tv2.vec + i;
	} else if (idx < 1 << (TVR_BITS + 2 * TVN_BITS)) {
		int i = (expires >> (TVR_BITS + TVN_BITS)) & TVN_MASK;
		vec = base->tv3.vec + i;
	} else if (idx < 1 << (TVR_BITS + 3 * TVN_BITS)) {
		int i = (expires >> (TVR_BITS + 2 * TVN_BITS)) & TVN_MASK;
		vec = base->tv4.vec + i;
	} else if ((signed long) idx < 0) {
		/*
		 * Can happen if you add a timer with expires == jiffies,
		 * or you set a timer to go off in the past
		 */
		vec = base->tv1.vec + (base->timer_jiffies & TVR_MASK);
	} else {
		int i;
		/* If the timeout is larger than MAX_TVAL (on 64-bit
		 * architectures or with CONFIG_BASE_SMALL=1) then we
		 * use the maximum timeout.
		 */
		if (idx > MAX_TVAL) {
			idx = MAX_TVAL;
			expires = idx + base->timer_jiffies;
		}
		i = (expires >> (TVR_BITS + 3 * TVN_BITS)) & TVN_MASK;
		vec = base->tv5.vec + i;
	}
	/*
	 * Timers are FIFO:
	 */
	list_add_tail(&timer->entry, vec);
}

static void internal_add_timer(struct tvec_base *base, struct timer_list *timer)
{
	__internal_add_timer(base, timer);
	/*
	 * Update base->active_timers and base->next_timer
	 */
	if (!tbase_get_deferrable(timer->base)) {
		if (time_before(timer->expires, base->next_timer))
			base->next_timer = timer->expires;
		base->active_timers++;
	}
}

#ifdef CONFIG_TIMER_STATS
void __timer_stats_timer_set_start_info(struct timer_list *timer, void *addr)
{
	if (timer->start_site)
		return;

	timer->start_site = addr;
	memcpy(timer->start_comm, current->comm, TASK_COMM_LEN);
	timer->start_pid = current->pid;
}

static void timer_stats_account_timer(struct timer_list *timer)
{
	unsigned int flag = 0;

	if (likely(!timer->start_site))
		return;
	if (unlikely(tbase_get_deferrable(timer->base)))
		flag |= TIMER_STATS_FLAG_DEFERRABLE;

	timer_stats_update_stats(timer, timer->start_pid, timer->start_site,
				 timer->function, timer->start_comm, flag);
}

#else
static void timer_stats_account_timer(struct timer_list *timer) {}
#endif

#ifdef CONFIG_DEBUG_OBJECTS_TIMERS

static struct debug_obj_descr timer_debug_descr;

static void *timer_debug_hint(void *addr)
{
	return ((struct timer_list *) addr)->function;
}

/*
 * fixup_init is called when:
 * - an active object is initialized
 */
static int timer_fixup_init(void *addr, enum debug_obj_state state)
{
	struct timer_list *timer = addr;

	switch (state) {
	case ODEBUG_STATE_ACTIVE:
		del_timer_sync(timer);
		debug_object_init(timer, &timer_debug_descr);
		return 1;
	default:
		return 0;
	}
}

/* Stub timer callback for improperly used timers. */
static void stub_timer(unsigned long data)
{
	WARN_ON(1);
}

/*
 * fixup_activate is called when:
 * - an active object is activated
 * - an unknown object is activated (might be a statically initialized object)
 */
static int timer_fixup_activate(void *addr, enum debug_obj_state state)
{
	struct timer_list *timer = addr;

	switch (state) {

	case ODEBUG_STATE_NOTAVAILABLE:
		/*
		 * This is not really a fixup. The timer was
		 * statically initialized. We just make sure that it
		 * is tracked in the object tracker.
		 */
		if (timer->entry.next == NULL &&
		    timer->entry.prev == TIMER_ENTRY_STATIC) {
			debug_object_init(timer, &timer_debug_descr);
			debug_object_activate(timer, &timer_debug_descr);
			return 0;
		} else {
			setup_timer(timer, stub_timer, 0);
			return 1;
		}
		return 0;

	case ODEBUG_STATE_ACTIVE:
		WARN_ON(1);

	default:
		return 0;
	}
}

/*
 * fixup_free is called when:
 * - an active object is freed
 */
static int timer_fixup_free(void *addr, enum debug_obj_state state)
{
	struct timer_list *timer = addr;

	switch (state) {
	case ODEBUG_STATE_ACTIVE:
		del_timer_sync(timer);
		debug_object_free(timer, &timer_debug_descr);
		return 1;
	default:
		return 0;
	}
}

/*
 * fixup_assert_init is called when:
 * - an untracked/uninit-ed object is found
 */
static int timer_fixup_assert_init(void *addr, enum debug_obj_state state)
{
	struct timer_list *timer = addr;

	switch (state) {
	case ODEBUG_STATE_NOTAVAILABLE:
		if (timer->entry.prev == TIMER_ENTRY_STATIC) {
			/*
			 * This is not really a fixup. The timer was
			 * statically initialized. We just make sure that it
			 * is tracked in the object tracker.
			 */
			debug_object_init(timer, &timer_debug_descr);
			return 0;
		} else {
			setup_timer(timer, stub_timer, 0);
			return 1;
		}
	default:
		return 0;
	}
}

static struct debug_obj_descr timer_debug_descr = {
	.name			= "timer_list",
	.debug_hint		= timer_debug_hint,
	.fixup_init		= timer_fixup_init,
	.fixup_activate		= timer_fixup_activate,
	.fixup_free		= timer_fixup_free,
	.fixup_assert_init	= timer_fixup_assert_init,
};

static inline void debug_timer_init(struct timer_list *timer)
{
	debug_object_init(timer, &timer_debug_descr);
}

static inline void debug_timer_activate(struct timer_list *timer)
{
	debug_object_activate(timer, &timer_debug_descr);
}

static inline void debug_timer_deactivate(struct timer_list *timer)
{
	debug_object_deactivate(timer, &timer_debug_descr);
}

static inline void debug_timer_free(struct timer_list *timer)
{
	debug_object_free(timer, &timer_debug_descr);
}

static inline void debug_timer_assert_init(struct timer_list *timer)
{
	debug_object_assert_init(timer, &timer_debug_descr);
}

static void __init_timer(struct timer_list *timer,
			 const char *name,
			 struct lock_class_key *key);

void init_timer_on_stack_key(struct timer_list *timer,
			     const char *name,
			     struct lock_class_key *key)
{
	debug_object_init_on_stack(timer, &timer_debug_descr);
	__init_timer(timer, name, key);
}
EXPORT_SYMBOL_GPL(init_timer_on_stack_key);

void destroy_timer_on_stack(struct timer_list *timer)
{
	debug_object_free(timer, &timer_debug_descr);
}
EXPORT_SYMBOL_GPL(destroy_timer_on_stack);

#else
static inline void debug_timer_init(struct timer_list *timer) { }
static inline void debug_timer_activate(struct timer_list *timer) { }
static inline void debug_timer_deactivate(struct timer_list *timer) { }
static inline void debug_timer_assert_init(struct timer_list *timer) { }
#endif

static inline void debug_init(struct timer_list *timer)
{
	debug_timer_init(timer);
	trace_timer_init(timer);
}

static inline void
debug_activate(struct timer_list *timer, unsigned long expires)
{
	debug_timer_activate(timer);
	trace_timer_start(timer, expires);
}

static inline void debug_deactivate(struct timer_list *timer)
{
	debug_timer_deactivate(timer);
	trace_timer_cancel(timer);
}

static inline void debug_assert_init(struct timer_list *timer)
{
	debug_timer_assert_init(timer);
}

static void __init_timer(struct timer_list *timer,
			 const char *name,
			 struct lock_class_key *key)
{
	timer->entry.next = NULL;
	timer->base = __raw_get_cpu_var(tvec_bases);
	timer->slack = -1;
#ifdef CONFIG_TIMER_STATS
	timer->start_site = NULL;
	timer->start_pid = -1;
	memset(timer->start_comm, 0, TASK_COMM_LEN);
#endif
	lockdep_init_map(&timer->lockdep_map, name, key, 0);
}

void setup_deferrable_timer_on_stack_key(struct timer_list *timer,
					 const char *name,
					 struct lock_class_key *key,
					 void (*function)(unsigned long),
					 unsigned long data)
{
	timer->function = function;
	timer->data = data;
	init_timer_on_stack_key(timer, name, key);
	timer_set_deferrable(timer);
}
EXPORT_SYMBOL_GPL(setup_deferrable_timer_on_stack_key);

/**
 * init_timer_key - initialize a timer
 * @timer: the timer to be initialized
 * @name: name of the timer
 * @key: lockdep class key of the fake lock used for tracking timer
 *       sync lock dependencies
 *
 * init_timer_key() must be done to a timer prior calling *any* of the
 * other timer functions.
 */
void init_timer_key(struct timer_list *timer,
		    const char *name,
		    struct lock_class_key *key)
{
	debug_init(timer);
	__init_timer(timer, name, key);
}
EXPORT_SYMBOL(init_timer_key);

void init_timer_deferrable_key(struct timer_list *timer,
			       const char *name,
			       struct lock_class_key *key)
{
	init_timer_key(timer, name, key);
	timer_set_deferrable(timer);
}
EXPORT_SYMBOL(init_timer_deferrable_key);

static inline void detach_timer(struct timer_list *timer, bool clear_pending)
{
	struct list_head *entry = &timer->entry;

	debug_deactivate(timer);

	__list_del(entry->prev, entry->next);
	if (clear_pending)
		entry->next = NULL;
	entry->prev = LIST_POISON2;
}

static inline void
detach_expired_timer(struct timer_list *timer, struct tvec_base *base)
{
	detach_timer(timer, true);
	if (!tbase_get_deferrable(timer->base))
		timer->base->active_timers--;
}

static int detach_if_pending(struct timer_list *timer, struct tvec_base *base,
			     bool clear_pending)
{
	if (!timer_pending(timer))
		return 0;

	detach_timer(timer, clear_pending);
	if (!tbase_get_deferrable(timer->base)) {
		timer->base->active_timers--;
		if (timer->expires == base->next_timer)
			base->next_timer = base->timer_jiffies;
	}
	return 1;
}

/*
 * We are using hashed locking: holding per_cpu(tvec_bases).lock
 * means that all timers which are tied to this base via timer->base are
 * locked, and the base itself is locked too.
 *
 * So __run_timers/migrate_timers can safely modify all timers which could
 * be found on ->tvX lists.
 *
 * When the timer's base is locked, and the timer removed from list, it is
 * possible to set timer->base = NULL and drop the lock: the timer remains
 * locked.
 */
static struct tvec_base *lock_timer_base(struct timer_list *timer,
					unsigned long *flags)
	__acquires(timer->base->lock)
{
	struct tvec_base *base;

	for (;;) {
		struct tvec_base *prelock_base = timer->base;
		base = tbase_get_base(prelock_base);
		if (likely(base != NULL)) {
			spin_lock_irqsave(&base->lock, *flags);
			if (likely(prelock_base == timer->base))
				return base;
			/* The timer has migrated to another CPU */
			spin_unlock_irqrestore(&base->lock, *flags);
		}
		cpu_relax();
	}
}

#ifndef CONFIG_PREEMPT_RT_FULL
static inline struct tvec_base *switch_timer_base(struct timer_list *timer,
						  struct tvec_base *old,
						  struct tvec_base *new)
{
	/* See the comment in lock_timer_base() */
	timer_set_base(timer, NULL);
	spin_unlock(&old->lock);
	spin_lock(&new->lock);
	timer_set_base(timer, new);
	return new;
}
#else
static inline struct tvec_base *switch_timer_base(struct timer_list *timer,
						  struct tvec_base *old,
						  struct tvec_base *new)
{
	/*
	 * We cannot do the above because we might be preempted and
	 * then the preempter would see NULL and loop forever.
	 */
	if (spin_trylock(&new->lock)) {
		timer_set_base(timer, new);
		spin_unlock(&old->lock);
		return new;
	}
	return old;
}
#endif

static inline int
__mod_timer(struct timer_list *timer, unsigned long expires,
						bool pending_only, int pinned)
{
	struct tvec_base *base, *new_base;
	unsigned long flags;
	int ret = 0 , cpu;

	timer_stats_timer_set_start_info(timer);
	BUG_ON(!timer->function);

	base = lock_timer_base(timer, &flags);

	ret = detach_if_pending(timer, base, false);
	if (!ret && pending_only)
		goto out_unlock;

	debug_activate(timer, expires);

	preempt_disable_rt();
	cpu = smp_processor_id();

#if defined(CONFIG_NO_HZ) && defined(CONFIG_SMP)
	if (!pinned && get_sysctl_timer_migration() && idle_cpu(cpu))
		cpu = get_nohz_timer_target();
#endif
	preempt_enable_rt();

	new_base = per_cpu(tvec_bases, cpu);

	if (base != new_base) {
		/*
		 * We are trying to schedule the timer on the local CPU.
		 * However we can't change timer's base while it is running,
		 * otherwise del_timer_sync() can't detect that the timer's
		 * handler yet has not finished. This also guarantees that
		 * the timer is serialized wrt itself.
		 */
		if (likely(base->running_timer != timer))
			base = switch_timer_base(timer, base, new_base);
	}

	timer->expires = expires;
	internal_add_timer(base, timer);

out_unlock:
	spin_unlock_irqrestore(&base->lock, flags);

	return ret;
}

/**
 * mod_timer_pending - modify a pending timer's timeout
 * @timer: the pending timer to be modified
 * @expires: new timeout in jiffies
 *
 * mod_timer_pending() is the same for pending timers as mod_timer(),
 * but will not re-activate and modify already deleted timers.
 *
 * It is useful for unserialized use of timers.
 */
int mod_timer_pending(struct timer_list *timer, unsigned long expires)
{
	return __mod_timer(timer, expires, true, TIMER_NOT_PINNED);
}
EXPORT_SYMBOL(mod_timer_pending);

/*
 * Decide where to put the timer while taking the slack into account
 *
 * Algorithm:
 *   1) calculate the maximum (absolute) time
 *   2) calculate the highest bit where the expires and new max are different
 *   3) use this bit to make a mask
 *   4) use the bitmask to round down the maximum time, so that all last
 *      bits are zeros
 */
static inline
unsigned long apply_slack(struct timer_list *timer, unsigned long expires)
{
	unsigned long expires_limit, mask;
	int bit;

	if (timer->slack >= 0) {
		expires_limit = expires + timer->slack;
	} else {
		long delta = expires - jiffies;

		if (delta < 256)
			return expires;

		expires_limit = expires + delta / 256;
	}
	mask = expires ^ expires_limit;
	if (mask == 0)
		return expires;

	bit = find_last_bit(&mask, BITS_PER_LONG);

	mask = (1 << bit) - 1;

	expires_limit = expires_limit & ~(mask);

	return expires_limit;
}

/**
 * mod_timer - modify a timer's timeout
 * @timer: the timer to be modified
 * @expires: new timeout in jiffies
 *
 * mod_timer() is a more efficient way to update the expire field of an
 * active timer (if the timer is inactive it will be activated)
 *
 * mod_timer(timer, expires) is equivalent to:
 *
 *     del_timer(timer); timer->expires = expires; add_timer(timer);
 *
 * Note that if there are multiple unserialized concurrent users of the
 * same timer, then mod_timer() is the only safe way to modify the timeout,
 * since add_timer() cannot modify an already running timer.
 *
 * The function returns whether it has modified a pending timer or not.
 * (ie. mod_timer() of an inactive timer returns 0, mod_timer() of an
 * active timer returns 1.)
 */
int mod_timer(struct timer_list *timer, unsigned long expires)
{
	expires = apply_slack(timer, expires);

	/*
	 * This is a common optimization triggered by the
	 * networking code - if the timer is re-modified
	 * to be the same thing then just return:
	 */
	if (timer_pending(timer) && timer->expires == expires)
		return 1;

	return __mod_timer(timer, expires, false, TIMER_NOT_PINNED);
}
EXPORT_SYMBOL(mod_timer);

/**
 * mod_timer_pinned - modify a timer's timeout
 * @timer: the timer to be modified
 * @expires: new timeout in jiffies
 *
 * mod_timer_pinned() is a way to update the expire field of an
 * active timer (if the timer is inactive it will be activated)
 * and to ensure that the timer is scheduled on the current CPU.
 *
 * Note that this does not prevent the timer from being migrated
 * when the current CPU goes offline.  If this is a problem for
 * you, use CPU-hotplug notifiers to handle it correctly, for
 * example, cancelling the timer when the corresponding CPU goes
 * offline.
 *
 * mod_timer_pinned(timer, expires) is equivalent to:
 *
 *     del_timer(timer); timer->expires = expires; add_timer(timer);
 */
int mod_timer_pinned(struct timer_list *timer, unsigned long expires)
{
	if (timer->expires == expires && timer_pending(timer))
		return 1;

	return __mod_timer(timer, expires, false, TIMER_PINNED);
}
EXPORT_SYMBOL(mod_timer_pinned);

/**
 * add_timer - start a timer
 * @timer: the timer to be added
 *
 * The kernel will do a ->function(->data) callback from the
 * timer interrupt at the ->expires point in the future. The
 * current time is 'jiffies'.
 *
 * The timer's ->expires, ->function (and if the handler uses it, ->data)
 * fields must be set prior calling this function.
 *
 * Timers with an ->expires field in the past will be executed in the next
 * timer tick.
 */
void add_timer(struct timer_list *timer)
{
	BUG_ON(timer_pending(timer));
	mod_timer(timer, timer->expires);
}
EXPORT_SYMBOL(add_timer);

/**
 * add_timer_on - start a timer on a particular CPU
 * @timer: the timer to be added
 * @cpu: the CPU to start it on
 *
 * This is not very scalable on SMP. Double adds are not possible.
 */
void add_timer_on(struct timer_list *timer, int cpu)
{
	struct tvec_base *base = per_cpu(tvec_bases, cpu);
	unsigned long flags;

	timer_stats_timer_set_start_info(timer);
	BUG_ON(timer_pending(timer) || !timer->function);
	spin_lock_irqsave(&base->lock, flags);
	timer_set_base(timer, base);
	debug_activate(timer, timer->expires);
	internal_add_timer(base, timer);
	/*
	 * Check whether the other CPU is idle and needs to be
	 * triggered to reevaluate the timer wheel when nohz is
	 * active. We are protected against the other CPU fiddling
	 * with the timer by holding the timer base lock. This also
	 * makes sure that a CPU on the way to idle can not evaluate
	 * the timer wheel.
	 */
	wake_up_idle_cpu(cpu);
	spin_unlock_irqrestore(&base->lock, flags);
}
EXPORT_SYMBOL_GPL(add_timer_on);

#ifdef CONFIG_PREEMPT_RT_FULL
/*
 * Wait for a running timer
 */
static void wait_for_running_timer(struct timer_list *timer)
{
	struct tvec_base *base = timer->base;

	if (base->running_timer == timer)
		wait_event(base->wait_for_running_timer,
			   base->running_timer != timer);
}

# define wakeup_timer_waiters(b)	wake_up(&(b)->wait_for_tunning_timer)
#else
static inline void wait_for_running_timer(struct timer_list *timer)
{
	cpu_relax();
}

# define wakeup_timer_waiters(b)	do { } while (0)
#endif

/**
 * del_timer - deactive a timer.
 * @timer: the timer to be deactivated
 *
 * del_timer() deactivates a timer - this works on both active and inactive
 * timers.
 *
 * The function returns whether it has deactivated a pending timer or not.
 * (ie. del_timer() of an inactive timer returns 0, del_timer() of an
 * active timer returns 1.)
 */
int del_timer(struct timer_list *timer)
{
	struct tvec_base *base;
	unsigned long flags;
	int ret = 0;

	debug_assert_init(timer);

	timer_stats_timer_clear_start_info(timer);
	if (timer_pending(timer)) {
		base = lock_timer_base(timer, &flags);
		ret = detach_if_pending(timer, base, true);
		spin_unlock_irqrestore(&base->lock, flags);
	}

	return ret;
}
EXPORT_SYMBOL(del_timer);

/**
 * try_to_del_timer_sync - Try to deactivate a timer
 * @timer: timer do del
 *
 * This function tries to deactivate a timer. Upon successful (ret >= 0)
 * exit the timer is not queued and the handler is not running on any CPU.
 */
int try_to_del_timer_sync(struct timer_list *timer)
{
	struct tvec_base *base;
	unsigned long flags;
	int ret = -1;

	debug_assert_init(timer);

	base = lock_timer_base(timer, &flags);

	if (base->running_timer != timer) {
		timer_stats_timer_clear_start_info(timer);
		ret = detach_if_pending(timer, base, true);
	}
	spin_unlock_irqrestore(&base->lock, flags);

	return ret;
}
EXPORT_SYMBOL(try_to_del_timer_sync);

#if defined(CONFIG_SMP) || defined(CONFIG_PREEMPT_RT_FULL)
/**
 * del_timer_sync - deactivate a timer and wait for the handler to finish.
 * @timer: the timer to be deactivated
 *
 * This function only differs from del_timer() on SMP: besides deactivating
 * the timer it also makes sure the handler has finished executing on other
 * CPUs.
 *
 * Synchronization rules: Callers must prevent restarting of the timer,
 * otherwise this function is meaningless. It must not be called from
 * interrupt contexts. The caller must not hold locks which would prevent
 * completion of the timer's handler. The timer's handler must not call
 * add_timer_on(). Upon exit the timer is not queued and the handler is
 * not running on any CPU.
 *
 * Note: You must not hold locks that are held in interrupt context
 *   while calling this function. Even if the lock has nothing to do
 *   with the timer in question.  Here's why:
 *
 *    CPU0                             CPU1
 *    ----                             ----
 *                                   <SOFTIRQ>
 *                                   call_timer_fn();
 *                                     base->running_timer = mytimer;
 *  spin_lock_irq(somelock);
 *                                     <IRQ>
 *                                        spin_lock(somelock);
 *  del_timer_sync(mytimer);
 *   while (base->running_timer == mytimer);
 *
 * Now del_timer_sync() will never return and never release somelock.
 * The interrupt on the other CPU is waiting to grab somelock but
 * it has interrupted the softirq that CPU0 is waiting to finish.
 *
 * The function returns whether it has deactivated a pending timer or not.
 */
int del_timer_sync(struct timer_list *timer)
{
#ifdef CONFIG_LOCKDEP
	unsigned long flags;

	/*
	 * If lockdep gives a backtrace here, please reference
	 * the synchronization rules above.
	 */
	local_irq_save(flags);
	lock_map_acquire(&timer->lockdep_map);
	lock_map_release(&timer->lockdep_map);
	local_irq_restore(flags);
#endif
	/*
	 * don't use it in hardirq context, because it
	 * could lead to deadlock.
	 */
	WARN_ON(in_irq());
	for (;;) {
		int ret = try_to_del_timer_sync(timer);
		if (ret >= 0)
			return ret;
		wait_for_running_timer(timer);
	}
}
EXPORT_SYMBOL(del_timer_sync);
#endif

static int cascade(struct tvec_base *base, struct tvec *tv, int index)
{
	/* cascade all the timers from tv up one level */
	struct timer_list *timer, *tmp;
	struct list_head tv_list;

	list_replace_init(tv->vec + index, &tv_list);

	/*
	 * We are removing _all_ timers from the list, so we
	 * don't have to detach them individually.
	 */
	list_for_each_entry_safe(timer, tmp, &tv_list, entry) {
		BUG_ON(tbase_get_base(timer->base) != base);
		/* No accounting, while moving them */
		__internal_add_timer(base, timer);
	}

	return index;
}

static void call_timer_fn(struct timer_list *timer, void (*fn)(unsigned long),
			  unsigned long data)
{
	int preempt_count = preempt_count();

#ifdef CONFIG_LOCKDEP
	/*
	 * It is permissible to free the timer from inside the
	 * function that is called from it, this we need to take into
	 * account for lockdep too. To avoid bogus "held lock freed"
	 * warnings as well as problems when looking into
	 * timer->lockdep_map, make a copy and use that here.
	 */
	struct lockdep_map lockdep_map;

	lockdep_copy_map(&lockdep_map, &timer->lockdep_map);
#endif
	/*
	 * Couple the lock chain with the lock chain at
	 * del_timer_sync() by acquiring the lock_map around the fn()
	 * call here and in del_timer_sync().
	 */
	lock_map_acquire(&lockdep_map);

	trace_timer_expire_entry(timer);
	fn(data);
	trace_timer_expire_exit(timer);

	lock_map_release(&lockdep_map);

	if (preempt_count != preempt_count()) {
		WARN_ONCE(1, "timer: %pF preempt leak: %08x -> %08x\n",
			  fn, preempt_count, preempt_count());
		/*
		 * Restore the preempt count. That gives us a decent
		 * chance to survive and extract information. If the
		 * callback kept a lock held, bad luck, but not worse
		 * than the BUG() we had.
		 */
		preempt_count() = preempt_count;
	}
}

#define INDEX(N) ((base->timer_jiffies >> (TVR_BITS + (N) * TVN_BITS)) & TVN_MASK)

/**
 * __run_timers - run all expired timers (if any) on this CPU.
 * @base: the timer vector to be processed.
 *
 * This function cascades all vectors and executes all expired timer
 * vectors.
 */
static inline void __run_timers(struct tvec_base *base)
{
	struct timer_list *timer;

	spin_lock_irq(&base->lock);
	while (time_after_eq(jiffies, base->timer_jiffies)) {
		struct list_head work_list;
		struct list_head *head = &work_list;
		int index = base->timer_jiffies & TVR_MASK;

		/*
		 * Cascade timers:
		 */
		if (!index &&
			(!cascade(base, &base->tv2, INDEX(0))) &&
				(!cascade(base, &base->tv3, INDEX(1))) &&
					!cascade(base, &base->tv4, INDEX(2)))
			cascade(base, &base->tv5, INDEX(3));
		++base->timer_jiffies;
		list_replace_init(base->tv1.vec + index, &work_list);
		while (!list_empty(head)) {
			void (*fn)(unsigned long);
			unsigned long data;

			timer = list_first_entry(head, struct timer_list,entry);
			fn = timer->function;
			data = timer->data;

			timer_stats_account_timer(timer);

			base->running_timer = timer;
			detach_expired_timer(timer, base);

			spin_unlock_irq(&base->lock);
			call_timer_fn(timer, fn, data);
			base->running_timer = NULL;
			spin_lock_irq(&base->lock);
		}
	}
	wake_up(&base->wait_for_running_timer);
	spin_unlock_irq(&base->lock);
}

#ifdef CONFIG_NO_HZ
/*
 * Find out when the next timer event is due to happen. This
 * is used on S/390 to stop all activity when a CPU is idle.
 * This function needs to be called with interrupts disabled.
 */
static unsigned long __next_timer_interrupt(struct tvec_base *base)
{
	unsigned long timer_jiffies = base->timer_jiffies;
	unsigned long expires = timer_jiffies + NEXT_TIMER_MAX_DELTA;
	int index, slot, array, found = 0;
	struct timer_list *nte;
	struct tvec *varray[4];

	/* Look for timer events in tv1. */
	index = slot = timer_jiffies & TVR_MASK;
	do {
		list_for_each_entry(nte, base->tv1.vec + slot, entry) {
			if (tbase_get_deferrable(nte->base))
				continue;

			found = 1;
			expires = nte->expires;
			/* Look at the cascade bucket(s)? */
			if (!index || slot < index)
				goto cascade;
			return expires;
		}
		slot = (slot + 1) & TVR_MASK;
	} while (slot != index);

cascade:
	/* Calculate the next cascade event */
	if (index)
		timer_jiffies += TVR_SIZE - index;
	timer_jiffies >>= TVR_BITS;

	/* Check tv2-tv5. */
	varray[0] = &base->tv2;
	varray[1] = &base->tv3;
	varray[2] = &base->tv4;
	varray[3] = &base->tv5;

	for (array = 0; array < 4; array++) {
		struct tvec *varp = varray[array];

		index = slot = timer_jiffies & TVN_MASK;
		do {
			list_for_each_entry(nte, varp->vec + slot, entry) {
				if (tbase_get_deferrable(nte->base))
					continue;

				found = 1;
				if (time_before(nte->expires, expires))
					expires = nte->expires;
			}
			/*
			 * Do we still search for the first timer or are
			 * we looking up the cascade buckets ?
			 */
			if (found) {
				/* Look at the cascade bucket(s)? */
				if (!index || slot < index)
					break;
				return expires;
			}
			slot = (slot + 1) & TVN_MASK;
		} while (slot != index);

		if (index)
			timer_jiffies += TVN_SIZE - index;
		timer_jiffies >>= TVN_BITS;
	}
	return expires;
}

/*
 * Check, if the next hrtimer event is before the next timer wheel
 * event:
 */
static unsigned long cmp_next_hrtimer_event(unsigned long now,
					    unsigned long expires)
{
	ktime_t hr_delta = hrtimer_get_next_event();
	struct timespec tsdelta;
	unsigned long delta;

	if (hr_delta.tv64 == KTIME_MAX)
		return expires;

	/*
	 * Expired timer available, let it expire in the next tick
	 */
	if (hr_delta.tv64 <= 0)
		return now + 1;

	tsdelta = ktime_to_timespec(hr_delta);
	delta = timespec_to_jiffies(&tsdelta);

	/*
	 * Limit the delta to the max value, which is checked in
	 * tick_nohz_stop_sched_tick():
	 */
	if (delta > NEXT_TIMER_MAX_DELTA)
		delta = NEXT_TIMER_MAX_DELTA;

	/*
	 * Take rounding errors in to account and make sure, that it
	 * expires in the next tick. Otherwise we go into an endless
	 * ping pong due to tick_nohz_stop_sched_tick() retriggering
	 * the timer softirq
	 */
	if (delta < 1)
		delta = 1;
	now += delta;
	if (time_before(now, expires))
		return now;
	return expires;
}

/**
 * get_next_timer_interrupt - return the jiffy of the next pending timer
 * @now: current time (in jiffies)
 */
unsigned long get_next_timer_interrupt(unsigned long now)
{
	struct tvec_base *base = __this_cpu_read(tvec_bases);
	unsigned long expires = now + NEXT_TIMER_MAX_DELTA;

	/*
	 * Pretend that there is no timer pending if the cpu is offline.
	 * Possible pending timers will be migrated later to an active cpu.
	 */
	if (cpu_is_offline(smp_processor_id()))
		return expires;

#ifdef CONFIG_PREEMPT_RT_FULL
	/*
	 * On PREEMPT_RT we cannot sleep here. If the trylock does not
	 * succeed then we return the worst-case 'expires in 1 tick'
	 * value.  We use the rt functions here directly to avoid a
	 * migrate_disable() call.
	 */
	if (!spin_do_trylock(&base->lock))
		return  now + 1;
#else
	spin_lock(&base->lock);
#endif
	if (base->active_timers) {
		if (time_before_eq(base->next_timer, base->timer_jiffies))
			base->next_timer = __next_timer_interrupt(base);
		expires = base->next_timer;
	}
#ifdef CONFIG_PREEMPT_RT_FULL
	rt_spin_unlock(&base->lock);
#else
	spin_unlock(&base->lock);
#endif

	if (time_before_eq(expires, now))
		return now;
	return cmp_next_hrtimer_event(now, expires);
}
#endif

/*
 * Called from the timer interrupt handler to charge one tick to the current
 * process.  user_tick is 1 if the tick is user time, 0 for system.
 */
void update_process_times(int user_tick)
{
	struct task_struct *p = current;
	int cpu = smp_processor_id();

	/* Note: this timer irq context must be accounted for as well. */
	account_process_tick(p, user_tick);
	scheduler_tick();
	run_local_timers();
	rcu_check_callbacks(cpu, user_tick);
#if defined(CONFIG_IRQ_WORK) && !defined(CONFIG_PREEMPT_RT_FULL)
	if (in_irq())
		irq_work_run();
#endif
	run_posix_cpu_timers(p);
}

/*
 * This function runs timers and the timer-tq in bottom half context.
 */
static void run_timer_softirq(struct softirq_action *h)
{
	struct tvec_base *base = __this_cpu_read(tvec_bases);

#if defined(CONFIG_IRQ_WORK) && defined(CONFIG_PREEMPT_RT_FULL)
	irq_work_run();
#endif

	printk_tick();
	hrtimer_run_pending();

	if (time_after_eq(jiffies, base->timer_jiffies))
		__run_timers(base);
}

/*
 * Called by the local, per-CPU timer interrupt on SMP.
 */
void run_local_timers(void)
{
	hrtimer_run_queues();
	raise_softirq(TIMER_SOFTIRQ);
}

#ifdef __ARCH_WANT_SYS_ALARM

/*
 * For backwards compatibility?  This can be done in libc so Alpha
 * and all newer ports shouldn't need it.
 */
SYSCALL_DEFINE1(alarm, unsigned int, seconds)
{
	return alarm_setitimer(seconds);
}

#endif

/**
 * sys_getpid - return the thread group id of the current process
 *
 * Note, despite the name, this returns the tgid not the pid.  The tgid and
 * the pid are identical unless CLONE_THREAD was specified on clone() in
 * which case the tgid is the same in all threads of the same group.
 *
 * This is SMP safe as current->tgid does not change.
 */
SYSCALL_DEFINE0(getpid)
{
	return task_tgid_vnr(current);
}

/*
 * Accessing ->real_parent is not SMP-safe, it could
 * change from under us. However, we can use a stale
 * value of ->real_parent under rcu_read_lock(), see
 * release_task()->call_rcu(delayed_put_task_struct).
 */
SYSCALL_DEFINE0(getppid)
{
	int pid;

	rcu_read_lock();
	pid = task_tgid_vnr(rcu_dereference(current->real_parent));
	rcu_read_unlock();

	return pid;
}

SYSCALL_DEFINE0(getuid)
{
	/* Only we change this so SMP safe */
	return from_kuid_munged(current_user_ns(), current_uid());
}

SYSCALL_DEFINE0(geteuid)
{
	/* Only we change this so SMP safe */
	return from_kuid_munged(current_user_ns(), current_euid());
}

SYSCALL_DEFINE0(getgid)
{
	/* Only we change this so SMP safe */
	return from_kgid_munged(current_user_ns(), current_gid());
}

SYSCALL_DEFINE0(getegid)
{
	/* Only we change this so SMP safe */
	return from_kgid_munged(current_user_ns(), current_egid());
}

static void process_timeout(unsigned long __data)
{
	wake_up_process((struct task_struct *)__data);
}

/**
 * schedule_timeout - sleep until timeout
 * @timeout: timeout value in jiffies
 *
 * Make the current task sleep until @timeout jiffies have
 * elapsed. The routine will return immediately unless
 * the current task state has been set (see set_current_state()).
 *
 * You can set the task state as follows -
 *
 * %TASK_UNINTERRUPTIBLE - at least @timeout jiffies are guaranteed to
 * pass before the routine returns. The routine will return 0
 *
 * %TASK_INTERRUPTIBLE - the routine may return early if a signal is
 * delivered to the current task. In this case the remaining time
 * in jiffies will be returned, or 0 if the timer expired in time
 *
 * The current task state is guaranteed to be TASK_RUNNING when this
 * routine returns.
 *
 * Specifying a @timeout value of %MAX_SCHEDULE_TIMEOUT will schedule
 * the CPU away without a bound on the timeout. In this case the return
 * value will be %MAX_SCHEDULE_TIMEOUT.
 *
 * In all cases the return value is guaranteed to be non-negative.
 */
signed long __sched schedule_timeout(signed long timeout)
{
	struct timer_list timer;
	unsigned long expire;

	switch (timeout)
	{
	case MAX_SCHEDULE_TIMEOUT:
		/*
		 * These two special cases are useful to be comfortable
		 * in the caller. Nothing more. We could take
		 * MAX_SCHEDULE_TIMEOUT from one of the negative value
		 * but I' d like to return a valid offset (>=0) to allow
		 * the caller to do everything it want with the retval.
		 */
		schedule();
		goto out;
	default:
		/*
		 * Another bit of PARANOID. Note that the retval will be
		 * 0 since no piece of kernel is supposed to do a check
		 * for a negative retval of schedule_timeout() (since it
		 * should never happens anyway). You just have the printk()
		 * that will tell you if something is gone wrong and where.
		 */
		if (timeout < 0) {
			printk(KERN_ERR "schedule_timeout: wrong timeout "
				"value %lx\n", timeout);
			dump_stack();
			current->state = TASK_RUNNING;
			goto out;
		}
	}

	expire = timeout + jiffies;

	setup_timer_on_stack(&timer, process_timeout, (unsigned long)current);
	__mod_timer(&timer, expire, false, TIMER_NOT_PINNED);
	schedule();
	del_singleshot_timer_sync(&timer);

	/* Remove the timer from the object tracker */
	destroy_timer_on_stack(&timer);

	timeout = expire - jiffies;

 out:
	return timeout < 0 ? 0 : timeout;
}
EXPORT_SYMBOL(schedule_timeout);

/*
 * We can use __set_current_state() here because schedule_timeout() calls
 * schedule() unconditionally.
 */
signed long __sched schedule_timeout_interruptible(signed long timeout)
{
	__set_current_state(TASK_INTERRUPTIBLE);
	return schedule_timeout(timeout);
}
EXPORT_SYMBOL(schedule_timeout_interruptible);

signed long __sched schedule_timeout_killable(signed long timeout)
{
	__set_current_state(TASK_KILLABLE);
	return schedule_timeout(timeout);
}
EXPORT_SYMBOL(schedule_timeout_killable);

signed long __sched schedule_timeout_uninterruptible(signed long timeout)
{
	__set_current_state(TASK_UNINTERRUPTIBLE);
	return schedule_timeout(timeout);
}
EXPORT_SYMBOL(schedule_timeout_uninterruptible);

/* Thread ID - the internal kernel "pid" */
SYSCALL_DEFINE0(gettid)
{
	return task_pid_vnr(current);
}

/**
 * do_sysinfo - fill in sysinfo struct
 * @info: pointer to buffer to fill
 */
int do_sysinfo(struct sysinfo *info)
{
	unsigned long mem_total, sav_total;
	unsigned int mem_unit, bitcount;
	struct timespec tp;

	memset(info, 0, sizeof(struct sysinfo));

	ktime_get_ts(&tp);
	monotonic_to_bootbased(&tp);
	info->uptime = tp.tv_sec + (tp.tv_nsec ? 1 : 0);

	get_avenrun(info->loads, 0, SI_LOAD_SHIFT - FSHIFT);

	info->procs = nr_threads;

	si_meminfo(info);
	si_swapinfo(info);

	/*
	 * If the sum of all the available memory (i.e. ram + swap)
	 * is less than can be stored in a 32 bit unsigned long then
	 * we can be binary compatible with 2.2.x kernels.  If not,
	 * well, in that case 2.2.x was broken anyways...
	 *
	 *  -Erik Andersen <andersee@debian.org>
	 */

	mem_total = info->totalram + info->totalswap;
	if (mem_total < info->totalram || mem_total < info->totalswap)
		goto out;
	bitcount = 0;
	mem_unit = info->mem_unit;
	while (mem_unit > 1) {
		bitcount++;
		mem_unit >>= 1;
		sav_total = mem_total;
		mem_total <<= 1;
		if (mem_total < sav_total)
			goto out;
	}

	/*
	 * If mem_total did not overflow, multiply all memory values by
	 * info->mem_unit and set it to 1.  This leaves things compatible
	 * with 2.2.x, and also retains compatibility with earlier 2.4.x
	 * kernels...
	 */

	info->mem_unit = 1;
	info->totalram <<= bitcount;
	info->freeram <<= bitcount;
	info->sharedram <<= bitcount;
	info->bufferram <<= bitcount;
	info->totalswap <<= bitcount;
	info->freeswap <<= bitcount;
	info->totalhigh <<= bitcount;
	info->freehigh <<= bitcount;

out:
	return 0;
}

SYSCALL_DEFINE1(sysinfo, struct sysinfo __user *, info)
{
	struct sysinfo val;

	do_sysinfo(&val);

	if (copy_to_user(info, &val, sizeof(struct sysinfo)))
		return -EFAULT;

	return 0;
}

static int __cpuinit init_timers_cpu(int cpu)
{
	int j;
	struct tvec_base *base;
	static char __cpuinitdata tvec_base_done[NR_CPUS];

	if (!tvec_base_done[cpu]) {
		static char boot_done;

		if (boot_done) {
			/*
			 * The APs use this path later in boot
			 */
			base = kmalloc_node(sizeof(*base),
						GFP_KERNEL | __GFP_ZERO,
						cpu_to_node(cpu));
			if (!base)
				return -ENOMEM;

			/* Make sure that tvec_base is 2 byte aligned */
			if (tbase_get_deferrable(base)) {
				WARN_ON(1);
				kfree(base);
				return -ENOMEM;
			}
			per_cpu(tvec_bases, cpu) = base;
		} else {
			/*
			 * This is for the boot CPU - we use compile-time
			 * static initialisation because per-cpu memory isn't
			 * ready yet and because the memory allocators are not
			 * initialised either.
			 */
			boot_done = 1;
			base = &boot_tvec_bases;
		}
		spin_lock_init(&base->lock);
		tvec_base_done[cpu] = 1;
	} else {
		base = per_cpu(tvec_bases, cpu);
	}

<<<<<<< HEAD
	spin_lock_init(&base->lock);
	init_waitqueue_head(&base->wait_for_running_timer);
=======
>>>>>>> 27b8dfc9

	for (j = 0; j < TVN_SIZE; j++) {
		INIT_LIST_HEAD(base->tv5.vec + j);
		INIT_LIST_HEAD(base->tv4.vec + j);
		INIT_LIST_HEAD(base->tv3.vec + j);
		INIT_LIST_HEAD(base->tv2.vec + j);
	}
	for (j = 0; j < TVR_SIZE; j++)
		INIT_LIST_HEAD(base->tv1.vec + j);

	base->timer_jiffies = jiffies;
	base->next_timer = base->timer_jiffies;
	base->active_timers = 0;
	return 0;
}

#ifdef CONFIG_HOTPLUG_CPU
static void migrate_timer_list(struct tvec_base *new_base, struct list_head *head)
{
	struct timer_list *timer;

	while (!list_empty(head)) {
		timer = list_first_entry(head, struct timer_list, entry);
		/* We ignore the accounting on the dying cpu */
		detach_timer(timer, false);
		timer_set_base(timer, new_base);
		internal_add_timer(new_base, timer);
	}
}

static void __cpuinit migrate_timers(int cpu)
{
	struct tvec_base *old_base;
	struct tvec_base *new_base;
	int i;

	BUG_ON(cpu_online(cpu));
	old_base = per_cpu(tvec_bases, cpu);
	new_base = get_local_var(tvec_bases);
	/*
	 * The caller is globally serialized and nobody else
	 * takes two locks at once, deadlock is not possible.
	 */
	spin_lock_irq(&new_base->lock);
	spin_lock_nested(&old_base->lock, SINGLE_DEPTH_NESTING);

	BUG_ON(old_base->running_timer);

	for (i = 0; i < TVR_SIZE; i++)
		migrate_timer_list(new_base, old_base->tv1.vec + i);
	for (i = 0; i < TVN_SIZE; i++) {
		migrate_timer_list(new_base, old_base->tv2.vec + i);
		migrate_timer_list(new_base, old_base->tv3.vec + i);
		migrate_timer_list(new_base, old_base->tv4.vec + i);
		migrate_timer_list(new_base, old_base->tv5.vec + i);
	}

	spin_unlock(&old_base->lock);
	spin_unlock_irq(&new_base->lock);
	put_local_var(tvec_bases);
}
#endif /* CONFIG_HOTPLUG_CPU */

static int __cpuinit timer_cpu_notify(struct notifier_block *self,
				unsigned long action, void *hcpu)
{
	long cpu = (long)hcpu;
	int err;

	switch(action) {
	case CPU_UP_PREPARE:
	case CPU_UP_PREPARE_FROZEN:
		err = init_timers_cpu(cpu);
		if (err < 0)
			return notifier_from_errno(err);
		break;
#ifdef CONFIG_HOTPLUG_CPU
	case CPU_DEAD:
	case CPU_DEAD_FROZEN:
		migrate_timers(cpu);
		break;
#endif
	default:
		break;
	}
	return NOTIFY_OK;
}

static struct notifier_block __cpuinitdata timers_nb = {
	.notifier_call	= timer_cpu_notify,
};


void __init init_timers(void)
{
	int err = timer_cpu_notify(&timers_nb, (unsigned long)CPU_UP_PREPARE,
				(void *)(long)smp_processor_id());

	init_timer_stats();

	BUG_ON(err != NOTIFY_OK);
	register_cpu_notifier(&timers_nb);
	open_softirq(TIMER_SOFTIRQ, run_timer_softirq);
}

/**
 * msleep - sleep safely even with waitqueue interruptions
 * @msecs: Time in milliseconds to sleep for
 */
void msleep(unsigned int msecs)
{
	unsigned long timeout = msecs_to_jiffies(msecs) + 1;

	while (timeout)
		timeout = schedule_timeout_uninterruptible(timeout);
}

EXPORT_SYMBOL(msleep);

/**
 * msleep_interruptible - sleep waiting for signals
 * @msecs: Time in milliseconds to sleep for
 */
unsigned long msleep_interruptible(unsigned int msecs)
{
	unsigned long timeout = msecs_to_jiffies(msecs) + 1;

	while (timeout && !signal_pending(current))
		timeout = schedule_timeout_interruptible(timeout);
	return jiffies_to_msecs(timeout);
}

EXPORT_SYMBOL(msleep_interruptible);

static int __sched do_usleep_range(unsigned long min, unsigned long max)
{
	ktime_t kmin;
	unsigned long delta;

	kmin = ktime_set(0, min * NSEC_PER_USEC);
	delta = (max - min) * NSEC_PER_USEC;
	return schedule_hrtimeout_range(&kmin, delta, HRTIMER_MODE_REL);
}

/**
 * usleep_range - Drop in replacement for udelay where wakeup is flexible
 * @min: Minimum time in usecs to sleep
 * @max: Maximum time in usecs to sleep
 */
void usleep_range(unsigned long min, unsigned long max)
{
	__set_current_state(TASK_UNINTERRUPTIBLE);
	do_usleep_range(min, max);
}
EXPORT_SYMBOL(usleep_range);<|MERGE_RESOLUTION|>--- conflicted
+++ resolved
@@ -1763,16 +1763,11 @@
 			base = &boot_tvec_bases;
 		}
 		spin_lock_init(&base->lock);
+		init_waitqueue_head(&base->wait_for_running_timer);
 		tvec_base_done[cpu] = 1;
 	} else {
 		base = per_cpu(tvec_bases, cpu);
 	}
-
-<<<<<<< HEAD
-	spin_lock_init(&base->lock);
-	init_waitqueue_head(&base->wait_for_running_timer);
-=======
->>>>>>> 27b8dfc9
 
 	for (j = 0; j < TVN_SIZE; j++) {
 		INIT_LIST_HEAD(base->tv5.vec + j);
