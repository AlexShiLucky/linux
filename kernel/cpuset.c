/*
 *  kernel/cpuset.c
 *
 *  Processor and Memory placement constraints for sets of tasks.
 *
 *  Copyright (C) 2003 BULL SA.
 *  Copyright (C) 2004-2007 Silicon Graphics, Inc.
 *  Copyright (C) 2006 Google, Inc
 *
 *  Portions derived from Patrick Mochel's sysfs code.
 *  sysfs is Copyright (c) 2001-3 Patrick Mochel
 *
 *  2003-10-10 Written by Simon Derr.
 *  2003-10-22 Updates by Stephen Hemminger.
 *  2004 May-July Rework by Paul Jackson.
 *  2006 Rework by Paul Menage to use generic cgroups
 *  2008 Rework of the scheduler domains and CPU hotplug handling
 *       by Max Krasnyansky
 *
 *  This file is subject to the terms and conditions of the GNU General Public
 *  License.  See the file COPYING in the main directory of the Linux
 *  distribution for more details.
 */

#include <linux/cpu.h>
#include <linux/cpumask.h>
#include <linux/cpuset.h>
#include <linux/err.h>
#include <linux/errno.h>
#include <linux/file.h>
#include <linux/fs.h>
#include <linux/init.h>
#include <linux/interrupt.h>
#include <linux/kernel.h>
#include <linux/kmod.h>
#include <linux/list.h>
#include <linux/mempolicy.h>
#include <linux/mm.h>
#include <linux/memory.h>
#include <linux/export.h>
#include <linux/mount.h>
#include <linux/namei.h>
#include <linux/pagemap.h>
#include <linux/proc_fs.h>
#include <linux/rcupdate.h>
#include <linux/tick.h>
#include <linux/sched.h>
#include <linux/seq_file.h>
#include <linux/security.h>
#include <linux/slab.h>
#include <linux/smp.h>
#include <linux/spinlock.h>
#include <linux/stat.h>
#include <linux/string.h>
#include <linux/time.h>
#include <linux/backing-dev.h>
#include <linux/sort.h>

#include <asm/uaccess.h>
#include <linux/atomic.h>
#include <linux/mutex.h>
#include <linux/workqueue.h>
#include <linux/cgroup.h>
#include <linux/wait.h>

struct static_key cpusets_enabled_key __read_mostly = STATIC_KEY_INIT_FALSE;

/* See "Frequency meter" comments, below. */

struct fmeter {
	int cnt;		/* unprocessed events count */
	int val;		/* most recent output value */
	time_t time;		/* clock (secs) when val computed */
	spinlock_t lock;	/* guards read or write of above */
};

struct cpuset {
	struct cgroup_subsys_state css;

	unsigned long flags;		/* "unsigned long" so bitops work */
	cpumask_var_t cpus_allowed;	/* CPUs allowed to tasks in cpuset */
	nodemask_t mems_allowed;	/* Memory Nodes allowed to tasks */

	/*
	 * This is old Memory Nodes tasks took on.
	 *
	 * - top_cpuset.old_mems_allowed is initialized to mems_allowed.
	 * - A new cpuset's old_mems_allowed is initialized when some
	 *   task is moved into it.
	 * - old_mems_allowed is used in cpuset_migrate_mm() when we change
	 *   cpuset.mems_allowed and have tasks' nodemask updated, and
	 *   then old_mems_allowed is updated to mems_allowed.
	 */
	nodemask_t old_mems_allowed;

	struct fmeter fmeter;		/* memory_pressure filter */

	/*
	 * Tasks are being attached to this cpuset.  Used to prevent
	 * zeroing cpus/mems_allowed between ->can_attach() and ->attach().
	 */
	int attach_in_progress;

	/* partition number for rebuild_sched_domains() */
	int pn;

	/* for custom sched domain */
	int relax_domain_level;
};

static inline struct cpuset *css_cs(struct cgroup_subsys_state *css)
{
	return css ? container_of(css, struct cpuset, css) : NULL;
}

/* Retrieve the cpuset for a task */
static inline struct cpuset *task_cs(struct task_struct *task)
{
	return css_cs(task_css(task, cpuset_subsys_id));
}

static inline struct cpuset *parent_cs(struct cpuset *cs)
{
	return css_cs(css_parent(&cs->css));
}

#ifdef CONFIG_NUMA
static inline bool task_has_mempolicy(struct task_struct *task)
{
	return task->mempolicy;
}
#else
static inline bool task_has_mempolicy(struct task_struct *task)
{
	return false;
}
#endif


/* bits in struct cpuset flags field */
typedef enum {
	CS_ONLINE,
	CS_CPU_EXCLUSIVE,
	CS_MEM_EXCLUSIVE,
	CS_MEM_HARDWALL,
	CS_MEMORY_MIGRATE,
	CS_SCHED_LOAD_BALANCE,
	CS_SPREAD_PAGE,
	CS_SPREAD_SLAB,
	CS_QUIESCE,
} cpuset_flagbits_t;

/* convenient tests for these bits */
static inline bool is_cpuset_online(const struct cpuset *cs)
{
	return test_bit(CS_ONLINE, &cs->flags);
}

static inline int is_cpu_exclusive(const struct cpuset *cs)
{
	return test_bit(CS_CPU_EXCLUSIVE, &cs->flags);
}

static inline int is_mem_exclusive(const struct cpuset *cs)
{
	return test_bit(CS_MEM_EXCLUSIVE, &cs->flags);
}

static inline int is_mem_hardwall(const struct cpuset *cs)
{
	return test_bit(CS_MEM_HARDWALL, &cs->flags);
}

static inline int is_sched_load_balance(const struct cpuset *cs)
{
	return test_bit(CS_SCHED_LOAD_BALANCE, &cs->flags);
}

static inline int is_memory_migrate(const struct cpuset *cs)
{
	return test_bit(CS_MEMORY_MIGRATE, &cs->flags);
}

static inline int is_spread_page(const struct cpuset *cs)
{
	return test_bit(CS_SPREAD_PAGE, &cs->flags);
}

static inline int is_spread_slab(const struct cpuset *cs)
{
	return test_bit(CS_SPREAD_SLAB, &cs->flags);
}

static inline int is_cpu_quiesced(const struct cpuset *cs)
{
	return test_bit(CS_QUIESCE, &cs->flags);
}

/* Mask of CPUs which have requested isolation */
cpumask_var_t cpuset_quiesced_cpus_mask;

static struct cpuset top_cpuset = {
	.flags = ((1 << CS_ONLINE) | (1 << CS_CPU_EXCLUSIVE) |
		  (1 << CS_MEM_EXCLUSIVE)),
};

/**
 * cpuset_for_each_child - traverse online children of a cpuset
 * @child_cs: loop cursor pointing to the current child
 * @pos_css: used for iteration
 * @parent_cs: target cpuset to walk children of
 *
 * Walk @child_cs through the online children of @parent_cs.  Must be used
 * with RCU read locked.
 */
#define cpuset_for_each_child(child_cs, pos_css, parent_cs)		\
	css_for_each_child((pos_css), &(parent_cs)->css)		\
		if (is_cpuset_online(((child_cs) = css_cs((pos_css)))))

/**
 * cpuset_for_each_descendant_pre - pre-order walk of a cpuset's descendants
 * @des_cs: loop cursor pointing to the current descendant
 * @pos_css: used for iteration
 * @root_cs: target cpuset to walk ancestor of
 *
 * Walk @des_cs through the online descendants of @root_cs.  Must be used
 * with RCU read locked.  The caller may modify @pos_css by calling
 * css_rightmost_descendant() to skip subtree.  @root_cs is included in the
 * iteration and the first node to be visited.
 */
#define cpuset_for_each_descendant_pre(des_cs, pos_css, root_cs)	\
	css_for_each_descendant_pre((pos_css), &(root_cs)->css)		\
		if (is_cpuset_online(((des_cs) = css_cs((pos_css)))))

/*
 * There are two global mutexes guarding cpuset structures - cpuset_mutex
 * and callback_mutex.  The latter may nest inside the former.  We also
 * require taking task_lock() when dereferencing a task's cpuset pointer.
 * See "The task_lock() exception", at the end of this comment.
 *
 * A task must hold both mutexes to modify cpusets.  If a task holds
 * cpuset_mutex, then it blocks others wanting that mutex, ensuring that it
 * is the only task able to also acquire callback_mutex and be able to
 * modify cpusets.  It can perform various checks on the cpuset structure
 * first, knowing nothing will change.  It can also allocate memory while
 * just holding cpuset_mutex.  While it is performing these checks, various
 * callback routines can briefly acquire callback_mutex to query cpusets.
 * Once it is ready to make the changes, it takes callback_mutex, blocking
 * everyone else.
 *
 * Calls to the kernel memory allocator can not be made while holding
 * callback_mutex, as that would risk double tripping on callback_mutex
 * from one of the callbacks into the cpuset code from within
 * __alloc_pages().
 *
 * If a task is only holding callback_mutex, then it has read-only
 * access to cpusets.
 *
 * Now, the task_struct fields mems_allowed and mempolicy may be changed
 * by other task, we use alloc_lock in the task_struct fields to protect
 * them.
 *
 * The cpuset_common_file_read() handlers only hold callback_mutex across
 * small pieces of code, such as when reading out possibly multi-word
 * cpumasks and nodemasks.
 *
 * Accessing a task's cpuset should be done in accordance with the
 * guidelines for accessing subsystem state in kernel/cgroup.c
 */

static DEFINE_MUTEX(cpuset_mutex);
static DEFINE_MUTEX(callback_mutex);

/*
 * CPU / memory hotplug is handled asynchronously.
 */
static void cpuset_hotplug_workfn(struct work_struct *work);
static DECLARE_WORK(cpuset_hotplug_work, cpuset_hotplug_workfn);

static DECLARE_WAIT_QUEUE_HEAD(cpuset_attach_wq);

/*
 * This is ugly, but preserves the userspace API for existing cpuset
 * users. If someone tries to mount the "cpuset" filesystem, we
 * silently switch it to mount "cgroup" instead
 */
static struct dentry *cpuset_mount(struct file_system_type *fs_type,
			 int flags, const char *unused_dev_name, void *data)
{
	struct file_system_type *cgroup_fs = get_fs_type("cgroup");
	struct dentry *ret = ERR_PTR(-ENODEV);
	if (cgroup_fs) {
		char mountopts[] =
			"cpuset,noprefix,"
			"release_agent=/sbin/cpuset_release_agent";
		ret = cgroup_fs->mount(cgroup_fs, flags,
					   unused_dev_name, mountopts);
		put_filesystem(cgroup_fs);
	}
	return ret;
}

static struct file_system_type cpuset_fs_type = {
	.name = "cpuset",
	.mount = cpuset_mount,
};

/*
 * Return in pmask the portion of a cpusets's cpus_allowed that
 * are online.  If none are online, walk up the cpuset hierarchy
 * until we find one that does have some online cpus.  The top
 * cpuset always has some cpus online.
 *
 * One way or another, we guarantee to return some non-empty subset
 * of cpu_online_mask.
 *
 * Call with callback_mutex held.
 */
static void guarantee_online_cpus(struct cpuset *cs, struct cpumask *pmask)
{
	while (!cpumask_intersects(cs->cpus_allowed, cpu_online_mask))
		cs = parent_cs(cs);
	cpumask_and(pmask, cs->cpus_allowed, cpu_online_mask);
}

/*
 * Return in *pmask the portion of a cpusets's mems_allowed that
 * are online, with memory.  If none are online with memory, walk
 * up the cpuset hierarchy until we find one that does have some
 * online mems.  The top cpuset always has some mems online.
 *
 * One way or another, we guarantee to return some non-empty subset
 * of node_states[N_MEMORY].
 *
 * Call with callback_mutex held.
 */
static void guarantee_online_mems(struct cpuset *cs, nodemask_t *pmask)
{
	while (!nodes_intersects(cs->mems_allowed, node_states[N_MEMORY]))
		cs = parent_cs(cs);
	nodes_and(*pmask, cs->mems_allowed, node_states[N_MEMORY]);
}

/*
 * update task's spread flag if cpuset's page/slab spread flag is set
 *
 * Called with callback_mutex/cpuset_mutex held
 */
static void cpuset_update_task_spread_flag(struct cpuset *cs,
					struct task_struct *tsk)
{
	if (is_spread_page(cs))
		tsk->flags |= PF_SPREAD_PAGE;
	else
		tsk->flags &= ~PF_SPREAD_PAGE;
	if (is_spread_slab(cs))
		tsk->flags |= PF_SPREAD_SLAB;
	else
		tsk->flags &= ~PF_SPREAD_SLAB;
}

/*
 * is_cpuset_subset(p, q) - Is cpuset p a subset of cpuset q?
 *
 * One cpuset is a subset of another if all its allowed CPUs and
 * Memory Nodes are a subset of the other, and its exclusive flags
 * are only set if the other's are set.  Call holding cpuset_mutex.
 */

static int is_cpuset_subset(const struct cpuset *p, const struct cpuset *q)
{
	return	cpumask_subset(p->cpus_allowed, q->cpus_allowed) &&
		nodes_subset(p->mems_allowed, q->mems_allowed) &&
		is_cpu_exclusive(p) <= is_cpu_exclusive(q) &&
		is_mem_exclusive(p) <= is_mem_exclusive(q);
}

/**
 * alloc_trial_cpuset - allocate a trial cpuset
 * @cs: the cpuset that the trial cpuset duplicates
 */
static struct cpuset *alloc_trial_cpuset(struct cpuset *cs)
{
	struct cpuset *trial;

	trial = kmemdup(cs, sizeof(*cs), GFP_KERNEL);
	if (!trial)
		return NULL;

	if (!alloc_cpumask_var(&trial->cpus_allowed, GFP_KERNEL)) {
		kfree(trial);
		return NULL;
	}
	cpumask_copy(trial->cpus_allowed, cs->cpus_allowed);

	return trial;
}

/**
 * free_trial_cpuset - free the trial cpuset
 * @trial: the trial cpuset to be freed
 */
static void free_trial_cpuset(struct cpuset *trial)
{
	free_cpumask_var(trial->cpus_allowed);
	kfree(trial);
}

/*
 * validate_change() - Used to validate that any proposed cpuset change
 *		       follows the structural rules for cpusets.
 *
 * If we replaced the flag and mask values of the current cpuset
 * (cur) with those values in the trial cpuset (trial), would
 * our various subset and exclusive rules still be valid?  Presumes
 * cpuset_mutex held.
 *
 * 'cur' is the address of an actual, in-use cpuset.  Operations
 * such as list traversal that depend on the actual address of the
 * cpuset in the list must use cur below, not trial.
 *
 * 'trial' is the address of bulk structure copy of cur, with
 * perhaps one or more of the fields cpus_allowed, mems_allowed,
 * or flags changed to new, trial values.
 *
 * Return 0 if valid, -errno if not.
 */

static int validate_change(struct cpuset *cur, struct cpuset *trial)
{
	struct cgroup_subsys_state *css;
	struct cpuset *c, *par;
	int ret;

	rcu_read_lock();

	/* Each of our child cpusets must be a subset of us */
	ret = -EBUSY;
	cpuset_for_each_child(c, css, cur)
		if (!is_cpuset_subset(c, trial))
			goto out;

	/* Remaining checks don't apply to root cpuset */
	ret = 0;
	if (cur == &top_cpuset)
		goto out;

	par = parent_cs(cur);

	/* We must be a subset of our parent cpuset */
	ret = -EACCES;
	if (!is_cpuset_subset(trial, par))
		goto out;

	/*
	 * If either I or some sibling (!= me) is exclusive, we can't
	 * overlap
	 */
	ret = -EINVAL;
	cpuset_for_each_child(c, css, par) {
		if ((is_cpu_exclusive(trial) || is_cpu_exclusive(c)) &&
		    c != cur &&
		    cpumask_intersects(trial->cpus_allowed, c->cpus_allowed))
			goto out;
		if ((is_mem_exclusive(trial) || is_mem_exclusive(c)) &&
		    c != cur &&
		    nodes_intersects(trial->mems_allowed, c->mems_allowed))
			goto out;
	}

	/*
	 * Cpusets with tasks - existing or newly being attached - can't
	 * be changed to have empty cpus_allowed or mems_allowed.
	 */
	ret = -ENOSPC;
	if ((cgroup_task_count(cur->css.cgroup) || cur->attach_in_progress)) {
		if (!cpumask_empty(cur->cpus_allowed) &&
		    cpumask_empty(trial->cpus_allowed))
			goto out;
		if (!nodes_empty(cur->mems_allowed) &&
		    nodes_empty(trial->mems_allowed))
			goto out;
	}

	ret = 0;
out:
	rcu_read_unlock();
	return ret;
}

#ifdef CONFIG_SMP
/*
 * Helper routine for generate_sched_domains().
 * Do cpusets a, b have overlapping cpus_allowed masks?
 */
static int cpusets_overlap(struct cpuset *a, struct cpuset *b)
{
	return cpumask_intersects(a->cpus_allowed, b->cpus_allowed);
}

static void
update_domain_attr(struct sched_domain_attr *dattr, struct cpuset *c)
{
	if (dattr->relax_domain_level < c->relax_domain_level)
		dattr->relax_domain_level = c->relax_domain_level;
	return;
}

static void update_domain_attr_tree(struct sched_domain_attr *dattr,
				    struct cpuset *root_cs)
{
	struct cpuset *cp;
	struct cgroup_subsys_state *pos_css;

	rcu_read_lock();
	cpuset_for_each_descendant_pre(cp, pos_css, root_cs) {
		if (cp == root_cs)
			continue;

		/* skip the whole subtree if @cp doesn't have any CPU */
		if (cpumask_empty(cp->cpus_allowed)) {
			pos_css = css_rightmost_descendant(pos_css);
			continue;
		}

		if (is_sched_load_balance(cp))
			update_domain_attr(dattr, cp);
	}
	rcu_read_unlock();
}

/*
 * generate_sched_domains()
 *
 * This function builds a partial partition of the systems CPUs
 * A 'partial partition' is a set of non-overlapping subsets whose
 * union is a subset of that set.
 * The output of this function needs to be passed to kernel/sched/core.c
 * partition_sched_domains() routine, which will rebuild the scheduler's
 * load balancing domains (sched domains) as specified by that partial
 * partition.
 *
 * See "What is sched_load_balance" in Documentation/cgroups/cpusets.txt
 * for a background explanation of this.
 *
 * Does not return errors, on the theory that the callers of this
 * routine would rather not worry about failures to rebuild sched
 * domains when operating in the severe memory shortage situations
 * that could cause allocation failures below.
 *
 * Must be called with cpuset_mutex held.
 *
 * The three key local variables below are:
 *    q  - a linked-list queue of cpuset pointers, used to implement a
 *	   top-down scan of all cpusets.  This scan loads a pointer
 *	   to each cpuset marked is_sched_load_balance into the
 *	   array 'csa'.  For our purposes, rebuilding the schedulers
 *	   sched domains, we can ignore !is_sched_load_balance cpusets.
 *  csa  - (for CpuSet Array) Array of pointers to all the cpusets
 *	   that need to be load balanced, for convenient iterative
 *	   access by the subsequent code that finds the best partition,
 *	   i.e the set of domains (subsets) of CPUs such that the
 *	   cpus_allowed of every cpuset marked is_sched_load_balance
 *	   is a subset of one of these domains, while there are as
 *	   many such domains as possible, each as small as possible.
 * doms  - Conversion of 'csa' to an array of cpumasks, for passing to
 *	   the kernel/sched/core.c routine partition_sched_domains() in a
 *	   convenient format, that can be easily compared to the prior
 *	   value to determine what partition elements (sched domains)
 *	   were changed (added or removed.)
 *
 * Finding the best partition (set of domains):
 *	The triple nested loops below over i, j, k scan over the
 *	load balanced cpusets (using the array of cpuset pointers in
 *	csa[]) looking for pairs of cpusets that have overlapping
 *	cpus_allowed, but which don't have the same 'pn' partition
 *	number and gives them in the same partition number.  It keeps
 *	looping on the 'restart' label until it can no longer find
 *	any such pairs.
 *
 *	The union of the cpus_allowed masks from the set of
 *	all cpusets having the same 'pn' value then form the one
 *	element of the partition (one sched domain) to be passed to
 *	partition_sched_domains().
 */
static int generate_sched_domains(cpumask_var_t **domains,
			struct sched_domain_attr **attributes)
{
	struct cpuset *cp;	/* scans q */
	struct cpuset **csa;	/* array of all cpuset ptrs */
	int csn;		/* how many cpuset ptrs in csa so far */
	int i, j, k;		/* indices for partition finding loops */
	cpumask_var_t *doms;	/* resulting partition; i.e. sched domains */
	struct sched_domain_attr *dattr;  /* attributes for custom domains */
	int ndoms = 0;		/* number of sched domains in result */
	int nslot;		/* next empty doms[] struct cpumask slot */
	struct cgroup_subsys_state *pos_css;

	doms = NULL;
	dattr = NULL;
	csa = NULL;

	/* Special case for the 99% of systems with one, full, sched domain */
	if (is_sched_load_balance(&top_cpuset)) {
		ndoms = 1;
		doms = alloc_sched_domains(ndoms);
		if (!doms)
			goto done;

		dattr = kmalloc(sizeof(struct sched_domain_attr), GFP_KERNEL);
		if (dattr) {
			*dattr = SD_ATTR_INIT;
			update_domain_attr_tree(dattr, &top_cpuset);
		}
		cpumask_copy(doms[0], top_cpuset.cpus_allowed);

		goto done;
	}

	csa = kmalloc(nr_cpusets() * sizeof(cp), GFP_KERNEL);
	if (!csa)
		goto done;
	csn = 0;

	rcu_read_lock();
	cpuset_for_each_descendant_pre(cp, pos_css, &top_cpuset) {
		if (cp == &top_cpuset)
			continue;
		/*
		 * Continue traversing beyond @cp iff @cp has some CPUs and
		 * isn't load balancing.  The former is obvious.  The
		 * latter: All child cpusets contain a subset of the
		 * parent's cpus, so just skip them, and then we call
		 * update_domain_attr_tree() to calc relax_domain_level of
		 * the corresponding sched domain.
		 */
		if (!cpumask_empty(cp->cpus_allowed) &&
		    !is_sched_load_balance(cp))
			continue;

		if (is_sched_load_balance(cp))
			csa[csn++] = cp;

		/* skip @cp's subtree */
		pos_css = css_rightmost_descendant(pos_css);
	}
	rcu_read_unlock();

	for (i = 0; i < csn; i++)
		csa[i]->pn = i;
	ndoms = csn;

restart:
	/* Find the best partition (set of sched domains) */
	for (i = 0; i < csn; i++) {
		struct cpuset *a = csa[i];
		int apn = a->pn;

		for (j = 0; j < csn; j++) {
			struct cpuset *b = csa[j];
			int bpn = b->pn;

			if (apn != bpn && cpusets_overlap(a, b)) {
				for (k = 0; k < csn; k++) {
					struct cpuset *c = csa[k];

					if (c->pn == bpn)
						c->pn = apn;
				}
				ndoms--;	/* one less element */
				goto restart;
			}
		}
	}

	/*
	 * Now we know how many domains to create.
	 * Convert <csn, csa> to <ndoms, doms> and populate cpu masks.
	 */
	doms = alloc_sched_domains(ndoms);
	if (!doms)
		goto done;

	/*
	 * The rest of the code, including the scheduler, can deal with
	 * dattr==NULL case. No need to abort if alloc fails.
	 */
	dattr = kmalloc(ndoms * sizeof(struct sched_domain_attr), GFP_KERNEL);

	for (nslot = 0, i = 0; i < csn; i++) {
		struct cpuset *a = csa[i];
		struct cpumask *dp;
		int apn = a->pn;

		if (apn < 0) {
			/* Skip completed partitions */
			continue;
		}

		dp = doms[nslot];

		if (nslot == ndoms) {
			static int warnings = 10;
			if (warnings) {
				printk(KERN_WARNING
				 "rebuild_sched_domains confused:"
				  " nslot %d, ndoms %d, csn %d, i %d,"
				  " apn %d\n",
				  nslot, ndoms, csn, i, apn);
				warnings--;
			}
			continue;
		}

		cpumask_clear(dp);
		if (dattr)
			*(dattr + nslot) = SD_ATTR_INIT;
		for (j = i; j < csn; j++) {
			struct cpuset *b = csa[j];

			if (apn == b->pn) {
				cpumask_or(dp, dp, b->cpus_allowed);
				if (dattr)
					update_domain_attr_tree(dattr + nslot, b);

				/* Done with this partition */
				b->pn = -1;
			}
		}
		nslot++;
	}
	BUG_ON(nslot != ndoms);

done:
	kfree(csa);

	/*
	 * Fallback to the default domain if kmalloc() failed.
	 * See comments in partition_sched_domains().
	 */
	if (doms == NULL)
		ndoms = 1;

	*domains    = doms;
	*attributes = dattr;
	return ndoms;
}

/*
 * Rebuild scheduler domains.
 *
 * If the flag 'sched_load_balance' of any cpuset with non-empty
 * 'cpus' changes, or if the 'cpus' allowed changes in any cpuset
 * which has that flag enabled, or if any cpuset with a non-empty
 * 'cpus' is removed, then call this routine to rebuild the
 * scheduler's dynamic sched domains.
 *
 * Call with cpuset_mutex held.  Takes get_online_cpus().
 */
static void rebuild_sched_domains_locked(void)
{
	struct sched_domain_attr *attr;
	cpumask_var_t *doms;
	int ndoms;

	lockdep_assert_held(&cpuset_mutex);
	get_online_cpus();

	/*
	 * We have raced with CPU hotplug. Don't do anything to avoid
	 * passing doms with offlined cpu to partition_sched_domains().
	 * Anyways, hotplug work item will rebuild sched domains.
	 */
	if (!cpumask_equal(top_cpuset.cpus_allowed, cpu_active_mask))
		goto out;

	/* Generate domain masks and attrs */
	ndoms = generate_sched_domains(&doms, &attr);

	/* Have scheduler rebuild the domains */
	partition_sched_domains(ndoms, doms, attr);
out:
	put_online_cpus();
}
#else /* !CONFIG_SMP */
static void rebuild_sched_domains_locked(void)
{
}
#endif /* CONFIG_SMP */

void rebuild_sched_domains(void)
{
	mutex_lock(&cpuset_mutex);
	rebuild_sched_domains_locked();
	mutex_unlock(&cpuset_mutex);
}

/*
 * effective_cpumask_cpuset - return nearest ancestor with non-empty cpus
 * @cs: the cpuset in interest
 *
 * A cpuset's effective cpumask is the cpumask of the nearest ancestor
 * with non-empty cpus. We use effective cpumask whenever:
 * - we update tasks' cpus_allowed. (they take on the ancestor's cpumask
 *   if the cpuset they reside in has no cpus)
 * - we want to retrieve task_cs(tsk)'s cpus_allowed.
 *
 * Called with cpuset_mutex held. cpuset_cpus_allowed_fallback() is an
 * exception. See comments there.
 */
static struct cpuset *effective_cpumask_cpuset(struct cpuset *cs)
{
	while (cpumask_empty(cs->cpus_allowed))
		cs = parent_cs(cs);
	return cs;
}

/*
 * effective_nodemask_cpuset - return nearest ancestor with non-empty mems
 * @cs: the cpuset in interest
 *
 * A cpuset's effective nodemask is the nodemask of the nearest ancestor
 * with non-empty memss. We use effective nodemask whenever:
 * - we update tasks' mems_allowed. (they take on the ancestor's nodemask
 *   if the cpuset they reside in has no mems)
 * - we want to retrieve task_cs(tsk)'s mems_allowed.
 *
 * Called with cpuset_mutex held.
 */
static struct cpuset *effective_nodemask_cpuset(struct cpuset *cs)
{
	while (nodes_empty(cs->mems_allowed))
		cs = parent_cs(cs);
	return cs;
}

/**
 * cpuset_change_cpumask - make a task's cpus_allowed the same as its cpuset's
 * @tsk: task to test
 * @data: cpuset to @tsk belongs to
 *
 * Called by css_scan_tasks() for each task in a cgroup whose cpus_allowed
 * mask needs to be changed.
 *
 * We don't need to re-check for the cgroup/cpuset membership, since we're
 * holding cpuset_mutex at this point.
 */
static void cpuset_change_cpumask(struct task_struct *tsk, void *data)
{
	struct cpuset *cs = data;
	struct cpuset *cpus_cs = effective_cpumask_cpuset(cs);

	set_cpus_allowed_ptr(tsk, cpus_cs->cpus_allowed);
}

/**
 * update_tasks_cpumask - Update the cpumasks of tasks in the cpuset.
 * @cs: the cpuset in which each task's cpus_allowed mask needs to be changed
 * @heap: if NULL, defer allocating heap memory to css_scan_tasks()
 *
 * Called with cpuset_mutex held
 *
 * The css_scan_tasks() function will scan all the tasks in a cgroup,
 * calling callback functions for each.
 *
 * No return value. It's guaranteed that css_scan_tasks() always returns 0
 * if @heap != NULL.
 */
static void update_tasks_cpumask(struct cpuset *cs, struct ptr_heap *heap)
{
	css_scan_tasks(&cs->css, NULL, cpuset_change_cpumask, cs, heap);
}

/*
 * update_tasks_cpumask_hier - Update the cpumasks of tasks in the hierarchy.
 * @root_cs: the root cpuset of the hierarchy
 * @update_root: update root cpuset or not?
 * @heap: the heap used by css_scan_tasks()
 *
 * This will update cpumasks of tasks in @root_cs and all other empty cpusets
 * which take on cpumask of @root_cs.
 *
 * Called with cpuset_mutex held
 */
static void update_tasks_cpumask_hier(struct cpuset *root_cs,
				      bool update_root, struct ptr_heap *heap)
{
	struct cpuset *cp;
	struct cgroup_subsys_state *pos_css;

	rcu_read_lock();
	cpuset_for_each_descendant_pre(cp, pos_css, root_cs) {
		if (cp == root_cs) {
			if (!update_root)
				continue;
		} else {
			/* skip the whole subtree if @cp have some CPU */
			if (!cpumask_empty(cp->cpus_allowed)) {
				pos_css = css_rightmost_descendant(pos_css);
				continue;
			}
		}
		if (!css_tryget(&cp->css))
			continue;
		rcu_read_unlock();

		update_tasks_cpumask(cp, heap);

		rcu_read_lock();
		css_put(&cp->css);
	}
	rcu_read_unlock();
}

/**
 * update_cpumask - update the cpus_allowed mask of a cpuset and all tasks in it
 * @cs: the cpuset to consider
 * @buf: buffer of cpu numbers written to this cpuset
 */
static int update_cpumask(struct cpuset *cs, struct cpuset *trialcs,
			  const char *buf)
{
	struct ptr_heap heap;
	int retval;
	int is_load_balanced;

	/* top_cpuset.cpus_allowed tracks cpu_online_mask; it's read-only */
	if (cs == &top_cpuset)
		return -EACCES;

	/*
	 * An empty cpus_allowed is ok only if the cpuset has no tasks.
	 * Since cpulist_parse() fails on an empty mask, we special case
	 * that parsing.  The validate_change() call ensures that cpusets
	 * with tasks have cpus.
	 */
	if (!*buf) {
		cpumask_clear(trialcs->cpus_allowed);
	} else {
		retval = cpulist_parse(buf, trialcs->cpus_allowed);
		if (retval < 0)
			return retval;

		if (!cpumask_subset(trialcs->cpus_allowed, cpu_active_mask))
			return -EINVAL;
	}

	/* Nothing to do if the cpus didn't change */
	if (cpumask_equal(cs->cpus_allowed, trialcs->cpus_allowed))
		return 0;

	retval = validate_change(cs, trialcs);
	if (retval < 0)
		return retval;

	retval = heap_init(&heap, PAGE_SIZE, GFP_KERNEL, NULL);
	if (retval)
		return retval;

	is_load_balanced = is_sched_load_balance(trialcs);

	mutex_lock(&callback_mutex);
	cpumask_copy(cs->cpus_allowed, trialcs->cpus_allowed);
	mutex_unlock(&callback_mutex);

	update_tasks_cpumask_hier(cs, true, &heap);

	heap_free(&heap);

	if (is_load_balanced)
		rebuild_sched_domains_locked();
	return 0;
}

/*
 * cpuset_migrate_mm
 *
 *    Migrate memory region from one set of nodes to another.
 *
 *    Temporarilly set tasks mems_allowed to target nodes of migration,
 *    so that the migration code can allocate pages on these nodes.
 *
 *    While the mm_struct we are migrating is typically from some
 *    other task, the task_struct mems_allowed that we are hacking
 *    is for our current task, which must allocate new pages for that
 *    migrating memory region.
 */

static void cpuset_migrate_mm(struct mm_struct *mm, const nodemask_t *from,
							const nodemask_t *to)
{
	struct task_struct *tsk = current;
	struct cpuset *mems_cs;

	tsk->mems_allowed = *to;

	do_migrate_pages(mm, from, to, MPOL_MF_MOVE_ALL);

	rcu_read_lock();
	mems_cs = effective_nodemask_cpuset(task_cs(tsk));
	guarantee_online_mems(mems_cs, &tsk->mems_allowed);
	rcu_read_unlock();
}

/*
 * cpuset_change_task_nodemask - change task's mems_allowed and mempolicy
 * @tsk: the task to change
 * @newmems: new nodes that the task will be set
 *
 * In order to avoid seeing no nodes if the old and new nodes are disjoint,
 * we structure updates as setting all new allowed nodes, then clearing newly
 * disallowed ones.
 */
static void cpuset_change_task_nodemask(struct task_struct *tsk,
					nodemask_t *newmems)
{
	bool need_loop;

	/*
	 * Allow tasks that have access to memory reserves because they have
	 * been OOM killed to get memory anywhere.
	 */
	if (unlikely(test_thread_flag(TIF_MEMDIE)))
		return;
	if (current->flags & PF_EXITING) /* Let dying task have memory */
		return;

	task_lock(tsk);
	/*
	 * Determine if a loop is necessary if another thread is doing
	 * read_mems_allowed_begin().  If at least one node remains unchanged and
	 * tsk does not have a mempolicy, then an empty nodemask will not be
	 * possible when mems_allowed is larger than a word.
	 */
	need_loop = task_has_mempolicy(tsk) ||
			!nodes_intersects(*newmems, tsk->mems_allowed);

	if (need_loop) {
		local_irq_disable();
		write_seqcount_begin(&tsk->mems_allowed_seq);
	}

	nodes_or(tsk->mems_allowed, tsk->mems_allowed, *newmems);
	mpol_rebind_task(tsk, newmems, MPOL_REBIND_STEP1);

	mpol_rebind_task(tsk, newmems, MPOL_REBIND_STEP2);
	tsk->mems_allowed = *newmems;

	if (need_loop) {
		write_seqcount_end(&tsk->mems_allowed_seq);
		local_irq_enable();
	}

	task_unlock(tsk);
}

struct cpuset_change_nodemask_arg {
	struct cpuset		*cs;
	nodemask_t		*newmems;
};

/*
 * Update task's mems_allowed and rebind its mempolicy and vmas' mempolicy
 * of it to cpuset's new mems_allowed, and migrate pages to new nodes if
 * memory_migrate flag is set. Called with cpuset_mutex held.
 */
static void cpuset_change_nodemask(struct task_struct *p, void *data)
{
	struct cpuset_change_nodemask_arg *arg = data;
	struct cpuset *cs = arg->cs;
	struct mm_struct *mm;
	int migrate;

	cpuset_change_task_nodemask(p, arg->newmems);

	mm = get_task_mm(p);
	if (!mm)
		return;

	migrate = is_memory_migrate(cs);

	mpol_rebind_mm(mm, &cs->mems_allowed);
	if (migrate)
		cpuset_migrate_mm(mm, &cs->old_mems_allowed, arg->newmems);
	mmput(mm);
}

static void *cpuset_being_rebound;

/**
 * update_tasks_nodemask - Update the nodemasks of tasks in the cpuset.
 * @cs: the cpuset in which each task's mems_allowed mask needs to be changed
 * @heap: if NULL, defer allocating heap memory to css_scan_tasks()
 *
 * Called with cpuset_mutex held.  No return value. It's guaranteed that
 * css_scan_tasks() always returns 0 if @heap != NULL.
 */
static void update_tasks_nodemask(struct cpuset *cs, struct ptr_heap *heap)
{
	static nodemask_t newmems;	/* protected by cpuset_mutex */
	struct cpuset *mems_cs = effective_nodemask_cpuset(cs);
	struct cpuset_change_nodemask_arg arg = { .cs = cs,
						  .newmems = &newmems };

	cpuset_being_rebound = cs;		/* causes mpol_dup() rebind */

	guarantee_online_mems(mems_cs, &newmems);

	/*
	 * The mpol_rebind_mm() call takes mmap_sem, which we couldn't
	 * take while holding tasklist_lock.  Forks can happen - the
	 * mpol_dup() cpuset_being_rebound check will catch such forks,
	 * and rebind their vma mempolicies too.  Because we still hold
	 * the global cpuset_mutex, we know that no other rebind effort
	 * will be contending for the global variable cpuset_being_rebound.
	 * It's ok if we rebind the same mm twice; mpol_rebind_mm()
	 * is idempotent.  Also migrate pages in each mm to new nodes.
	 */
	css_scan_tasks(&cs->css, NULL, cpuset_change_nodemask, &arg, heap);

	/*
	 * All the tasks' nodemasks have been updated, update
	 * cs->old_mems_allowed.
	 */
	cs->old_mems_allowed = newmems;

	/* We're done rebinding vmas to this cpuset's new mems_allowed. */
	cpuset_being_rebound = NULL;
}

/*
 * update_tasks_nodemask_hier - Update the nodemasks of tasks in the hierarchy.
 * @cs: the root cpuset of the hierarchy
 * @update_root: update the root cpuset or not?
 * @heap: the heap used by css_scan_tasks()
 *
 * This will update nodemasks of tasks in @root_cs and all other empty cpusets
 * which take on nodemask of @root_cs.
 *
 * Called with cpuset_mutex held
 */
static void update_tasks_nodemask_hier(struct cpuset *root_cs,
				       bool update_root, struct ptr_heap *heap)
{
	struct cpuset *cp;
	struct cgroup_subsys_state *pos_css;

	rcu_read_lock();
	cpuset_for_each_descendant_pre(cp, pos_css, root_cs) {
		if (cp == root_cs) {
			if (!update_root)
				continue;
		} else {
			/* skip the whole subtree if @cp have some CPU */
			if (!nodes_empty(cp->mems_allowed)) {
				pos_css = css_rightmost_descendant(pos_css);
				continue;
			}
		}
		if (!css_tryget(&cp->css))
			continue;
		rcu_read_unlock();

		update_tasks_nodemask(cp, heap);

		rcu_read_lock();
		css_put(&cp->css);
	}
	rcu_read_unlock();
}

/*
 * Handle user request to change the 'mems' memory placement
 * of a cpuset.  Needs to validate the request, update the
 * cpusets mems_allowed, and for each task in the cpuset,
 * update mems_allowed and rebind task's mempolicy and any vma
 * mempolicies and if the cpuset is marked 'memory_migrate',
 * migrate the tasks pages to the new memory.
 *
 * Call with cpuset_mutex held.  May take callback_mutex during call.
 * Will take tasklist_lock, scan tasklist for tasks in cpuset cs,
 * lock each such tasks mm->mmap_sem, scan its vma's and rebind
 * their mempolicies to the cpusets new mems_allowed.
 */
static int update_nodemask(struct cpuset *cs, struct cpuset *trialcs,
			   const char *buf)
{
	int retval;
	struct ptr_heap heap;

	/*
	 * top_cpuset.mems_allowed tracks node_stats[N_MEMORY];
	 * it's read-only
	 */
	if (cs == &top_cpuset) {
		retval = -EACCES;
		goto done;
	}

	/*
	 * An empty mems_allowed is ok iff there are no tasks in the cpuset.
	 * Since nodelist_parse() fails on an empty mask, we special case
	 * that parsing.  The validate_change() call ensures that cpusets
	 * with tasks have memory.
	 */
	if (!*buf) {
		nodes_clear(trialcs->mems_allowed);
	} else {
		retval = nodelist_parse(buf, trialcs->mems_allowed);
		if (retval < 0)
			goto done;

		if (!nodes_subset(trialcs->mems_allowed,
				node_states[N_MEMORY])) {
			retval =  -EINVAL;
			goto done;
		}
	}

	if (nodes_equal(cs->mems_allowed, trialcs->mems_allowed)) {
		retval = 0;		/* Too easy - nothing to do */
		goto done;
	}
	retval = validate_change(cs, trialcs);
	if (retval < 0)
		goto done;

	retval = heap_init(&heap, PAGE_SIZE, GFP_KERNEL, NULL);
	if (retval < 0)
		goto done;

	mutex_lock(&callback_mutex);
	cs->mems_allowed = trialcs->mems_allowed;
	mutex_unlock(&callback_mutex);

	update_tasks_nodemask_hier(cs, true, &heap);

	heap_free(&heap);
done:
	return retval;
}

int current_cpuset_is_being_rebound(void)
{
	int ret;

	rcu_read_lock();
	ret = task_cs(current) == cpuset_being_rebound;
	rcu_read_unlock();

	return ret;
}

static int update_relax_domain_level(struct cpuset *cs, s64 val)
{
#ifdef CONFIG_SMP
	if (val < -1 || val >= sched_domain_level_max)
		return -EINVAL;
#endif

	if (val != cs->relax_domain_level) {
		cs->relax_domain_level = val;
		if (!cpumask_empty(cs->cpus_allowed) &&
		    is_sched_load_balance(cs))
			rebuild_sched_domains_locked();
	}

	return 0;
}

/**
 * quiesce_cpuset - Move unbound timers/hrtimers away from cpuset.cpus
 * @cs: cpuset to be quiesced
 * @return: 0 on success else non-zero on failure
 *
 * For isolating a core with cpusets we require all unbound timers/hrtimers to
 * move away from isolated core. We migrate these to one of the CPUs which
 * hasn't isolated itself yet. And the CPU is selected by
 * smp_call_function_any() routine.
 *
 * Currently we are only migrating timers and hrtimers away.
 */
static int quiesce_cpuset(struct cpuset *cs, int turning_on)
{
	int from_cpu;
	cpumask_t cpumask;

	/* Fail if we are already in the requested state */
	if (!(is_cpu_quiesced(cs) ^ turning_on))
		return -EINVAL;

	if (!turning_on) {
		cpumask_andnot(cpuset_quiesced_cpus_mask,
			       cpuset_quiesced_cpus_mask, cs->cpus_allowed);
		return 0;
	}

	cpumask_andnot(&cpumask, cpu_online_mask, cs->cpus_allowed);
	cpumask_andnot(&cpumask, &cpumask, cpuset_quiesced_cpus_mask);

	if (cpumask_empty(&cpumask)) {
		pr_err("%s: Couldn't find a CPU to migrate to\n", __func__);
		return -EPERM;
	}

	cpumask_or(cpuset_quiesced_cpus_mask, cpuset_quiesced_cpus_mask,
		   cs->cpus_allowed);

	for_each_cpu(from_cpu, cs->cpus_allowed) {
		smp_call_function_any(&cpumask, hrtimer_quiesce_cpu, &from_cpu,
				      1);
		smp_call_function_any(&cpumask, timer_quiesce_cpu, &from_cpu,
				      1);
	}

	return 0;
}

/**
 * cpuset_change_flag - make a task's spread flags the same as its cpuset's
 * @tsk: task to be updated
 * @data: cpuset to @tsk belongs to
 *
 * Called by css_scan_tasks() for each task in a cgroup.
 *
 * We don't need to re-check for the cgroup/cpuset membership, since we're
 * holding cpuset_mutex at this point.
 */
static void cpuset_change_flag(struct task_struct *tsk, void *data)
{
	struct cpuset *cs = data;

	cpuset_update_task_spread_flag(cs, tsk);
}

/**
 * update_tasks_flags - update the spread flags of tasks in the cpuset.
 * @cs: the cpuset in which each task's spread flags needs to be changed
 * @heap: if NULL, defer allocating heap memory to css_scan_tasks()
 *
 * Called with cpuset_mutex held
 *
 * The css_scan_tasks() function will scan all the tasks in a cgroup,
 * calling callback functions for each.
 *
 * No return value. It's guaranteed that css_scan_tasks() always returns 0
 * if @heap != NULL.
 */
static void update_tasks_flags(struct cpuset *cs, struct ptr_heap *heap)
{
	css_scan_tasks(&cs->css, NULL, cpuset_change_flag, cs, heap);
}

/*
 * update_flag - read a 0 or a 1 in a file and update associated flag
 * bit:		the bit to update (see cpuset_flagbits_t)
 * cs:		the cpuset to update
 * turning_on: 	whether the flag is being set or cleared
 *
 * Call with cpuset_mutex held.
 */

static int update_flag(cpuset_flagbits_t bit, struct cpuset *cs,
		       int turning_on)
{
	struct cpuset *trialcs;
	int balance_flag_changed;
	int spread_flag_changed;
	struct ptr_heap heap;
	int err;

	trialcs = alloc_trial_cpuset(cs);
	if (!trialcs)
		return -ENOMEM;

	if (turning_on)
		set_bit(bit, &trialcs->flags);
	else
		clear_bit(bit, &trialcs->flags);

	err = validate_change(cs, trialcs);
	if (err < 0)
		goto out;

	if (bit == CS_QUIESCE) {
		err = quiesce_cpuset(cs, turning_on);
		if (err)
			goto out;
	}

	err = heap_init(&heap, PAGE_SIZE, GFP_KERNEL, NULL);
	if (err < 0)
		goto out;

	balance_flag_changed = (is_sched_load_balance(cs) !=
				is_sched_load_balance(trialcs));

	spread_flag_changed = ((is_spread_slab(cs) != is_spread_slab(trialcs))
			|| (is_spread_page(cs) != is_spread_page(trialcs)));

	mutex_lock(&callback_mutex);
	cs->flags = trialcs->flags;
	mutex_unlock(&callback_mutex);

	if (!cpumask_empty(trialcs->cpus_allowed) && balance_flag_changed)
		rebuild_sched_domains_locked();

	if (spread_flag_changed)
		update_tasks_flags(cs, &heap);
	heap_free(&heap);
out:
	free_trial_cpuset(trialcs);
	return err;
}

/*
 * Frequency meter - How fast is some event occurring?
 *
 * These routines manage a digitally filtered, constant time based,
 * event frequency meter.  There are four routines:
 *   fmeter_init() - initialize a frequency meter.
 *   fmeter_markevent() - called each time the event happens.
 *   fmeter_getrate() - returns the recent rate of such events.
 *   fmeter_update() - internal routine used to update fmeter.
 *
 * A common data structure is passed to each of these routines,
 * which is used to keep track of the state required to manage the
 * frequency meter and its digital filter.
 *
 * The filter works on the number of events marked per unit time.
 * The filter is single-pole low-pass recursive (IIR).  The time unit
 * is 1 second.  Arithmetic is done using 32-bit integers scaled to
 * simulate 3 decimal digits of precision (multiplied by 1000).
 *
 * With an FM_COEF of 933, and a time base of 1 second, the filter
 * has a half-life of 10 seconds, meaning that if the events quit
 * happening, then the rate returned from the fmeter_getrate()
 * will be cut in half each 10 seconds, until it converges to zero.
 *
 * It is not worth doing a real infinitely recursive filter.  If more
 * than FM_MAXTICKS ticks have elapsed since the last filter event,
 * just compute FM_MAXTICKS ticks worth, by which point the level
 * will be stable.
 *
 * Limit the count of unprocessed events to FM_MAXCNT, so as to avoid
 * arithmetic overflow in the fmeter_update() routine.
 *
 * Given the simple 32 bit integer arithmetic used, this meter works
 * best for reporting rates between one per millisecond (msec) and
 * one per 32 (approx) seconds.  At constant rates faster than one
 * per msec it maxes out at values just under 1,000,000.  At constant
 * rates between one per msec, and one per second it will stabilize
 * to a value N*1000, where N is the rate of events per second.
 * At constant rates between one per second and one per 32 seconds,
 * it will be choppy, moving up on the seconds that have an event,
 * and then decaying until the next event.  At rates slower than
 * about one in 32 seconds, it decays all the way back to zero between
 * each event.
 */

#define FM_COEF 933		/* coefficient for half-life of 10 secs */
#define FM_MAXTICKS ((time_t)99) /* useless computing more ticks than this */
#define FM_MAXCNT 1000000	/* limit cnt to avoid overflow */
#define FM_SCALE 1000		/* faux fixed point scale */

/* Initialize a frequency meter */
static void fmeter_init(struct fmeter *fmp)
{
	fmp->cnt = 0;
	fmp->val = 0;
	fmp->time = 0;
	spin_lock_init(&fmp->lock);
}

/* Internal meter update - process cnt events and update value */
static void fmeter_update(struct fmeter *fmp)
{
	time_t now = get_seconds();
	time_t ticks = now - fmp->time;

	if (ticks == 0)
		return;

	ticks = min(FM_MAXTICKS, ticks);
	while (ticks-- > 0)
		fmp->val = (FM_COEF * fmp->val) / FM_SCALE;
	fmp->time = now;

	fmp->val += ((FM_SCALE - FM_COEF) * fmp->cnt) / FM_SCALE;
	fmp->cnt = 0;
}

/* Process any previous ticks, then bump cnt by one (times scale). */
static void fmeter_markevent(struct fmeter *fmp)
{
	spin_lock(&fmp->lock);
	fmeter_update(fmp);
	fmp->cnt = min(FM_MAXCNT, fmp->cnt + FM_SCALE);
	spin_unlock(&fmp->lock);
}

/* Process any previous ticks, then return current value. */
static int fmeter_getrate(struct fmeter *fmp)
{
	int val;

	spin_lock(&fmp->lock);
	fmeter_update(fmp);
	val = fmp->val;
	spin_unlock(&fmp->lock);
	return val;
}

/* Called by cgroups to determine if a cpuset is usable; cpuset_mutex held */
static int cpuset_can_attach(struct cgroup_subsys_state *css,
			     struct cgroup_taskset *tset)
{
	struct cpuset *cs = css_cs(css);
	struct task_struct *task;
	int ret;

	mutex_lock(&cpuset_mutex);

	/*
	 * We allow to move tasks into an empty cpuset if sane_behavior
	 * flag is set.
	 */
	ret = -ENOSPC;
	if (!cgroup_sane_behavior(css->cgroup) &&
	    (cpumask_empty(cs->cpus_allowed) || nodes_empty(cs->mems_allowed)))
		goto out_unlock;

	cgroup_taskset_for_each(task, css, tset) {
		/*
		 * Kthreads which disallow setaffinity shouldn't be moved
		 * to a new cpuset; we don't want to change their cpu
		 * affinity and isolating such threads by their set of
		 * allowed nodes is unnecessary.  Thus, cpusets are not
		 * applicable for such threads.  This prevents checking for
		 * success of set_cpus_allowed_ptr() on all attached tasks
		 * before cpus_allowed may be changed.
		 */
		ret = -EINVAL;
		if (task->flags & PF_NO_SETAFFINITY)
			goto out_unlock;
		ret = security_task_setscheduler(task);
		if (ret)
			goto out_unlock;
	}

	/*
	 * Mark attach is in progress.  This makes validate_change() fail
	 * changes which zero cpus/mems_allowed.
	 */
	cs->attach_in_progress++;
	ret = 0;
out_unlock:
	mutex_unlock(&cpuset_mutex);
	return ret;
}

static void cpuset_cancel_attach(struct cgroup_subsys_state *css,
				 struct cgroup_taskset *tset)
{
	mutex_lock(&cpuset_mutex);
	css_cs(css)->attach_in_progress--;
	mutex_unlock(&cpuset_mutex);
}

/*
 * Protected by cpuset_mutex.  cpus_attach is used only by cpuset_attach()
 * but we can't allocate it dynamically there.  Define it global and
 * allocate from cpuset_init().
 */
static cpumask_var_t cpus_attach;

static void cpuset_attach(struct cgroup_subsys_state *css,
			  struct cgroup_taskset *tset)
{
	/* static buf protected by cpuset_mutex */
	static nodemask_t cpuset_attach_nodemask_to;
	struct mm_struct *mm;
	struct task_struct *task;
	struct task_struct *leader = cgroup_taskset_first(tset);
	struct cgroup_subsys_state *oldcss = cgroup_taskset_cur_css(tset,
							cpuset_subsys_id);
	struct cpuset *cs = css_cs(css);
	struct cpuset *oldcs = css_cs(oldcss);
	struct cpuset *cpus_cs = effective_cpumask_cpuset(cs);
	struct cpuset *mems_cs = effective_nodemask_cpuset(cs);

	mutex_lock(&cpuset_mutex);

	/* prepare for attach */
	if (cs == &top_cpuset)
		cpumask_copy(cpus_attach, cpu_possible_mask);
	else
		guarantee_online_cpus(cpus_cs, cpus_attach);

	guarantee_online_mems(mems_cs, &cpuset_attach_nodemask_to);

	cgroup_taskset_for_each(task, css, tset) {
		/*
		 * can_attach beforehand should guarantee that this doesn't
		 * fail.  TODO: have a better way to handle failure here
		 */
		WARN_ON_ONCE(set_cpus_allowed_ptr(task, cpus_attach));

		cpuset_change_task_nodemask(task, &cpuset_attach_nodemask_to);
		cpuset_update_task_spread_flag(cs, task);
	}

	/*
	 * Change mm, possibly for multiple threads in a threadgroup. This is
	 * expensive and may sleep.
	 */
	cpuset_attach_nodemask_to = cs->mems_allowed;
	mm = get_task_mm(leader);
	if (mm) {
		struct cpuset *mems_oldcs = effective_nodemask_cpuset(oldcs);

		mpol_rebind_mm(mm, &cpuset_attach_nodemask_to);

		/*
		 * old_mems_allowed is the same with mems_allowed here, except
		 * if this task is being moved automatically due to hotplug.
		 * In that case @mems_allowed has been updated and is empty,
		 * so @old_mems_allowed is the right nodesets that we migrate
		 * mm from.
		 */
		if (is_memory_migrate(cs)) {
			cpuset_migrate_mm(mm, &mems_oldcs->old_mems_allowed,
					  &cpuset_attach_nodemask_to);
		}
		mmput(mm);
	}

	cs->old_mems_allowed = cpuset_attach_nodemask_to;

	cs->attach_in_progress--;
	if (!cs->attach_in_progress)
		wake_up(&cpuset_attach_wq);

	mutex_unlock(&cpuset_mutex);
}

/* The various types of files and directories in a cpuset file system */

typedef enum {
	FILE_MEMORY_MIGRATE,
	FILE_CPULIST,
	FILE_MEMLIST,
	FILE_CPU_EXCLUSIVE,
	FILE_MEM_EXCLUSIVE,
	FILE_MEM_HARDWALL,
	FILE_SCHED_LOAD_BALANCE,
	FILE_SCHED_RELAX_DOMAIN_LEVEL,
	FILE_MEMORY_PRESSURE_ENABLED,
	FILE_MEMORY_PRESSURE,
	FILE_SPREAD_PAGE,
	FILE_SPREAD_SLAB,
	FILE_CPU_QUIESCE,
} cpuset_filetype_t;

static int cpuset_write_u64(struct cgroup_subsys_state *css, struct cftype *cft,
			    u64 val)
{
	struct cpuset *cs = css_cs(css);
	cpuset_filetype_t type = cft->private;
	int retval = 0;

	mutex_lock(&cpuset_mutex);
	if (!is_cpuset_online(cs)) {
		retval = -ENODEV;
		goto out_unlock;
	}

	switch (type) {
	case FILE_CPU_EXCLUSIVE:
		retval = update_flag(CS_CPU_EXCLUSIVE, cs, val);
		break;
	case FILE_MEM_EXCLUSIVE:
		retval = update_flag(CS_MEM_EXCLUSIVE, cs, val);
		break;
	case FILE_MEM_HARDWALL:
		retval = update_flag(CS_MEM_HARDWALL, cs, val);
		break;
	case FILE_SCHED_LOAD_BALANCE:
		retval = update_flag(CS_SCHED_LOAD_BALANCE, cs, val);
		break;
	case FILE_MEMORY_MIGRATE:
		retval = update_flag(CS_MEMORY_MIGRATE, cs, val);
		break;
	case FILE_MEMORY_PRESSURE_ENABLED:
		cpuset_memory_pressure_enabled = !!val;
		break;
	case FILE_MEMORY_PRESSURE:
		retval = -EACCES;
		break;
	case FILE_SPREAD_PAGE:
		retval = update_flag(CS_SPREAD_PAGE, cs, val);
		break;
	case FILE_SPREAD_SLAB:
		retval = update_flag(CS_SPREAD_SLAB, cs, val);
		break;
	case FILE_CPU_QUIESCE:
		retval = update_flag(CS_QUIESCE, cs, val);
		break;
	default:
		retval = -EINVAL;
		break;
	}
out_unlock:
	mutex_unlock(&cpuset_mutex);
	return retval;
}

static int cpuset_write_s64(struct cgroup_subsys_state *css, struct cftype *cft,
			    s64 val)
{
	struct cpuset *cs = css_cs(css);
	cpuset_filetype_t type = cft->private;
	int retval = -ENODEV;

	mutex_lock(&cpuset_mutex);
	if (!is_cpuset_online(cs))
		goto out_unlock;

	switch (type) {
	case FILE_SCHED_RELAX_DOMAIN_LEVEL:
		retval = update_relax_domain_level(cs, val);
		break;
	default:
		retval = -EINVAL;
		break;
	}
out_unlock:
	mutex_unlock(&cpuset_mutex);
	return retval;
}

/*
 * Common handling for a write to a "cpus" or "mems" file.
 */
static int cpuset_write_resmask(struct cgroup_subsys_state *css,
				struct cftype *cft, const char *buf)
{
	struct cpuset *cs = css_cs(css);
	struct cpuset *trialcs;
	int retval = -ENODEV;

	/*
	 * CPU or memory hotunplug may leave @cs w/o any execution
	 * resources, in which case the hotplug code asynchronously updates
	 * configuration and transfers all tasks to the nearest ancestor
	 * which can execute.
	 *
	 * As writes to "cpus" or "mems" may restore @cs's execution
	 * resources, wait for the previously scheduled operations before
	 * proceeding, so that we don't end up keep removing tasks added
	 * after execution capability is restored.
	 */
	flush_work(&cpuset_hotplug_work);

	mutex_lock(&cpuset_mutex);
	if (!is_cpuset_online(cs))
		goto out_unlock;

	trialcs = alloc_trial_cpuset(cs);
	if (!trialcs) {
		retval = -ENOMEM;
		goto out_unlock;
	}

	switch (cft->private) {
	case FILE_CPULIST:
		retval = update_cpumask(cs, trialcs, buf);
		break;
	case FILE_MEMLIST:
		retval = update_nodemask(cs, trialcs, buf);
		break;
	default:
		retval = -EINVAL;
		break;
	}

	free_trial_cpuset(trialcs);
out_unlock:
	mutex_unlock(&cpuset_mutex);
	return retval;
}

/*
 * These ascii lists should be read in a single call, by using a user
 * buffer large enough to hold the entire map.  If read in smaller
 * chunks, there is no guarantee of atomicity.  Since the display format
 * used, list of ranges of sequential numbers, is variable length,
 * and since these maps can change value dynamically, one could read
 * gibberish by doing partial reads while a list was changing.
 */
static int cpuset_common_seq_show(struct seq_file *sf, void *v)
{
	struct cpuset *cs = css_cs(seq_css(sf));
	cpuset_filetype_t type = seq_cft(sf)->private;
	ssize_t count;
	char *buf, *s;
	int ret = 0;

	count = seq_get_buf(sf, &buf);
	s = buf;

	mutex_lock(&callback_mutex);

	switch (type) {
	case FILE_CPULIST:
		s += cpulist_scnprintf(s, count, cs->cpus_allowed);
		break;
	case FILE_MEMLIST:
		s += nodelist_scnprintf(s, count, cs->mems_allowed);
		break;
	default:
		ret = -EINVAL;
		goto out_unlock;
	}

	if (s < buf + count - 1) {
		*s++ = '\n';
		seq_commit(sf, s - buf);
	} else {
		seq_commit(sf, -1);
	}
out_unlock:
	mutex_unlock(&callback_mutex);
	return ret;
}

static u64 cpuset_read_u64(struct cgroup_subsys_state *css, struct cftype *cft)
{
	struct cpuset *cs = css_cs(css);
	cpuset_filetype_t type = cft->private;
	switch (type) {
	case FILE_CPU_EXCLUSIVE:
		return is_cpu_exclusive(cs);
	case FILE_MEM_EXCLUSIVE:
		return is_mem_exclusive(cs);
	case FILE_MEM_HARDWALL:
		return is_mem_hardwall(cs);
	case FILE_SCHED_LOAD_BALANCE:
		return is_sched_load_balance(cs);
	case FILE_MEMORY_MIGRATE:
		return is_memory_migrate(cs);
	case FILE_MEMORY_PRESSURE_ENABLED:
		return cpuset_memory_pressure_enabled;
	case FILE_MEMORY_PRESSURE:
		return fmeter_getrate(&cs->fmeter);
	case FILE_SPREAD_PAGE:
		return is_spread_page(cs);
	case FILE_SPREAD_SLAB:
		return is_spread_slab(cs);
	case FILE_CPU_QUIESCE:
		return is_cpu_quiesced(cs);
	default:
		BUG();
	}

	/* Unreachable but makes gcc happy */
	return 0;
}

static s64 cpuset_read_s64(struct cgroup_subsys_state *css, struct cftype *cft)
{
	struct cpuset *cs = css_cs(css);
	cpuset_filetype_t type = cft->private;
	switch (type) {
	case FILE_SCHED_RELAX_DOMAIN_LEVEL:
		return cs->relax_domain_level;
	default:
		BUG();
	}

	/* Unrechable but makes gcc happy */
	return 0;
}


/*
 * for the common functions, 'private' gives the type of file
 */

static struct cftype files[] = {
	{
		.name = "cpus",
		.seq_show = cpuset_common_seq_show,
		.write_string = cpuset_write_resmask,
		.max_write_len = (100U + 6 * NR_CPUS),
		.private = FILE_CPULIST,
	},

	{
		.name = "mems",
		.seq_show = cpuset_common_seq_show,
		.write_string = cpuset_write_resmask,
		.max_write_len = (100U + 6 * MAX_NUMNODES),
		.private = FILE_MEMLIST,
	},

	{
		.name = "cpu_exclusive",
		.read_u64 = cpuset_read_u64,
		.write_u64 = cpuset_write_u64,
		.private = FILE_CPU_EXCLUSIVE,
	},

	{
		.name = "mem_exclusive",
		.read_u64 = cpuset_read_u64,
		.write_u64 = cpuset_write_u64,
		.private = FILE_MEM_EXCLUSIVE,
	},

	{
		.name = "mem_hardwall",
		.read_u64 = cpuset_read_u64,
		.write_u64 = cpuset_write_u64,
		.private = FILE_MEM_HARDWALL,
	},

	{
		.name = "sched_load_balance",
		.read_u64 = cpuset_read_u64,
		.write_u64 = cpuset_write_u64,
		.private = FILE_SCHED_LOAD_BALANCE,
	},

	{
		.name = "sched_relax_domain_level",
		.read_s64 = cpuset_read_s64,
		.write_s64 = cpuset_write_s64,
		.private = FILE_SCHED_RELAX_DOMAIN_LEVEL,
	},

	{
		.name = "memory_migrate",
		.read_u64 = cpuset_read_u64,
		.write_u64 = cpuset_write_u64,
		.private = FILE_MEMORY_MIGRATE,
	},

	{
		.name = "memory_pressure",
		.read_u64 = cpuset_read_u64,
		.write_u64 = cpuset_write_u64,
		.private = FILE_MEMORY_PRESSURE,
		.mode = S_IRUGO,
	},

	{
		.name = "memory_spread_page",
		.read_u64 = cpuset_read_u64,
		.write_u64 = cpuset_write_u64,
		.private = FILE_SPREAD_PAGE,
	},

	{
		.name = "memory_spread_slab",
		.read_u64 = cpuset_read_u64,
		.write_u64 = cpuset_write_u64,
		.private = FILE_SPREAD_SLAB,
	},

	{
		.name = "memory_pressure_enabled",
		.flags = CFTYPE_ONLY_ON_ROOT,
		.read_u64 = cpuset_read_u64,
		.write_u64 = cpuset_write_u64,
		.private = FILE_MEMORY_PRESSURE_ENABLED,
	},

	{
		.name = "quiesce",
		.read_u64 = cpuset_read_u64,
		.write_u64 = cpuset_write_u64,
		.private = FILE_CPU_QUIESCE,
	},

	{ }	/* terminate */
};

/*
 *	cpuset_css_alloc - allocate a cpuset css
 *	cgrp:	control group that the new cpuset will be part of
 */

static struct cgroup_subsys_state *
cpuset_css_alloc(struct cgroup_subsys_state *parent_css)
{
	struct cpuset *cs;

	if (!parent_css)
		return &top_cpuset.css;

	cs = kzalloc(sizeof(*cs), GFP_KERNEL);
	if (!cs)
		return ERR_PTR(-ENOMEM);
	if (!alloc_cpumask_var(&cs->cpus_allowed, GFP_KERNEL)) {
		kfree(cs);
		return ERR_PTR(-ENOMEM);
	}

	set_bit(CS_SCHED_LOAD_BALANCE, &cs->flags);
	cpumask_clear(cs->cpus_allowed);
	nodes_clear(cs->mems_allowed);
	fmeter_init(&cs->fmeter);
	cs->relax_domain_level = -1;

	return &cs->css;
}

static int cpuset_css_online(struct cgroup_subsys_state *css)
{
	struct cpuset *cs = css_cs(css);
	struct cpuset *parent = parent_cs(cs);
	struct cpuset *tmp_cs;
	struct cgroup_subsys_state *pos_css;

	if (!parent)
		return 0;

	mutex_lock(&cpuset_mutex);

	set_bit(CS_ONLINE, &cs->flags);
	if (is_spread_page(parent))
		set_bit(CS_SPREAD_PAGE, &cs->flags);
	if (is_spread_slab(parent))
		set_bit(CS_SPREAD_SLAB, &cs->flags);

	cpuset_inc();

	if (!test_bit(CGRP_CPUSET_CLONE_CHILDREN, &css->cgroup->flags))
		goto out_unlock;

	/*
	 * Clone @parent's configuration if CGRP_CPUSET_CLONE_CHILDREN is
	 * set.  This flag handling is implemented in cgroup core for
	 * histrical reasons - the flag may be specified during mount.
	 *
	 * Currently, if any sibling cpusets have exclusive cpus or mem, we
	 * refuse to clone the configuration - thereby refusing the task to
	 * be entered, and as a result refusing the sys_unshare() or
	 * clone() which initiated it.  If this becomes a problem for some
	 * users who wish to allow that scenario, then this could be
	 * changed to grant parent->cpus_allowed-sibling_cpus_exclusive
	 * (and likewise for mems) to the new cgroup.
	 */
	rcu_read_lock();
	cpuset_for_each_child(tmp_cs, pos_css, parent) {
		if (is_mem_exclusive(tmp_cs) || is_cpu_exclusive(tmp_cs)) {
			rcu_read_unlock();
			goto out_unlock;
		}
	}
	rcu_read_unlock();

	mutex_lock(&callback_mutex);
	cs->mems_allowed = parent->mems_allowed;
	cpumask_copy(cs->cpus_allowed, parent->cpus_allowed);
	mutex_unlock(&callback_mutex);
out_unlock:
	mutex_unlock(&cpuset_mutex);
	return 0;
}

/*
 * If the cpuset being removed has its flag 'sched_load_balance'
 * enabled, then simulate turning sched_load_balance off, which
 * will call rebuild_sched_domains_locked().
 */

static void cpuset_css_offline(struct cgroup_subsys_state *css)
{
	struct cpuset *cs = css_cs(css);

	mutex_lock(&cpuset_mutex);

	if (is_sched_load_balance(cs))
		update_flag(CS_SCHED_LOAD_BALANCE, cs, 0);

	cpuset_dec();
	clear_bit(CS_ONLINE, &cs->flags);

	mutex_unlock(&cpuset_mutex);
}

static void cpuset_css_free(struct cgroup_subsys_state *css)
{
	struct cpuset *cs = css_cs(css);

	free_cpumask_var(cs->cpus_allowed);
	kfree(cs);
}

struct cgroup_subsys cpuset_subsys = {
	.name = "cpuset",
	.css_alloc = cpuset_css_alloc,
	.css_online = cpuset_css_online,
	.css_offline = cpuset_css_offline,
	.css_free = cpuset_css_free,
	.can_attach = cpuset_can_attach,
	.cancel_attach = cpuset_cancel_attach,
	.attach = cpuset_attach,
	.subsys_id = cpuset_subsys_id,
	.base_cftypes = files,
	.early_init = 1,
};

/**
 * cpuset_init - initialize cpusets at system boot
 *
 * Description: Initialize top_cpuset and the cpuset internal file system,
 **/

int __init cpuset_init(void)
{
	int err = 0;

	if (!alloc_cpumask_var(&top_cpuset.cpus_allowed, GFP_KERNEL))
		BUG();

	cpumask_setall(top_cpuset.cpus_allowed);
	nodes_setall(top_cpuset.mems_allowed);

	fmeter_init(&top_cpuset.fmeter);
	set_bit(CS_SCHED_LOAD_BALANCE, &top_cpuset.flags);
	top_cpuset.relax_domain_level = -1;

	err = register_filesystem(&cpuset_fs_type);
	if (err < 0)
		return err;

	if (!alloc_cpumask_var(&cpus_attach, GFP_KERNEL))
		BUG();

<<<<<<< HEAD
	BUG_ON(!zalloc_cpumask_var(&cpuset_quiesced_cpus_mask, GFP_KERNEL));

	number_of_cpusets = 1;
=======
>>>>>>> 21d7f14b
	return 0;
}

/*
 * If CPU and/or memory hotplug handlers, below, unplug any CPUs
 * or memory nodes, we need to walk over the cpuset hierarchy,
 * removing that CPU or node from all cpusets.  If this removes the
 * last CPU or node from a cpuset, then move the tasks in the empty
 * cpuset to its next-highest non-empty parent.
 */
static void remove_tasks_in_empty_cpuset(struct cpuset *cs)
{
	struct cpuset *parent;

	/*
	 * Find its next-highest non-empty parent, (top cpuset
	 * has online cpus, so can't be empty).
	 */
	parent = parent_cs(cs);
	while (cpumask_empty(parent->cpus_allowed) ||
			nodes_empty(parent->mems_allowed))
		parent = parent_cs(parent);

	if (cgroup_transfer_tasks(parent->css.cgroup, cs->css.cgroup)) {
		rcu_read_lock();
		printk(KERN_ERR "cpuset: failed to transfer tasks out of empty cpuset %s\n",
		       cgroup_name(cs->css.cgroup));
		rcu_read_unlock();
	}
}

/**
 * cpuset_hotplug_update_tasks - update tasks in a cpuset for hotunplug
 * @cs: cpuset in interest
 *
 * Compare @cs's cpu and mem masks against top_cpuset and if some have gone
 * offline, update @cs accordingly.  If @cs ends up with no CPU or memory,
 * all its tasks are moved to the nearest ancestor with both resources.
 */
static void cpuset_hotplug_update_tasks(struct cpuset *cs)
{
	static cpumask_t off_cpus;
	static nodemask_t off_mems;
	bool is_empty;
	bool sane = cgroup_sane_behavior(cs->css.cgroup);

retry:
	wait_event(cpuset_attach_wq, cs->attach_in_progress == 0);

	mutex_lock(&cpuset_mutex);

	/*
	 * We have raced with task attaching. We wait until attaching
	 * is finished, so we won't attach a task to an empty cpuset.
	 */
	if (cs->attach_in_progress) {
		mutex_unlock(&cpuset_mutex);
		goto retry;
	}

	cpumask_andnot(&off_cpus, cs->cpus_allowed, top_cpuset.cpus_allowed);
	nodes_andnot(off_mems, cs->mems_allowed, top_cpuset.mems_allowed);

	mutex_lock(&callback_mutex);
	cpumask_andnot(cs->cpus_allowed, cs->cpus_allowed, &off_cpus);
	mutex_unlock(&callback_mutex);

	/*
	 * If sane_behavior flag is set, we need to update tasks' cpumask
	 * for empty cpuset to take on ancestor's cpumask. Otherwise, don't
	 * call update_tasks_cpumask() if the cpuset becomes empty, as
	 * the tasks in it will be migrated to an ancestor.
	 */
	if ((sane && cpumask_empty(cs->cpus_allowed)) ||
	    (!cpumask_empty(&off_cpus) && !cpumask_empty(cs->cpus_allowed)))
		update_tasks_cpumask(cs, NULL);

	mutex_lock(&callback_mutex);
	nodes_andnot(cs->mems_allowed, cs->mems_allowed, off_mems);
	mutex_unlock(&callback_mutex);

	/*
	 * If sane_behavior flag is set, we need to update tasks' nodemask
	 * for empty cpuset to take on ancestor's nodemask. Otherwise, don't
	 * call update_tasks_nodemask() if the cpuset becomes empty, as
	 * the tasks in it will be migratd to an ancestor.
	 */
	if ((sane && nodes_empty(cs->mems_allowed)) ||
	    (!nodes_empty(off_mems) && !nodes_empty(cs->mems_allowed)))
		update_tasks_nodemask(cs, NULL);

	is_empty = cpumask_empty(cs->cpus_allowed) ||
		nodes_empty(cs->mems_allowed);

	mutex_unlock(&cpuset_mutex);

	/*
	 * If sane_behavior flag is set, we'll keep tasks in empty cpusets.
	 *
	 * Otherwise move tasks to the nearest ancestor with execution
	 * resources.  This is full cgroup operation which will
	 * also call back into cpuset.  Should be done outside any lock.
	 */
	if (!sane && is_empty)
		remove_tasks_in_empty_cpuset(cs);
}

/**
 * cpuset_hotplug_workfn - handle CPU/memory hotunplug for a cpuset
 *
 * This function is called after either CPU or memory configuration has
 * changed and updates cpuset accordingly.  The top_cpuset is always
 * synchronized to cpu_active_mask and N_MEMORY, which is necessary in
 * order to make cpusets transparent (of no affect) on systems that are
 * actively using CPU hotplug but making no active use of cpusets.
 *
 * Non-root cpusets are only affected by offlining.  If any CPUs or memory
 * nodes have been taken down, cpuset_hotplug_update_tasks() is invoked on
 * all descendants.
 *
 * Note that CPU offlining during suspend is ignored.  We don't modify
 * cpusets across suspend/resume cycles at all.
 */
static void cpuset_hotplug_workfn(struct work_struct *work)
{
	static cpumask_t new_cpus;
	static nodemask_t new_mems;
	bool cpus_updated, mems_updated;

	mutex_lock(&cpuset_mutex);

	/* fetch the available cpus/mems and find out which changed how */
	cpumask_copy(&new_cpus, cpu_active_mask);
	new_mems = node_states[N_MEMORY];

	cpus_updated = !cpumask_equal(top_cpuset.cpus_allowed, &new_cpus);
	mems_updated = !nodes_equal(top_cpuset.mems_allowed, new_mems);

	/* synchronize cpus_allowed to cpu_active_mask */
	if (cpus_updated) {
		mutex_lock(&callback_mutex);
		cpumask_copy(top_cpuset.cpus_allowed, &new_cpus);
		mutex_unlock(&callback_mutex);
		/* we don't mess with cpumasks of tasks in top_cpuset */
	}

	/* synchronize mems_allowed to N_MEMORY */
	if (mems_updated) {
		mutex_lock(&callback_mutex);
		top_cpuset.mems_allowed = new_mems;
		mutex_unlock(&callback_mutex);
		update_tasks_nodemask(&top_cpuset, NULL);
	}

	mutex_unlock(&cpuset_mutex);

	/* if cpus or mems changed, we need to propagate to descendants */
	if (cpus_updated || mems_updated) {
		struct cpuset *cs;
		struct cgroup_subsys_state *pos_css;

		rcu_read_lock();
		cpuset_for_each_descendant_pre(cs, pos_css, &top_cpuset) {
			if (cs == &top_cpuset || !css_tryget(&cs->css))
				continue;
			rcu_read_unlock();

			cpuset_hotplug_update_tasks(cs);

			rcu_read_lock();
			css_put(&cs->css);
		}
		rcu_read_unlock();
	}

	/* rebuild sched domains if cpus_allowed has changed */
	if (cpus_updated)
		rebuild_sched_domains();
}

void cpuset_update_active_cpus(bool cpu_online)
{
	/*
	 * We're inside cpu hotplug critical region which usually nests
	 * inside cgroup synchronization.  Bounce actual hotplug processing
	 * to a work item to avoid reverse locking order.
	 *
	 * We still need to do partition_sched_domains() synchronously;
	 * otherwise, the scheduler will get confused and put tasks to the
	 * dead CPU.  Fall back to the default single domain.
	 * cpuset_hotplug_workfn() will rebuild it as necessary.
	 */
	partition_sched_domains(1, NULL, NULL);
	schedule_work(&cpuset_hotplug_work);
}

/*
 * Keep top_cpuset.mems_allowed tracking node_states[N_MEMORY].
 * Call this routine anytime after node_states[N_MEMORY] changes.
 * See cpuset_update_active_cpus() for CPU hotplug handling.
 */
static int cpuset_track_online_nodes(struct notifier_block *self,
				unsigned long action, void *arg)
{
	schedule_work(&cpuset_hotplug_work);
	return NOTIFY_OK;
}

static struct notifier_block cpuset_track_online_nodes_nb = {
	.notifier_call = cpuset_track_online_nodes,
	.priority = 10,		/* ??! */
};

/**
 * cpuset_init_smp - initialize cpus_allowed
 *
 * Description: Finish top cpuset after cpu, node maps are initialized
 */
void __init cpuset_init_smp(void)
{
	cpumask_copy(top_cpuset.cpus_allowed, cpu_active_mask);
	top_cpuset.mems_allowed = node_states[N_MEMORY];
	top_cpuset.old_mems_allowed = top_cpuset.mems_allowed;

	register_hotmemory_notifier(&cpuset_track_online_nodes_nb);
}

/**
 * cpuset_cpus_allowed - return cpus_allowed mask from a tasks cpuset.
 * @tsk: pointer to task_struct from which to obtain cpuset->cpus_allowed.
 * @pmask: pointer to struct cpumask variable to receive cpus_allowed set.
 *
 * Description: Returns the cpumask_var_t cpus_allowed of the cpuset
 * attached to the specified @tsk.  Guaranteed to return some non-empty
 * subset of cpu_online_mask, even if this means going outside the
 * tasks cpuset.
 **/

void cpuset_cpus_allowed(struct task_struct *tsk, struct cpumask *pmask)
{
	struct cpuset *cpus_cs;

	mutex_lock(&callback_mutex);
	task_lock(tsk);
	cpus_cs = effective_cpumask_cpuset(task_cs(tsk));
	guarantee_online_cpus(cpus_cs, pmask);
	task_unlock(tsk);
	mutex_unlock(&callback_mutex);
}

void cpuset_cpus_allowed_fallback(struct task_struct *tsk)
{
	struct cpuset *cpus_cs;

	rcu_read_lock();
	cpus_cs = effective_cpumask_cpuset(task_cs(tsk));
	do_set_cpus_allowed(tsk, cpus_cs->cpus_allowed);
	rcu_read_unlock();

	/*
	 * We own tsk->cpus_allowed, nobody can change it under us.
	 *
	 * But we used cs && cs->cpus_allowed lockless and thus can
	 * race with cgroup_attach_task() or update_cpumask() and get
	 * the wrong tsk->cpus_allowed. However, both cases imply the
	 * subsequent cpuset_change_cpumask()->set_cpus_allowed_ptr()
	 * which takes task_rq_lock().
	 *
	 * If we are called after it dropped the lock we must see all
	 * changes in tsk_cs()->cpus_allowed. Otherwise we can temporary
	 * set any mask even if it is not right from task_cs() pov,
	 * the pending set_cpus_allowed_ptr() will fix things.
	 *
	 * select_fallback_rq() will fix things ups and set cpu_possible_mask
	 * if required.
	 */
}

void cpuset_init_current_mems_allowed(void)
{
	nodes_setall(current->mems_allowed);
}

/**
 * cpuset_mems_allowed - return mems_allowed mask from a tasks cpuset.
 * @tsk: pointer to task_struct from which to obtain cpuset->mems_allowed.
 *
 * Description: Returns the nodemask_t mems_allowed of the cpuset
 * attached to the specified @tsk.  Guaranteed to return some non-empty
 * subset of node_states[N_MEMORY], even if this means going outside the
 * tasks cpuset.
 **/

nodemask_t cpuset_mems_allowed(struct task_struct *tsk)
{
	struct cpuset *mems_cs;
	nodemask_t mask;

	mutex_lock(&callback_mutex);
	task_lock(tsk);
	mems_cs = effective_nodemask_cpuset(task_cs(tsk));
	guarantee_online_mems(mems_cs, &mask);
	task_unlock(tsk);
	mutex_unlock(&callback_mutex);

	return mask;
}

/**
 * cpuset_nodemask_valid_mems_allowed - check nodemask vs. curremt mems_allowed
 * @nodemask: the nodemask to be checked
 *
 * Are any of the nodes in the nodemask allowed in current->mems_allowed?
 */
int cpuset_nodemask_valid_mems_allowed(nodemask_t *nodemask)
{
	return nodes_intersects(*nodemask, current->mems_allowed);
}

/*
 * nearest_hardwall_ancestor() - Returns the nearest mem_exclusive or
 * mem_hardwall ancestor to the specified cpuset.  Call holding
 * callback_mutex.  If no ancestor is mem_exclusive or mem_hardwall
 * (an unusual configuration), then returns the root cpuset.
 */
static struct cpuset *nearest_hardwall_ancestor(struct cpuset *cs)
{
	while (!(is_mem_exclusive(cs) || is_mem_hardwall(cs)) && parent_cs(cs))
		cs = parent_cs(cs);
	return cs;
}

/**
 * cpuset_node_allowed_softwall - Can we allocate on a memory node?
 * @node: is this an allowed node?
 * @gfp_mask: memory allocation flags
 *
 * If we're in interrupt, yes, we can always allocate.  If __GFP_THISNODE is
 * set, yes, we can always allocate.  If node is in our task's mems_allowed,
 * yes.  If it's not a __GFP_HARDWALL request and this node is in the nearest
 * hardwalled cpuset ancestor to this task's cpuset, yes.  If the task has been
 * OOM killed and has access to memory reserves as specified by the TIF_MEMDIE
 * flag, yes.
 * Otherwise, no.
 *
 * If __GFP_HARDWALL is set, cpuset_node_allowed_softwall() reduces to
 * cpuset_node_allowed_hardwall().  Otherwise, cpuset_node_allowed_softwall()
 * might sleep, and might allow a node from an enclosing cpuset.
 *
 * cpuset_node_allowed_hardwall() only handles the simpler case of hardwall
 * cpusets, and never sleeps.
 *
 * The __GFP_THISNODE placement logic is really handled elsewhere,
 * by forcibly using a zonelist starting at a specified node, and by
 * (in get_page_from_freelist()) refusing to consider the zones for
 * any node on the zonelist except the first.  By the time any such
 * calls get to this routine, we should just shut up and say 'yes'.
 *
 * GFP_USER allocations are marked with the __GFP_HARDWALL bit,
 * and do not allow allocations outside the current tasks cpuset
 * unless the task has been OOM killed as is marked TIF_MEMDIE.
 * GFP_KERNEL allocations are not so marked, so can escape to the
 * nearest enclosing hardwalled ancestor cpuset.
 *
 * Scanning up parent cpusets requires callback_mutex.  The
 * __alloc_pages() routine only calls here with __GFP_HARDWALL bit
 * _not_ set if it's a GFP_KERNEL allocation, and all nodes in the
 * current tasks mems_allowed came up empty on the first pass over
 * the zonelist.  So only GFP_KERNEL allocations, if all nodes in the
 * cpuset are short of memory, might require taking the callback_mutex
 * mutex.
 *
 * The first call here from mm/page_alloc:get_page_from_freelist()
 * has __GFP_HARDWALL set in gfp_mask, enforcing hardwall cpusets,
 * so no allocation on a node outside the cpuset is allowed (unless
 * in interrupt, of course).
 *
 * The second pass through get_page_from_freelist() doesn't even call
 * here for GFP_ATOMIC calls.  For those calls, the __alloc_pages()
 * variable 'wait' is not set, and the bit ALLOC_CPUSET is not set
 * in alloc_flags.  That logic and the checks below have the combined
 * affect that:
 *	in_interrupt - any node ok (current task context irrelevant)
 *	GFP_ATOMIC   - any node ok
 *	TIF_MEMDIE   - any node ok
 *	GFP_KERNEL   - any node in enclosing hardwalled cpuset ok
 *	GFP_USER     - only nodes in current tasks mems allowed ok.
 *
 * Rule:
 *    Don't call cpuset_node_allowed_softwall if you can't sleep, unless you
 *    pass in the __GFP_HARDWALL flag set in gfp_flag, which disables
 *    the code that might scan up ancestor cpusets and sleep.
 */
int __cpuset_node_allowed_softwall(int node, gfp_t gfp_mask)
{
	struct cpuset *cs;		/* current cpuset ancestors */
	int allowed;			/* is allocation in zone z allowed? */

	if (in_interrupt() || (gfp_mask & __GFP_THISNODE))
		return 1;
	might_sleep_if(!(gfp_mask & __GFP_HARDWALL));
	if (node_isset(node, current->mems_allowed))
		return 1;
	/*
	 * Allow tasks that have access to memory reserves because they have
	 * been OOM killed to get memory anywhere.
	 */
	if (unlikely(test_thread_flag(TIF_MEMDIE)))
		return 1;
	if (gfp_mask & __GFP_HARDWALL)	/* If hardwall request, stop here */
		return 0;

	if (current->flags & PF_EXITING) /* Let dying task have memory */
		return 1;

	/* Not hardwall and node outside mems_allowed: scan up cpusets */
	mutex_lock(&callback_mutex);

	task_lock(current);
	cs = nearest_hardwall_ancestor(task_cs(current));
	allowed = node_isset(node, cs->mems_allowed);
	task_unlock(current);

	mutex_unlock(&callback_mutex);
	return allowed;
}

/*
 * cpuset_node_allowed_hardwall - Can we allocate on a memory node?
 * @node: is this an allowed node?
 * @gfp_mask: memory allocation flags
 *
 * If we're in interrupt, yes, we can always allocate.  If __GFP_THISNODE is
 * set, yes, we can always allocate.  If node is in our task's mems_allowed,
 * yes.  If the task has been OOM killed and has access to memory reserves as
 * specified by the TIF_MEMDIE flag, yes.
 * Otherwise, no.
 *
 * The __GFP_THISNODE placement logic is really handled elsewhere,
 * by forcibly using a zonelist starting at a specified node, and by
 * (in get_page_from_freelist()) refusing to consider the zones for
 * any node on the zonelist except the first.  By the time any such
 * calls get to this routine, we should just shut up and say 'yes'.
 *
 * Unlike the cpuset_node_allowed_softwall() variant, above,
 * this variant requires that the node be in the current task's
 * mems_allowed or that we're in interrupt.  It does not scan up the
 * cpuset hierarchy for the nearest enclosing mem_exclusive cpuset.
 * It never sleeps.
 */
int __cpuset_node_allowed_hardwall(int node, gfp_t gfp_mask)
{
	if (in_interrupt() || (gfp_mask & __GFP_THISNODE))
		return 1;
	if (node_isset(node, current->mems_allowed))
		return 1;
	/*
	 * Allow tasks that have access to memory reserves because they have
	 * been OOM killed to get memory anywhere.
	 */
	if (unlikely(test_thread_flag(TIF_MEMDIE)))
		return 1;
	return 0;
}

/**
 * cpuset_mem_spread_node() - On which node to begin search for a file page
 * cpuset_slab_spread_node() - On which node to begin search for a slab page
 *
 * If a task is marked PF_SPREAD_PAGE or PF_SPREAD_SLAB (as for
 * tasks in a cpuset with is_spread_page or is_spread_slab set),
 * and if the memory allocation used cpuset_mem_spread_node()
 * to determine on which node to start looking, as it will for
 * certain page cache or slab cache pages such as used for file
 * system buffers and inode caches, then instead of starting on the
 * local node to look for a free page, rather spread the starting
 * node around the tasks mems_allowed nodes.
 *
 * We don't have to worry about the returned node being offline
 * because "it can't happen", and even if it did, it would be ok.
 *
 * The routines calling guarantee_online_mems() are careful to
 * only set nodes in task->mems_allowed that are online.  So it
 * should not be possible for the following code to return an
 * offline node.  But if it did, that would be ok, as this routine
 * is not returning the node where the allocation must be, only
 * the node where the search should start.  The zonelist passed to
 * __alloc_pages() will include all nodes.  If the slab allocator
 * is passed an offline node, it will fall back to the local node.
 * See kmem_cache_alloc_node().
 */

static int cpuset_spread_node(int *rotor)
{
	int node;

	node = next_node(*rotor, current->mems_allowed);
	if (node == MAX_NUMNODES)
		node = first_node(current->mems_allowed);
	*rotor = node;
	return node;
}

int cpuset_mem_spread_node(void)
{
	if (current->cpuset_mem_spread_rotor == NUMA_NO_NODE)
		current->cpuset_mem_spread_rotor =
			node_random(&current->mems_allowed);

	return cpuset_spread_node(&current->cpuset_mem_spread_rotor);
}

int cpuset_slab_spread_node(void)
{
	if (current->cpuset_slab_spread_rotor == NUMA_NO_NODE)
		current->cpuset_slab_spread_rotor =
			node_random(&current->mems_allowed);

	return cpuset_spread_node(&current->cpuset_slab_spread_rotor);
}

EXPORT_SYMBOL_GPL(cpuset_mem_spread_node);

/**
 * cpuset_mems_allowed_intersects - Does @tsk1's mems_allowed intersect @tsk2's?
 * @tsk1: pointer to task_struct of some task.
 * @tsk2: pointer to task_struct of some other task.
 *
 * Description: Return true if @tsk1's mems_allowed intersects the
 * mems_allowed of @tsk2.  Used by the OOM killer to determine if
 * one of the task's memory usage might impact the memory available
 * to the other.
 **/

int cpuset_mems_allowed_intersects(const struct task_struct *tsk1,
				   const struct task_struct *tsk2)
{
	return nodes_intersects(tsk1->mems_allowed, tsk2->mems_allowed);
}

#define CPUSET_NODELIST_LEN	(256)

/**
 * cpuset_print_task_mems_allowed - prints task's cpuset and mems_allowed
 * @task: pointer to task_struct of some task.
 *
 * Description: Prints @task's name, cpuset name, and cached copy of its
 * mems_allowed to the kernel log.  Must hold task_lock(task) to allow
 * dereferencing task_cs(task).
 */
void cpuset_print_task_mems_allowed(struct task_struct *tsk)
{
	 /* Statically allocated to prevent using excess stack. */
	static char cpuset_nodelist[CPUSET_NODELIST_LEN];
	static DEFINE_SPINLOCK(cpuset_buffer_lock);

	struct cgroup *cgrp = task_cs(tsk)->css.cgroup;

	rcu_read_lock();
	spin_lock(&cpuset_buffer_lock);

	nodelist_scnprintf(cpuset_nodelist, CPUSET_NODELIST_LEN,
			   tsk->mems_allowed);
	printk(KERN_INFO "%s cpuset=%s mems_allowed=%s\n",
	       tsk->comm, cgroup_name(cgrp), cpuset_nodelist);

	spin_unlock(&cpuset_buffer_lock);
	rcu_read_unlock();
}

/*
 * Collection of memory_pressure is suppressed unless
 * this flag is enabled by writing "1" to the special
 * cpuset file 'memory_pressure_enabled' in the root cpuset.
 */

int cpuset_memory_pressure_enabled __read_mostly;

/**
 * cpuset_memory_pressure_bump - keep stats of per-cpuset reclaims.
 *
 * Keep a running average of the rate of synchronous (direct)
 * page reclaim efforts initiated by tasks in each cpuset.
 *
 * This represents the rate at which some task in the cpuset
 * ran low on memory on all nodes it was allowed to use, and
 * had to enter the kernels page reclaim code in an effort to
 * create more free memory by tossing clean pages or swapping
 * or writing dirty pages.
 *
 * Display to user space in the per-cpuset read-only file
 * "memory_pressure".  Value displayed is an integer
 * representing the recent rate of entry into the synchronous
 * (direct) page reclaim by any task attached to the cpuset.
 **/

void __cpuset_memory_pressure_bump(void)
{
	task_lock(current);
	fmeter_markevent(&task_cs(current)->fmeter);
	task_unlock(current);
}

#ifdef CONFIG_PROC_PID_CPUSET
/*
 * proc_cpuset_show()
 *  - Print tasks cpuset path into seq_file.
 *  - Used for /proc/<pid>/cpuset.
 *  - No need to task_lock(tsk) on this tsk->cpuset reference, as it
 *    doesn't really matter if tsk->cpuset changes after we read it,
 *    and we take cpuset_mutex, keeping cpuset_attach() from changing it
 *    anyway.
 */
int proc_cpuset_show(struct seq_file *m, void *unused_v)
{
	struct pid *pid;
	struct task_struct *tsk;
	char *buf;
	struct cgroup_subsys_state *css;
	int retval;

	retval = -ENOMEM;
	buf = kmalloc(PAGE_SIZE, GFP_KERNEL);
	if (!buf)
		goto out;

	retval = -ESRCH;
	pid = m->private;
	tsk = get_pid_task(pid, PIDTYPE_PID);
	if (!tsk)
		goto out_free;

	rcu_read_lock();
	css = task_css(tsk, cpuset_subsys_id);
	retval = cgroup_path(css->cgroup, buf, PAGE_SIZE);
	rcu_read_unlock();
	if (retval < 0)
		goto out_put_task;
	seq_puts(m, buf);
	seq_putc(m, '\n');
out_put_task:
	put_task_struct(tsk);
out_free:
	kfree(buf);
out:
	return retval;
}
#endif /* CONFIG_PROC_PID_CPUSET */

/* Display task mems_allowed in /proc/<pid>/status file. */
void cpuset_task_status_allowed(struct seq_file *m, struct task_struct *task)
{
	seq_printf(m, "Mems_allowed:\t");
	seq_nodemask(m, &task->mems_allowed);
	seq_printf(m, "\n");
	seq_printf(m, "Mems_allowed_list:\t");
	seq_nodemask_list(m, &task->mems_allowed);
	seq_printf(m, "\n");
}<|MERGE_RESOLUTION|>--- conflicted
+++ resolved
@@ -2140,12 +2140,9 @@
 	if (!alloc_cpumask_var(&cpus_attach, GFP_KERNEL))
 		BUG();
 
-<<<<<<< HEAD
 	BUG_ON(!zalloc_cpumask_var(&cpuset_quiesced_cpus_mask, GFP_KERNEL));
 
-	number_of_cpusets = 1;
-=======
->>>>>>> 21d7f14b
+
 	return 0;
 }
 
