--- conflicted
+++ resolved
@@ -70,20 +70,15 @@
 	/* The raw monotonic time for the CLOCK_MONOTONIC_RAW posix clock. */
 	struct timespec raw_time;
 
-<<<<<<< HEAD
+	/* Offset clock monotonic -> clock realtime */
+	ktime_t offs_real;
+
+	/* Offset clock monotonic -> clock boottime */
+	ktime_t offs_boot;
+
 	/* Open coded seqlock for all timekeeper values */
 	seqcount_t seq;
 	raw_spinlock_t lock;
-=======
-	/* Offset clock monotonic -> clock realtime */
-	ktime_t offs_real;
-
-	/* Offset clock monotonic -> clock boottime */
-	ktime_t offs_boot;
-
-	/* Seqlock for all timekeeper values */
-	seqlock_t lock;
->>>>>>> 0d0eef55
 };
 
 static struct timekeeper timekeeper;
@@ -738,13 +733,9 @@
 	timekeeper.clock->cycle_last = timekeeper.clock->read(timekeeper.clock);
 	timekeeper.ntp_error = 0;
 	timekeeping_suspended = 0;
-<<<<<<< HEAD
+	timekeeping_update(false);
 	write_seqcount_end(&timekeeper.seq);
 	raw_spin_unlock_irqrestore(&timekeeper.lock, flags);
-=======
-	timekeeping_update(false);
-	write_sequnlock_irqrestore(&timekeeper.lock, flags);
->>>>>>> 0d0eef55
 
 	touch_softlockup_watchdog();
 
@@ -1317,7 +1308,7 @@
 	u64 secs, nsecs;
 
 	do {
-		seq = read_seqbegin(&timekeeper.lock);
+		seq = read_seqcount_begin(&timekeeper.seq);
 
 		secs = timekeeper.xtime.tv_sec;
 		nsecs = timekeeper.xtime.tv_nsec;
@@ -1327,7 +1318,7 @@
 
 		*offs_real = timekeeper.offs_real;
 		*offs_boot = timekeeper.offs_boot;
-	} while (read_seqretry(&timekeeper.lock, seq));
+	} while (read_seqcount_retry(&timekeeper.seq, seq));
 
 	now = ktime_add_ns(ktime_set(secs, 0), nsecs);
 	now = ktime_sub(now, *offs_real);
