--- conflicted
+++ resolved
@@ -1365,9 +1365,6 @@
 
 		*offs_real = timekeeper.offs_real;
 		*offs_boot = timekeeper.offs_boot;
-<<<<<<< HEAD
-	} while (read_seqcount_retry(&timekeeper.seq, seq));
-=======
 
 		now = ktime_add_ns(ktime_set(secs, 0), nsecs);
 		now = ktime_sub(now, *offs_real);
@@ -1376,8 +1373,7 @@
 		if (unlikely(now.tv64 >= timekeeper.next_leap_ktime.tv64))
 			*offs_real = ktime_sub(timekeeper.offs_real, ktime_set(1, 0));
 
-	} while (read_seqretry(&timekeeper.lock, seq));
->>>>>>> 8d1988f8
+	} while (read_seqcount_retry(&timekeeper.seq, seq));
 
 	return now;
 }
