--- conflicted
+++ resolved
@@ -1453,11 +1453,7 @@
 	 * the base lock to check when the next timer is pending and so
 	 * we assume the next jiffy.
 	 */
-<<<<<<< HEAD
-	return basej;
-=======
 	return basem + TICK_NSEC;
->>>>>>> e6648ee4
 #endif
 	spin_lock(&base->lock);
 	if (base->active_timers) {
