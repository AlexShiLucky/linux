--- conflicted
+++ resolved
@@ -1733,23 +1733,8 @@
 {
 	struct timer_base *base = this_cpu_ptr(&timer_bases[BASE_STD]);
 
-<<<<<<< HEAD
 	irq_work_tick_soft();
-	/*
-	 * must_forward_clk must be cleared before running timers so that any
-	 * timer functions that call mod_timer will not try to forward the
-	 * base. idle trcking / clock forwarding logic is only used with
-	 * BASE_STD timers.
-	 *
-	 * The deferrable base does not do idle tracking at all, so we do
-	 * not forward it. This can result in very large variations in
-	 * granularity for deferrable timers, but they can be deferred for
-	 * long periods due to idle.
-	 */
-	base->must_forward_clk = false;
-
-=======
->>>>>>> 7da07a32
+
 	__run_timers(base);
 	if (IS_ENABLED(CONFIG_NO_HZ_COMMON))
 		__run_timers(this_cpu_ptr(&timer_bases[BASE_DEF]));
