/*
 *	linux/kernel/softirq.c
 *
 *	Copyright (C) 1992 Linus Torvalds
 *
 *	Distribute under GPLv2.
 *
 *	Rewritten. Old one was good in 2.2, but in 2.3 it was immoral. --ANK (990903)
 */

#define pr_fmt(fmt) KBUILD_MODNAME ": " fmt

#include <linux/export.h>
#include <linux/kernel_stat.h>
#include <linux/interrupt.h>
#include <linux/init.h>
#include <linux/mm.h>
#include <linux/notifier.h>
#include <linux/percpu.h>
#include <linux/cpu.h>
#include <linux/freezer.h>
#include <linux/kthread.h>
#include <linux/rcupdate.h>
#include <linux/delay.h>
#include <linux/ftrace.h>
#include <linux/smp.h>
#include <linux/smpboot.h>
#include <linux/tick.h>
#include <linux/locallock.h>
#include <linux/irq.h>

#define CREATE_TRACE_POINTS
#include <trace/events/irq.h>

/*
   - No shared variables, all the data are CPU local.
   - If a softirq needs serialization, let it serialize itself
     by its own spinlocks.
   - Even if softirq is serialized, only local cpu is marked for
     execution. Hence, we get something sort of weak cpu binding.
     Though it is still not clear, will it result in better locality
     or will not.

   Examples:
   - NET RX softirq. It is multithreaded and does not require
     any global serialization.
   - NET TX softirq. It kicks software netdevice queues, hence
     it is logically serialized per device, but this serialization
     is invisible to common code.
   - Tasklets: serialized wrt itself.
 */

#ifndef __ARCH_IRQ_STAT
irq_cpustat_t irq_stat[NR_CPUS] ____cacheline_aligned;
EXPORT_SYMBOL(irq_stat);
#endif

static struct softirq_action softirq_vec[NR_SOFTIRQS] __cacheline_aligned_in_smp;

DEFINE_PER_CPU(struct task_struct *, ksoftirqd);

const char * const softirq_to_name[NR_SOFTIRQS] = {
	"HI", "TIMER", "NET_TX", "NET_RX", "BLOCK", "BLOCK_IOPOLL",
	"TASKLET", "SCHED", "HRTIMER", "RCU"
};

#ifdef CONFIG_NO_HZ_COMMON
# ifdef CONFIG_PREEMPT_RT_FULL

struct softirq_runner {
	struct task_struct *runner[NR_SOFTIRQS];
};

static DEFINE_PER_CPU(struct softirq_runner, softirq_runners);

static inline void softirq_set_runner(unsigned int sirq)
{
	struct softirq_runner *sr = this_cpu_ptr(&softirq_runners);

	sr->runner[sirq] = current;
}

static inline void softirq_clr_runner(unsigned int sirq)
{
	struct softirq_runner *sr = this_cpu_ptr(&softirq_runners);

	sr->runner[sirq] = NULL;
}

/*
 * On preempt-rt a softirq running context might be blocked on a
 * lock. There might be no other runnable task on this CPU because the
 * lock owner runs on some other CPU. So we have to go into idle with
 * the pending bit set. Therefor we need to check this otherwise we
 * warn about false positives which confuses users and defeats the
 * whole purpose of this test.
 *
 * This code is called with interrupts disabled.
 */
void softirq_check_pending_idle(void)
{
	static int rate_limit;
	struct softirq_runner *sr = this_cpu_ptr(&softirq_runners);
	u32 warnpending;
	int i;

	if (rate_limit >= 10)
		return;

	warnpending = local_softirq_pending() & SOFTIRQ_STOP_IDLE_MASK;
	for (i = 0; i < NR_SOFTIRQS; i++) {
		struct task_struct *tsk = sr->runner[i];

		/*
		 * The wakeup code in rtmutex.c wakes up the task
		 * _before_ it sets pi_blocked_on to NULL under
		 * tsk->pi_lock. So we need to check for both: state
		 * and pi_blocked_on.
		 */
		if (tsk) {
			raw_spin_lock(&tsk->pi_lock);
			if (tsk->pi_blocked_on || tsk->state == TASK_RUNNING) {
				/* Clear all bits pending in that task */
				warnpending &= ~(tsk->softirqs_raised);
				warnpending &= ~(1 << i);
			}
			raw_spin_unlock(&tsk->pi_lock);
		}
	}

	if (warnpending) {
		printk(KERN_ERR "NOHZ: local_softirq_pending %02x\n",
		       warnpending);
		rate_limit++;
	}
}
# else
/*
 * On !PREEMPT_RT we just printk rate limited:
 */
void softirq_check_pending_idle(void)
{
	static int rate_limit;

	if (rate_limit < 10 &&
			(local_softirq_pending() & SOFTIRQ_STOP_IDLE_MASK)) {
		printk(KERN_ERR "NOHZ: local_softirq_pending %02x\n",
		       local_softirq_pending());
		rate_limit++;
	}
}
# endif

#else /* !CONFIG_NO_HZ_COMMON */
static inline void softirq_set_runner(unsigned int sirq) { }
static inline void softirq_clr_runner(unsigned int sirq) { }
#endif

/*
 * we cannot loop indefinitely here to avoid userspace starvation,
 * but we also don't want to introduce a worst case 1/HZ latency
 * to the pending events, so lets the scheduler to balance
 * the softirq load for us.
 */
static void wakeup_softirqd(void)
{
	/* Interrupts are disabled: no need to stop preemption */
	struct task_struct *tsk = __this_cpu_read(ksoftirqd);

	if (tsk && tsk->state != TASK_RUNNING)
		wake_up_process(tsk);
}

static void handle_softirq(unsigned int vec_nr)
{
	struct softirq_action *h = softirq_vec + vec_nr;
	int prev_count;

	prev_count = preempt_count();

	kstat_incr_softirqs_this_cpu(vec_nr);

	trace_softirq_entry(vec_nr);
	h->action(h);
	trace_softirq_exit(vec_nr);
	if (unlikely(prev_count != preempt_count())) {
		pr_err("huh, entered softirq %u %s %p with preempt_count %08x, exited with %08x?\n",
		       vec_nr, softirq_to_name[vec_nr], h->action,
		       prev_count, preempt_count());
		preempt_count_set(prev_count);
	}
}

#ifndef CONFIG_PREEMPT_RT_FULL
static inline int ksoftirqd_softirq_pending(void)
{
	return local_softirq_pending();
}

static void handle_pending_softirqs(u32 pending)
{
	struct softirq_action *h = softirq_vec;
	int softirq_bit;

	local_irq_enable();

	h = softirq_vec;

	while ((softirq_bit = ffs(pending))) {
		unsigned int vec_nr;

		h += softirq_bit - 1;
		vec_nr = h - softirq_vec;
		handle_softirq(vec_nr);

		h++;
		pending >>= softirq_bit;
	}

	rcu_bh_qs();
	local_irq_disable();
}

static void run_ksoftirqd(unsigned int cpu)
{
	local_irq_disable();
	if (ksoftirqd_softirq_pending()) {
		__do_softirq();
		local_irq_enable();
		cond_resched_rcu_qs();
		return;
	}
	local_irq_enable();
}

/*
 * preempt_count and SOFTIRQ_OFFSET usage:
 * - preempt_count is changed by SOFTIRQ_OFFSET on entering or leaving
 *   softirq processing.
 * - preempt_count is changed by SOFTIRQ_DISABLE_OFFSET (= 2 * SOFTIRQ_OFFSET)
 *   on local_bh_disable or local_bh_enable.
 * This lets us distinguish between whether we are currently processing
 * softirq and whether we just have bh disabled.
 */

/*
 * This one is for softirq.c-internal use,
 * where hardirqs are disabled legitimately:
 */
#ifdef CONFIG_TRACE_IRQFLAGS
void __local_bh_disable_ip(unsigned long ip, unsigned int cnt)
{
	unsigned long flags;

	WARN_ON_ONCE(in_irq());

	raw_local_irq_save(flags);
	/*
	 * The preempt tracer hooks into preempt_count_add and will break
	 * lockdep because it calls back into lockdep after SOFTIRQ_OFFSET
	 * is set and before current->softirq_enabled is cleared.
	 * We must manually increment preempt_count here and manually
	 * call the trace_preempt_off later.
	 */
	__preempt_count_add(cnt);
	/*
	 * Were softirqs turned off above:
	 */
	if (softirq_count() == (cnt & SOFTIRQ_MASK))
		trace_softirqs_off(ip);
	raw_local_irq_restore(flags);

	if (preempt_count() == cnt) {
#ifdef CONFIG_DEBUG_PREEMPT
		current->preempt_disable_ip = get_parent_ip(CALLER_ADDR1);
#endif
		trace_preempt_off(CALLER_ADDR0, get_parent_ip(CALLER_ADDR1));
	}
}
EXPORT_SYMBOL(__local_bh_disable_ip);
#endif /* CONFIG_TRACE_IRQFLAGS */

static void __local_bh_enable(unsigned int cnt)
{
	WARN_ON_ONCE(!irqs_disabled());

	if (softirq_count() == (cnt & SOFTIRQ_MASK))
		trace_softirqs_on(_RET_IP_);
	preempt_count_sub(cnt);
}

/*
 * Special-case - softirqs can safely be enabled in
 * cond_resched_softirq(), or by __do_softirq(),
 * without processing still-pending softirqs:
 */
void _local_bh_enable(void)
{
	WARN_ON_ONCE(in_irq());
	__local_bh_enable(SOFTIRQ_DISABLE_OFFSET);
}
EXPORT_SYMBOL(_local_bh_enable);

void __local_bh_enable_ip(unsigned long ip, unsigned int cnt)
{
	WARN_ON_ONCE(in_irq() || irqs_disabled());
#ifdef CONFIG_TRACE_IRQFLAGS
	local_irq_disable();
#endif
	/*
	 * Are softirqs going to be turned on now:
	 */
	if (softirq_count() == SOFTIRQ_DISABLE_OFFSET)
		trace_softirqs_on(ip);
	/*
	 * Keep preemption disabled until we are done with
	 * softirq processing:
	 */
	preempt_count_sub(cnt - 1);

	if (unlikely(!in_interrupt() && local_softirq_pending())) {
		/*
		 * Run softirq if any pending. And do it in its own stack
		 * as we may be calling this deep in a task call stack already.
		 */
		do_softirq();
	}

	preempt_count_dec();
#ifdef CONFIG_TRACE_IRQFLAGS
	local_irq_enable();
#endif
	preempt_check_resched();
}
EXPORT_SYMBOL(__local_bh_enable_ip);

/*
 * We restart softirq processing for at most MAX_SOFTIRQ_RESTART times,
 * but break the loop if need_resched() is set or after 2 ms.
 * The MAX_SOFTIRQ_TIME provides a nice upper bound in most cases, but in
 * certain cases, such as stop_machine(), jiffies may cease to
 * increment and so we need the MAX_SOFTIRQ_RESTART limit as
 * well to make sure we eventually return from this method.
 *
 * These limits have been established via experimentation.
 * The two things to balance is latency against fairness -
 * we want to handle softirqs as soon as possible, but they
 * should not be able to lock up the box.
 */
#define MAX_SOFTIRQ_TIME  msecs_to_jiffies(2)
#define MAX_SOFTIRQ_RESTART 10

#ifdef CONFIG_TRACE_IRQFLAGS
/*
 * When we run softirqs from irq_exit() and thus on the hardirq stack we need
 * to keep the lockdep irq context tracking as tight as possible in order to
 * not miss-qualify lock contexts and miss possible deadlocks.
 */

static inline bool lockdep_softirq_start(void)
{
	bool in_hardirq = false;

	if (trace_hardirq_context(current)) {
		in_hardirq = true;
		trace_hardirq_exit();
	}

	lockdep_softirq_enter();

	return in_hardirq;
}

static inline void lockdep_softirq_end(bool in_hardirq)
{
	lockdep_softirq_exit();

	if (in_hardirq)
		trace_hardirq_enter();
}
#else
static inline bool lockdep_softirq_start(void) { return false; }
static inline void lockdep_softirq_end(bool in_hardirq) { }
#endif

asmlinkage __visible void __do_softirq(void)
{
	unsigned long end = jiffies + MAX_SOFTIRQ_TIME;
	unsigned long old_flags = current->flags;
	int max_restart = MAX_SOFTIRQ_RESTART;
	bool in_hardirq;
	__u32 pending;

	/*
	 * Mask out PF_MEMALLOC s current task context is borrowed for the
	 * softirq. A softirq handled such as network RX might set PF_MEMALLOC
	 * again if the socket is related to swap
	 */
	current->flags &= ~PF_MEMALLOC;

	pending = local_softirq_pending();
	account_irq_enter_time(current);

	__local_bh_disable_ip(_RET_IP_, SOFTIRQ_OFFSET);
	in_hardirq = lockdep_softirq_start();

restart:
	/* Reset the pending bitmask before enabling irqs */
	set_softirq_pending(0);

	handle_pending_softirqs(pending);

	pending = local_softirq_pending();
	if (pending) {
		if (time_before(jiffies, end) && !need_resched() &&
		    --max_restart)
			goto restart;

		wakeup_softirqd();
	}

	lockdep_softirq_end(in_hardirq);
	account_irq_exit_time(current);
	__local_bh_enable(SOFTIRQ_OFFSET);
	WARN_ON_ONCE(in_interrupt());
	tsk_restore_flags(current, old_flags, PF_MEMALLOC);
}

asmlinkage __visible void do_softirq(void)
{
	__u32 pending;
	unsigned long flags;

	if (in_interrupt())
		return;

	local_irq_save(flags);

	pending = local_softirq_pending();

	if (pending)
		do_softirq_own_stack();

	local_irq_restore(flags);
}

/*
 * This function must run with irqs disabled!
 */
void raise_softirq_irqoff(unsigned int nr)
{
	__raise_softirq_irqoff(nr);

	/*
	 * If we're in an interrupt or softirq, we're done
	 * (this also catches softirq-disabled code). We will
	 * actually run the softirq once we return from
	 * the irq or softirq.
	 *
	 * Otherwise we wake up ksoftirqd to make sure we
	 * schedule the softirq soon.
	 */
	if (!in_interrupt())
		wakeup_softirqd();
}

void __raise_softirq_irqoff(unsigned int nr)
{
	trace_softirq_raise(nr);
	or_softirq_pending(1UL << nr);
}

static inline void local_bh_disable_nort(void) { local_bh_disable(); }
static inline void _local_bh_enable_nort(void) { _local_bh_enable(); }
static void ksoftirqd_set_sched_params(unsigned int cpu) { }
static void ksoftirqd_clr_sched_params(unsigned int cpu, bool online) { }

#else /* !PREEMPT_RT_FULL */

/*
 * On RT we serialize softirq execution with a cpu local lock per softirq
 */
static DEFINE_PER_CPU(struct local_irq_lock [NR_SOFTIRQS], local_softirq_locks);

void __init softirq_early_init(void)
{
	int i;

	for (i = 0; i < NR_SOFTIRQS; i++)
		local_irq_lock_init(local_softirq_locks[i]);
}

static void lock_softirq(int which)
{
	local_lock(local_softirq_locks[which]);
}

static void unlock_softirq(int which)
{
	local_unlock(local_softirq_locks[which]);
}

static void do_single_softirq(int which)
{
	unsigned long old_flags = current->flags;

	current->flags &= ~PF_MEMALLOC;
	vtime_account_irq_enter(current);
	current->flags |= PF_IN_SOFTIRQ;
	lockdep_softirq_enter();
	local_irq_enable();
	handle_softirq(which);
	local_irq_disable();
	lockdep_softirq_exit();
	current->flags &= ~PF_IN_SOFTIRQ;
	vtime_account_irq_enter(current);
	tsk_restore_flags(current, old_flags, PF_MEMALLOC);
}

/*
 * Called with interrupts disabled. Process softirqs which were raised
 * in current context (or on behalf of ksoftirqd).
 */
static void do_current_softirqs(void)
{
	while (current->softirqs_raised) {
		int i = __ffs(current->softirqs_raised);
		unsigned int pending, mask = (1U << i);

		current->softirqs_raised &= ~mask;
		local_irq_enable();

		/*
		 * If the lock is contended, we boost the owner to
		 * process the softirq or leave the critical section
		 * now.
		 */
		lock_softirq(i);
		local_irq_disable();
		softirq_set_runner(i);
		/*
		 * Check with the local_softirq_pending() bits,
		 * whether we need to process this still or if someone
		 * else took care of it.
		 */
		pending = local_softirq_pending();
		if (pending & mask) {
			set_softirq_pending(pending & ~mask);
			do_single_softirq(i);
		}
		softirq_clr_runner(i);
		unlock_softirq(i);
		WARN_ON(current->softirq_nestcnt != 1);
	}
}

<<<<<<< HEAD
static void __local_bh_disable(void)
=======
void __local_bh_disable(void)
>>>>>>> 8b20b379
{
	if (++current->softirq_nestcnt == 1)
		migrate_disable();
}
<<<<<<< HEAD

void local_bh_disable(void)
{
	__local_bh_disable();
}
EXPORT_SYMBOL(local_bh_disable);

void __local_bh_disable_ip(unsigned long ip, unsigned int cnt)
{
	__local_bh_disable();
	if (cnt & PREEMPT_CHECK_OFFSET)
		preempt_disable();
}

static void __local_bh_enable(void)
=======
EXPORT_SYMBOL(__local_bh_disable);

void __local_bh_enable(void)
>>>>>>> 8b20b379
{
	if (WARN_ON(current->softirq_nestcnt == 0))
		return;

	local_irq_disable();
	if (current->softirq_nestcnt == 1 && current->softirqs_raised)
		do_current_softirqs();
	local_irq_enable();

	if (--current->softirq_nestcnt == 0)
		migrate_enable();
}
<<<<<<< HEAD

void local_bh_enable(void)
{
	__local_bh_enable();
}
EXPORT_SYMBOL(local_bh_enable);

extern void __local_bh_enable_ip(unsigned long ip, unsigned int cnt)
{
	__local_bh_enable();
	if (cnt & PREEMPT_CHECK_OFFSET)
		preempt_enable();
}

void local_bh_enable_ip(unsigned long ip)
{
	local_bh_enable();
}
EXPORT_SYMBOL(local_bh_enable_ip);
=======
EXPORT_SYMBOL(__local_bh_enable);
>>>>>>> 8b20b379

void _local_bh_enable(void)
{
	if (WARN_ON(current->softirq_nestcnt == 0))
		return;
	if (--current->softirq_nestcnt == 0)
		migrate_enable();
}
EXPORT_SYMBOL(_local_bh_enable);

int in_serving_softirq(void)
{
	return current->flags & PF_IN_SOFTIRQ;
}
EXPORT_SYMBOL(in_serving_softirq);

/* Called with preemption disabled */
static void run_ksoftirqd(unsigned int cpu)
{
	local_irq_disable();
	current->softirq_nestcnt++;

	do_current_softirqs();
	current->softirq_nestcnt--;
	rcu_note_context_switch();
	local_irq_enable();
}

/*
 * Called from netif_rx_ni(). Preemption enabled, but migration
 * disabled. So the cpu can't go away under us.
 */
void thread_do_softirq(void)
{
	if (!in_serving_softirq() && current->softirqs_raised) {
		current->softirq_nestcnt++;
		do_current_softirqs();
		current->softirq_nestcnt--;
	}
}

static void do_raise_softirq_irqoff(unsigned int nr)
{
	trace_softirq_raise(nr);
	or_softirq_pending(1UL << nr);

	/*
	 * If we are not in a hard interrupt and inside a bh disabled
	 * region, we simply raise the flag on current. local_bh_enable()
	 * will make sure that the softirq is executed. Otherwise we
	 * delegate it to ksoftirqd.
	 */
	if (!in_irq() && current->softirq_nestcnt)
		current->softirqs_raised |= (1U << nr);
	else if (__this_cpu_read(ksoftirqd))
		__this_cpu_read(ksoftirqd)->softirqs_raised |= (1U << nr);
}

void __raise_softirq_irqoff(unsigned int nr)
{
	do_raise_softirq_irqoff(nr);
	if (!in_irq() && !current->softirq_nestcnt)
		wakeup_softirqd();
}

/*
 * This function must run with irqs disabled!
 */
void raise_softirq_irqoff(unsigned int nr)
{
	do_raise_softirq_irqoff(nr);

	/*
	 * If we're in an hard interrupt we let irq return code deal
	 * with the wakeup of ksoftirqd.
	 */
	if (in_irq())
		return;
	/*
	 * If we are in thread context but outside of a bh disabled
	 * region, we need to wake ksoftirqd as well.
	 *
	 * CHECKME: Some of the places which do that could be wrapped
	 * into local_bh_disable/enable pairs. Though it's unclear
	 * whether this is worth the effort. To find those places just
	 * raise a WARN() if the condition is met.
	 */
	if (!current->softirq_nestcnt)
		wakeup_softirqd();
}

static inline int ksoftirqd_softirq_pending(void)
{
	return current->softirqs_raised;
}

static inline void local_bh_disable_nort(void) { }
static inline void _local_bh_enable_nort(void) { }

static inline void ksoftirqd_set_sched_params(unsigned int cpu)
{
	struct sched_param param = { .sched_priority = 1 };

	sched_setscheduler(current, SCHED_FIFO, &param);
	/* Take over all pending softirqs when starting */
	local_irq_disable();
	current->softirqs_raised = local_softirq_pending();
	local_irq_enable();
}

static inline void ksoftirqd_clr_sched_params(unsigned int cpu, bool online)
{
	struct sched_param param = { .sched_priority = 0 };

	sched_setscheduler(current, SCHED_NORMAL, &param);
}

#endif /* PREEMPT_RT_FULL */
/*
 * Enter an interrupt context.
 */
void irq_enter(void)
{
	rcu_irq_enter();
	if (is_idle_task(current) && !in_interrupt()) {
		/*
		 * Prevent raise_softirq from needlessly waking up ksoftirqd
		 * here, as softirq will be serviced on return from interrupt.
		 */
		local_bh_disable_nort();
		tick_irq_enter();
		_local_bh_enable_nort();
	}

	__irq_enter();
}

static inline void invoke_softirq(void)
{
#ifndef CONFIG_PREEMPT_RT_FULL
	if (!force_irqthreads) {
#ifdef CONFIG_HAVE_IRQ_EXIT_ON_IRQ_STACK
		/*
		 * We can safely execute softirq on the current stack if
		 * it is the irq stack, because it should be near empty
		 * at this stage.
		 */
		__do_softirq();
#else
		/*
		 * Otherwise, irq_exit() is called on the task stack that can
		 * be potentially deep already. So call softirq in its own stack
		 * to prevent from any overrun.
		 */
		do_softirq_own_stack();
#endif
	} else {
		wakeup_softirqd();
	}
#else /* PREEMPT_RT_FULL */
	unsigned long flags;

	local_irq_save(flags);
	if (__this_cpu_read(ksoftirqd) &&
			__this_cpu_read(ksoftirqd)->softirqs_raised)
		wakeup_softirqd();
	local_irq_restore(flags);
#endif
}

static inline void tick_irq_exit(void)
{
#ifdef CONFIG_NO_HZ_COMMON
	int cpu = smp_processor_id();

	/* Make sure that timer wheel updates are propagated */
	if ((idle_cpu(cpu) && !need_resched()) || tick_nohz_full_cpu(cpu)) {
		if (!in_interrupt())
			tick_nohz_irq_exit();
	}
#endif
}

/*
 * Exit an interrupt context. Process softirqs if needed and possible:
 */
void irq_exit(void)
{
#ifndef __ARCH_IRQ_EXIT_IRQS_DISABLED
	local_irq_disable();
#else
	WARN_ON_ONCE(!irqs_disabled());
#endif

	account_irq_exit_time(current);
	preempt_count_sub(HARDIRQ_OFFSET);
	if (!in_interrupt() && local_softirq_pending())
		invoke_softirq();

	tick_irq_exit();
	rcu_irq_exit();
	trace_hardirq_exit(); /* must be last! */
}

void raise_softirq(unsigned int nr)
{
	unsigned long flags;

	local_irq_save(flags);
	raise_softirq_irqoff(nr);
	local_irq_restore(flags);
}

void open_softirq(int nr, void (*action)(struct softirq_action *))
{
	softirq_vec[nr].action = action;
}

/*
 * Tasklets
 */
struct tasklet_head {
	struct tasklet_struct *head;
	struct tasklet_struct **tail;
};

static DEFINE_PER_CPU(struct tasklet_head, tasklet_vec);
static DEFINE_PER_CPU(struct tasklet_head, tasklet_hi_vec);

static void inline
__tasklet_common_schedule(struct tasklet_struct *t, struct tasklet_head *head, unsigned int nr)
{
	if (tasklet_trylock(t)) {
again:
		/* We may have been preempted before tasklet_trylock
		 * and __tasklet_action may have already run.
		 * So double check the sched bit while the takslet
		 * is locked before adding it to the list.
		 */
		if (test_bit(TASKLET_STATE_SCHED, &t->state)) {
			t->next = NULL;
			*head->tail = t;
			head->tail = &(t->next);
			raise_softirq_irqoff(nr);
			tasklet_unlock(t);
		} else {
			/* This is subtle. If we hit the corner case above
			 * It is possible that we get preempted right here,
			 * and another task has successfully called
			 * tasklet_schedule(), then this function, and
			 * failed on the trylock. Thus we must be sure
			 * before releasing the tasklet lock, that the
			 * SCHED_BIT is clear. Otherwise the tasklet
			 * may get its SCHED_BIT set, but not added to the
			 * list
			 */
			if (!tasklet_tryunlock(t))
				goto again;
		}
	}
}

void __tasklet_schedule(struct tasklet_struct *t)
{
	unsigned long flags;

	local_irq_save(flags);
	__tasklet_common_schedule(t, this_cpu_ptr(&tasklet_vec), TASKLET_SOFTIRQ);
	local_irq_restore(flags);
}
EXPORT_SYMBOL(__tasklet_schedule);

void __tasklet_hi_schedule(struct tasklet_struct *t)
{
	unsigned long flags;

	local_irq_save(flags);
	__tasklet_common_schedule(t, this_cpu_ptr(&tasklet_hi_vec), HI_SOFTIRQ);
	local_irq_restore(flags);
}
EXPORT_SYMBOL(__tasklet_hi_schedule);

void __tasklet_hi_schedule_first(struct tasklet_struct *t)
{
	BUG_ON(!irqs_disabled());

	__tasklet_hi_schedule(t);
}
EXPORT_SYMBOL(__tasklet_hi_schedule_first);

void  tasklet_enable(struct tasklet_struct *t)
{
	if (!atomic_dec_and_test(&t->count))
		return;
	if (test_and_clear_bit(TASKLET_STATE_PENDING, &t->state))
		tasklet_schedule(t);
}
EXPORT_SYMBOL(tasklet_enable);

static void __tasklet_action(struct softirq_action *a,
			     struct tasklet_struct *list)
{
	int loops = 1000000;

	while (list) {
		struct tasklet_struct *t = list;

		list = list->next;

		/*
		 * Should always succeed - after a tasklist got on the
		 * list (after getting the SCHED bit set from 0 to 1),
		 * nothing but the tasklet softirq it got queued to can
		 * lock it:
		 */
		if (!tasklet_trylock(t)) {
			WARN_ON(1);
			continue;
		}

		t->next = NULL;

		/*
		 * If we cannot handle the tasklet because it's disabled,
		 * mark it as pending. tasklet_enable() will later
		 * re-schedule the tasklet.
		 */
		if (unlikely(atomic_read(&t->count))) {
out_disabled:
			/* implicit unlock: */
			wmb();
			t->state = TASKLET_STATEF_PENDING;
			continue;
		}

		/*
		 * After this point on the tasklet might be rescheduled
		 * on another CPU, but it can only be added to another
		 * CPU's tasklet list if we unlock the tasklet (which we
		 * dont do yet).
		 */
		if (!test_and_clear_bit(TASKLET_STATE_SCHED, &t->state))
			WARN_ON(1);

again:
		t->func(t->data);

		/*
		 * Try to unlock the tasklet. We must use cmpxchg, because
		 * another CPU might have scheduled or disabled the tasklet.
		 * We only allow the STATE_RUN -> 0 transition here.
		 */
		while (!tasklet_tryunlock(t)) {
			/*
			 * If it got disabled meanwhile, bail out:
			 */
			if (atomic_read(&t->count))
				goto out_disabled;
			/*
			 * If it got scheduled meanwhile, re-execute
			 * the tasklet function:
			 */
			if (test_and_clear_bit(TASKLET_STATE_SCHED, &t->state))
				goto again;
			if (!--loops) {
				printk("hm, tasklet state: %08lx\n", t->state);
				WARN_ON(1);
				tasklet_unlock(t);
				break;
			}
		}
	}
}

static void tasklet_action(struct softirq_action *a)
{
	struct tasklet_struct *list;

	local_irq_disable();

	list = __this_cpu_read(tasklet_vec.head);
	__this_cpu_write(tasklet_vec.head, NULL);
	__this_cpu_write(tasklet_vec.tail, this_cpu_ptr(&tasklet_vec.head));

	local_irq_enable();

	__tasklet_action(a, list);
}

static void tasklet_hi_action(struct softirq_action *a)
{
	struct tasklet_struct *list;

	local_irq_disable();

	list = __this_cpu_read(tasklet_hi_vec.head);
	__this_cpu_write(tasklet_hi_vec.head, NULL);
	__this_cpu_write(tasklet_hi_vec.tail, this_cpu_ptr(&tasklet_hi_vec.head));

	local_irq_enable();

	__tasklet_action(a, list);
}

void tasklet_init(struct tasklet_struct *t,
		  void (*func)(unsigned long), unsigned long data)
{
	t->next = NULL;
	t->state = 0;
	atomic_set(&t->count, 0);
	t->func = func;
	t->data = data;
}
EXPORT_SYMBOL(tasklet_init);

void tasklet_kill(struct tasklet_struct *t)
{
	if (in_interrupt())
		pr_notice("Attempt to kill tasklet from interrupt\n");

	while (test_and_set_bit(TASKLET_STATE_SCHED, &t->state)) {
		do {
			msleep(1);
		} while (test_bit(TASKLET_STATE_SCHED, &t->state));
	}
	tasklet_unlock_wait(t);
	clear_bit(TASKLET_STATE_SCHED, &t->state);
}
EXPORT_SYMBOL(tasklet_kill);

/*
 * tasklet_hrtimer
 */

/*
 * The trampoline is called when the hrtimer expires. It schedules a tasklet
 * to run __tasklet_hrtimer_trampoline() which in turn will call the intended
 * hrtimer callback, but from softirq context.
 */
static enum hrtimer_restart __hrtimer_tasklet_trampoline(struct hrtimer *timer)
{
	struct tasklet_hrtimer *ttimer =
		container_of(timer, struct tasklet_hrtimer, timer);

	tasklet_hi_schedule(&ttimer->tasklet);
	return HRTIMER_NORESTART;
}

/*
 * Helper function which calls the hrtimer callback from
 * tasklet/softirq context
 */
static void __tasklet_hrtimer_trampoline(unsigned long data)
{
	struct tasklet_hrtimer *ttimer = (void *)data;
	enum hrtimer_restart restart;

	restart = ttimer->function(&ttimer->timer);
	if (restart != HRTIMER_NORESTART)
		hrtimer_restart(&ttimer->timer);
}

/**
 * tasklet_hrtimer_init - Init a tasklet/hrtimer combo for softirq callbacks
 * @ttimer:	 tasklet_hrtimer which is initialized
 * @function:	 hrtimer callback function which gets called from softirq context
 * @which_clock: clock id (CLOCK_MONOTONIC/CLOCK_REALTIME)
 * @mode:	 hrtimer mode (HRTIMER_MODE_ABS/HRTIMER_MODE_REL)
 */
void tasklet_hrtimer_init(struct tasklet_hrtimer *ttimer,
			  enum hrtimer_restart (*function)(struct hrtimer *),
			  clockid_t which_clock, enum hrtimer_mode mode)
{
	hrtimer_init(&ttimer->timer, which_clock, mode);
	ttimer->timer.function = __hrtimer_tasklet_trampoline;
	tasklet_init(&ttimer->tasklet, __tasklet_hrtimer_trampoline,
		     (unsigned long)ttimer);
	ttimer->function = function;
}
EXPORT_SYMBOL_GPL(tasklet_hrtimer_init);

void __init softirq_init(void)
{
	int cpu;

	for_each_possible_cpu(cpu) {
		per_cpu(tasklet_vec, cpu).tail =
			&per_cpu(tasklet_vec, cpu).head;
		per_cpu(tasklet_hi_vec, cpu).tail =
			&per_cpu(tasklet_hi_vec, cpu).head;
	}

	open_softirq(TASKLET_SOFTIRQ, tasklet_action);
	open_softirq(HI_SOFTIRQ, tasklet_hi_action);
}

#if defined(CONFIG_SMP) || defined(CONFIG_PREEMPT_RT_FULL)
void tasklet_unlock_wait(struct tasklet_struct *t)
{
	while (test_bit(TASKLET_STATE_RUN, &(t)->state)) {
		/*
		 * Hack for now to avoid this busy-loop:
		 */
#ifdef CONFIG_PREEMPT_RT_FULL
		msleep(1);
#else
		barrier();
#endif
	}
}
EXPORT_SYMBOL(tasklet_unlock_wait);
#endif

static int ksoftirqd_should_run(unsigned int cpu)
{
	return ksoftirqd_softirq_pending();
}

#ifdef CONFIG_HOTPLUG_CPU
/*
 * tasklet_kill_immediate is called to remove a tasklet which can already be
 * scheduled for execution on @cpu.
 *
 * Unlike tasklet_kill, this function removes the tasklet
 * _immediately_, even if the tasklet is in TASKLET_STATE_SCHED state.
 *
 * When this function is called, @cpu must be in the CPU_DEAD state.
 */
void tasklet_kill_immediate(struct tasklet_struct *t, unsigned int cpu)
{
	struct tasklet_struct **i;

	BUG_ON(cpu_online(cpu));
	BUG_ON(test_bit(TASKLET_STATE_RUN, &t->state));

	if (!test_bit(TASKLET_STATE_SCHED, &t->state))
		return;

	/* CPU is dead, so no lock needed. */
	for (i = &per_cpu(tasklet_vec, cpu).head; *i; i = &(*i)->next) {
		if (*i == t) {
			*i = t->next;
			/* If this was the tail element, move the tail ptr */
			if (*i == NULL)
				per_cpu(tasklet_vec, cpu).tail = i;
			return;
		}
	}
	BUG();
}

static void takeover_tasklets(unsigned int cpu)
{
	/* CPU is dead, so no lock needed. */
	local_irq_disable();

	/* Find end, append list for that CPU. */
	if (&per_cpu(tasklet_vec, cpu).head != per_cpu(tasklet_vec, cpu).tail) {
		*__this_cpu_read(tasklet_vec.tail) = per_cpu(tasklet_vec, cpu).head;
		this_cpu_write(tasklet_vec.tail, per_cpu(tasklet_vec, cpu).tail);
		per_cpu(tasklet_vec, cpu).head = NULL;
		per_cpu(tasklet_vec, cpu).tail = &per_cpu(tasklet_vec, cpu).head;
	}
	raise_softirq_irqoff(TASKLET_SOFTIRQ);

	if (&per_cpu(tasklet_hi_vec, cpu).head != per_cpu(tasklet_hi_vec, cpu).tail) {
		*__this_cpu_read(tasklet_hi_vec.tail) = per_cpu(tasklet_hi_vec, cpu).head;
		__this_cpu_write(tasklet_hi_vec.tail, per_cpu(tasklet_hi_vec, cpu).tail);
		per_cpu(tasklet_hi_vec, cpu).head = NULL;
		per_cpu(tasklet_hi_vec, cpu).tail = &per_cpu(tasklet_hi_vec, cpu).head;
	}
	raise_softirq_irqoff(HI_SOFTIRQ);

	local_irq_enable();
}
#endif /* CONFIG_HOTPLUG_CPU */

static int cpu_callback(struct notifier_block *nfb, unsigned long action,
			void *hcpu)
{
	switch (action) {
#ifdef CONFIG_HOTPLUG_CPU
	case CPU_DEAD:
	case CPU_DEAD_FROZEN:
		takeover_tasklets((unsigned long)hcpu);
		break;
#endif /* CONFIG_HOTPLUG_CPU */
	}
	return NOTIFY_OK;
}

static struct notifier_block cpu_nfb = {
	.notifier_call = cpu_callback
};

static struct smp_hotplug_thread softirq_threads = {
	.store			= &ksoftirqd,
	.setup			= ksoftirqd_set_sched_params,
	.cleanup		= ksoftirqd_clr_sched_params,
	.thread_should_run	= ksoftirqd_should_run,
	.thread_fn		= run_ksoftirqd,
	.thread_comm		= "ksoftirqd/%u",
};

static __init int spawn_ksoftirqd(void)
{
	register_cpu_notifier(&cpu_nfb);

	BUG_ON(smpboot_register_percpu_thread(&softirq_threads));

	return 0;
}
early_initcall(spawn_ksoftirqd);

/*
 * [ These __weak aliases are kept in a separate compilation unit, so that
 *   GCC does not inline them incorrectly. ]
 */

int __init __weak early_irq_init(void)
{
	return 0;
}

int __init __weak arch_probe_nr_irqs(void)
{
	return NR_IRQS_LEGACY;
}

int __init __weak arch_early_irq_init(void)
{
	return 0;
}

unsigned int __weak arch_dynirq_lower_bound(unsigned int from)
{
	return from;
}<|MERGE_RESOLUTION|>--- conflicted
+++ resolved
@@ -554,36 +554,14 @@
 	}
 }
 
-<<<<<<< HEAD
-static void __local_bh_disable(void)
-=======
 void __local_bh_disable(void)
->>>>>>> 8b20b379
 {
 	if (++current->softirq_nestcnt == 1)
 		migrate_disable();
 }
-<<<<<<< HEAD
-
-void local_bh_disable(void)
-{
-	__local_bh_disable();
-}
-EXPORT_SYMBOL(local_bh_disable);
-
-void __local_bh_disable_ip(unsigned long ip, unsigned int cnt)
-{
-	__local_bh_disable();
-	if (cnt & PREEMPT_CHECK_OFFSET)
-		preempt_disable();
-}
-
-static void __local_bh_enable(void)
-=======
 EXPORT_SYMBOL(__local_bh_disable);
 
 void __local_bh_enable(void)
->>>>>>> 8b20b379
 {
 	if (WARN_ON(current->softirq_nestcnt == 0))
 		return;
@@ -596,29 +574,7 @@
 	if (--current->softirq_nestcnt == 0)
 		migrate_enable();
 }
-<<<<<<< HEAD
-
-void local_bh_enable(void)
-{
-	__local_bh_enable();
-}
-EXPORT_SYMBOL(local_bh_enable);
-
-extern void __local_bh_enable_ip(unsigned long ip, unsigned int cnt)
-{
-	__local_bh_enable();
-	if (cnt & PREEMPT_CHECK_OFFSET)
-		preempt_enable();
-}
-
-void local_bh_enable_ip(unsigned long ip)
-{
-	local_bh_enable();
-}
-EXPORT_SYMBOL(local_bh_enable_ip);
-=======
 EXPORT_SYMBOL(__local_bh_enable);
->>>>>>> 8b20b379
 
 void _local_bh_enable(void)
 {
