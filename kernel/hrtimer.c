/*
 *  linux/kernel/hrtimer.c
 *
 *  Copyright(C) 2005-2006, Thomas Gleixner <tglx@linutronix.de>
 *  Copyright(C) 2005-2007, Red Hat, Inc., Ingo Molnar
 *  Copyright(C) 2006-2007  Timesys Corp., Thomas Gleixner
 *
 *  High-resolution kernel timers
 *
 *  In contrast to the low-resolution timeout API implemented in
 *  kernel/timer.c, hrtimers provide finer resolution and accuracy
 *  depending on system configuration and capabilities.
 *
 *  These timers are currently used for:
 *   - itimers
 *   - POSIX timers
 *   - nanosleep
 *   - precise in-kernel timing
 *
 *  Started by: Thomas Gleixner and Ingo Molnar
 *
 *  Credits:
 *	based on kernel/timer.c
 *
 *	Help, testing, suggestions, bugfixes, improvements were
 *	provided by:
 *
 *	George Anzinger, Andrew Morton, Steven Rostedt, Roman Zippel
 *	et. al.
 *
 *  For licencing details see kernel-base/COPYING
 */

#include <linux/cpu.h>
#include <linux/export.h>
#include <linux/percpu.h>
#include <linux/hrtimer.h>
#include <linux/notifier.h>
#include <linux/syscalls.h>
#include <linux/kallsyms.h>
#include <linux/interrupt.h>
#include <linux/tick.h>
#include <linux/seq_file.h>
#include <linux/err.h>
#include <linux/debugobjects.h>
#include <linux/sched.h>
#include <linux/sched/sysctl.h>
#include <linux/sched/rt.h>
#include <linux/sched/deadline.h>
#include <linux/timer.h>
#include <linux/freezer.h>

#include <asm/uaccess.h>

#include <trace/events/timer.h>

/*
 * The timer bases:
 *
 * There are more clockids then hrtimer bases. Thus, we index
 * into the timer bases by the hrtimer_base_type enum. When trying
 * to reach a base using a clockid, hrtimer_clockid_to_base()
 * is used to convert from clockid to the proper hrtimer_base_type.
 */
DEFINE_PER_CPU(struct hrtimer_cpu_base, hrtimer_bases) =
{

	.lock = __RAW_SPIN_LOCK_UNLOCKED(hrtimer_bases.lock),
	.clock_base =
	{
		{
			.index = HRTIMER_BASE_MONOTONIC,
			.clockid = CLOCK_MONOTONIC,
			.get_time = &ktime_get,
			.resolution = KTIME_LOW_RES,
		},
		{
			.index = HRTIMER_BASE_REALTIME,
			.clockid = CLOCK_REALTIME,
			.get_time = &ktime_get_real,
			.resolution = KTIME_LOW_RES,
		},
		{
			.index = HRTIMER_BASE_BOOTTIME,
			.clockid = CLOCK_BOOTTIME,
			.get_time = &ktime_get_boottime,
			.resolution = KTIME_LOW_RES,
		},
		{
			.index = HRTIMER_BASE_TAI,
			.clockid = CLOCK_TAI,
			.get_time = &ktime_get_clocktai,
			.resolution = KTIME_LOW_RES,
		},
	}
};

static const int hrtimer_clock_to_base_table[MAX_CLOCKS] = {
	[CLOCK_REALTIME]	= HRTIMER_BASE_REALTIME,
	[CLOCK_MONOTONIC]	= HRTIMER_BASE_MONOTONIC,
	[CLOCK_BOOTTIME]	= HRTIMER_BASE_BOOTTIME,
	[CLOCK_TAI]		= HRTIMER_BASE_TAI,
};

static inline int hrtimer_clockid_to_base(clockid_t clock_id)
{
	return hrtimer_clock_to_base_table[clock_id];
}


/*
 * Get the coarse grained time at the softirq based on xtime and
 * wall_to_monotonic.
 */
static void hrtimer_get_softirq_time(struct hrtimer_cpu_base *base)
{
	ktime_t xtim, mono, boot;
	struct timespec xts, tom, slp;
	s32 tai_offset;

	get_xtime_and_monotonic_and_sleep_offset(&xts, &tom, &slp);
	tai_offset = timekeeping_get_tai_offset();

	xtim = timespec_to_ktime(xts);
	mono = ktime_add(xtim, timespec_to_ktime(tom));
	boot = ktime_add(mono, timespec_to_ktime(slp));
	base->clock_base[HRTIMER_BASE_REALTIME].softirq_time = xtim;
	base->clock_base[HRTIMER_BASE_MONOTONIC].softirq_time = mono;
	base->clock_base[HRTIMER_BASE_BOOTTIME].softirq_time = boot;
	base->clock_base[HRTIMER_BASE_TAI].softirq_time =
				ktime_add(xtim,	ktime_set(tai_offset, 0));
}

/*
 * Functions and macros which are different for UP/SMP systems are kept in a
 * single place
 */
#ifdef CONFIG_SMP

/*
 * We are using hashed locking: holding per_cpu(hrtimer_bases)[n].lock
 * means that all timers which are tied to this base via timer->base are
 * locked, and the base itself is locked too.
 *
 * So __run_timers/migrate_timers can safely modify all timers which could
 * be found on the lists/queues.
 *
 * When the timer's base is locked, and the timer removed from list, it is
 * possible to set timer->base = NULL and drop the lock: the timer remains
 * locked.
 */
static
struct hrtimer_clock_base *lock_hrtimer_base(const struct hrtimer *timer,
					     unsigned long *flags)
{
	struct hrtimer_clock_base *base;

	for (;;) {
		base = timer->base;
		if (likely(base != NULL)) {
			raw_spin_lock_irqsave(&base->cpu_base->lock, *flags);
			if (likely(base == timer->base))
				return base;
			/* The timer has migrated to another CPU: */
			raw_spin_unlock_irqrestore(&base->cpu_base->lock, *flags);
		}
		cpu_relax();
	}
}

/*
 * With HIGHRES=y we do not migrate the timer when it is expiring
 * before the next event on the target cpu because we cannot reprogram
 * the target cpu hardware and we would cause it to fire late.
 *
 * Called with cpu_base->lock of target cpu held.
 */
static int
hrtimer_check_target(struct hrtimer *timer, struct hrtimer_clock_base *new_base)
{
#ifdef CONFIG_HIGH_RES_TIMERS
	ktime_t expires;

	if (!new_base->cpu_base->hres_active)
		return 0;

	expires = ktime_sub(hrtimer_get_expires(timer), new_base->offset);
	return expires.tv64 <= new_base->cpu_base->expires_next.tv64;
#else
	return 0;
#endif
}

/*
 * Switch the timer base to the current CPU when possible.
 */
static inline struct hrtimer_clock_base *
switch_hrtimer_base(struct hrtimer *timer, struct hrtimer_clock_base *base,
		    int pinned)
{
	struct hrtimer_clock_base *new_base;
	struct hrtimer_cpu_base *new_cpu_base;
	int this_cpu = smp_processor_id();
	int cpu = get_nohz_timer_target(pinned);
	int basenum = base->index;

again:
	new_cpu_base = &per_cpu(hrtimer_bases, cpu);
	new_base = &new_cpu_base->clock_base[basenum];

	if (base != new_base) {
		/*
		 * We are trying to move timer to new_base.
		 * However we can't change timer's base while it is running,
		 * so we keep it on the same CPU. No hassle vs. reprogramming
		 * the event source in the high resolution case. The softirq
		 * code will take care of this when the timer function has
		 * completed. There is no conflict as we hold the lock until
		 * the timer is enqueued.
		 */
		if (unlikely(hrtimer_callback_running(timer)))
			return base;

		/* See the comment in lock_timer_base() */
		timer->base = NULL;
		raw_spin_unlock(&base->cpu_base->lock);
		raw_spin_lock(&new_base->cpu_base->lock);

		if (cpu != this_cpu && hrtimer_check_target(timer, new_base)) {
			cpu = this_cpu;
			raw_spin_unlock(&new_base->cpu_base->lock);
			raw_spin_lock(&base->cpu_base->lock);
			timer->base = base;
			goto again;
		}
		timer->base = new_base;
	} else {
		if (cpu != this_cpu && hrtimer_check_target(timer, new_base)) {
			cpu = this_cpu;
			goto again;
		}
	}
	return new_base;
}

#else /* CONFIG_SMP */

static inline struct hrtimer_clock_base *
lock_hrtimer_base(const struct hrtimer *timer, unsigned long *flags)
{
	struct hrtimer_clock_base *base = timer->base;

	raw_spin_lock_irqsave(&base->cpu_base->lock, *flags);

	return base;
}

# define switch_hrtimer_base(t, b, p)	(b)

#endif	/* !CONFIG_SMP */

/*
 * Functions for the union type storage format of ktime_t which are
 * too large for inlining:
 */
#if BITS_PER_LONG < 64
# ifndef CONFIG_KTIME_SCALAR
/**
 * ktime_add_ns - Add a scalar nanoseconds value to a ktime_t variable
 * @kt:		addend
 * @nsec:	the scalar nsec value to add
 *
 * Returns the sum of kt and nsec in ktime_t format
 */
ktime_t ktime_add_ns(const ktime_t kt, u64 nsec)
{
	ktime_t tmp;

	if (likely(nsec < NSEC_PER_SEC)) {
		tmp.tv64 = nsec;
	} else {
		unsigned long rem = do_div(nsec, NSEC_PER_SEC);

		/* Make sure nsec fits into long */
		if (unlikely(nsec > KTIME_SEC_MAX))
			return (ktime_t){ .tv64 = KTIME_MAX };

		tmp = ktime_set((long)nsec, rem);
	}

	return ktime_add(kt, tmp);
}

EXPORT_SYMBOL_GPL(ktime_add_ns);

/**
 * ktime_sub_ns - Subtract a scalar nanoseconds value from a ktime_t variable
 * @kt:		minuend
 * @nsec:	the scalar nsec value to subtract
 *
 * Returns the subtraction of @nsec from @kt in ktime_t format
 */
ktime_t ktime_sub_ns(const ktime_t kt, u64 nsec)
{
	ktime_t tmp;

	if (likely(nsec < NSEC_PER_SEC)) {
		tmp.tv64 = nsec;
	} else {
		unsigned long rem = do_div(nsec, NSEC_PER_SEC);

		tmp = ktime_set((long)nsec, rem);
	}

	return ktime_sub(kt, tmp);
}

EXPORT_SYMBOL_GPL(ktime_sub_ns);
# endif /* !CONFIG_KTIME_SCALAR */

/*
 * Divide a ktime value by a nanosecond value
 */
u64 ktime_divns(const ktime_t kt, s64 div)
{
	u64 dclc;
	int sft = 0;

	dclc = ktime_to_ns(kt);
	/* Make sure the divisor is less than 2^32: */
	while (div >> 32) {
		sft++;
		div >>= 1;
	}
	dclc >>= sft;
	do_div(dclc, (unsigned long) div);

	return dclc;
}
#endif /* BITS_PER_LONG >= 64 */

/*
 * Add two ktime values and do a safety check for overflow:
 */
ktime_t ktime_add_safe(const ktime_t lhs, const ktime_t rhs)
{
	ktime_t res = ktime_add(lhs, rhs);

	/*
	 * We use KTIME_SEC_MAX here, the maximum timeout which we can
	 * return to user space in a timespec:
	 */
	if (res.tv64 < 0 || res.tv64 < lhs.tv64 || res.tv64 < rhs.tv64)
		res = ktime_set(KTIME_SEC_MAX, 0);

	return res;
}

EXPORT_SYMBOL_GPL(ktime_add_safe);

#ifdef CONFIG_DEBUG_OBJECTS_TIMERS

static struct debug_obj_descr hrtimer_debug_descr;

static void *hrtimer_debug_hint(void *addr)
{
	return ((struct hrtimer *) addr)->function;
}

/*
 * fixup_init is called when:
 * - an active object is initialized
 */
static int hrtimer_fixup_init(void *addr, enum debug_obj_state state)
{
	struct hrtimer *timer = addr;

	switch (state) {
	case ODEBUG_STATE_ACTIVE:
		hrtimer_cancel(timer);
		debug_object_init(timer, &hrtimer_debug_descr);
		return 1;
	default:
		return 0;
	}
}

/*
 * fixup_activate is called when:
 * - an active object is activated
 * - an unknown object is activated (might be a statically initialized object)
 */
static int hrtimer_fixup_activate(void *addr, enum debug_obj_state state)
{
	switch (state) {

	case ODEBUG_STATE_NOTAVAILABLE:
		WARN_ON_ONCE(1);
		return 0;

	case ODEBUG_STATE_ACTIVE:
		WARN_ON(1);

	default:
		return 0;
	}
}

/*
 * fixup_free is called when:
 * - an active object is freed
 */
static int hrtimer_fixup_free(void *addr, enum debug_obj_state state)
{
	struct hrtimer *timer = addr;

	switch (state) {
	case ODEBUG_STATE_ACTIVE:
		hrtimer_cancel(timer);
		debug_object_free(timer, &hrtimer_debug_descr);
		return 1;
	default:
		return 0;
	}
}

static struct debug_obj_descr hrtimer_debug_descr = {
	.name		= "hrtimer",
	.debug_hint	= hrtimer_debug_hint,
	.fixup_init	= hrtimer_fixup_init,
	.fixup_activate	= hrtimer_fixup_activate,
	.fixup_free	= hrtimer_fixup_free,
};

static inline void debug_hrtimer_init(struct hrtimer *timer)
{
	debug_object_init(timer, &hrtimer_debug_descr);
}

static inline void debug_hrtimer_activate(struct hrtimer *timer)
{
	debug_object_activate(timer, &hrtimer_debug_descr);
}

static inline void debug_hrtimer_deactivate(struct hrtimer *timer)
{
	debug_object_deactivate(timer, &hrtimer_debug_descr);
}

static inline void debug_hrtimer_free(struct hrtimer *timer)
{
	debug_object_free(timer, &hrtimer_debug_descr);
}

static void __hrtimer_init(struct hrtimer *timer, clockid_t clock_id,
			   enum hrtimer_mode mode);

void hrtimer_init_on_stack(struct hrtimer *timer, clockid_t clock_id,
			   enum hrtimer_mode mode)
{
	debug_object_init_on_stack(timer, &hrtimer_debug_descr);
	__hrtimer_init(timer, clock_id, mode);
}
EXPORT_SYMBOL_GPL(hrtimer_init_on_stack);

void destroy_hrtimer_on_stack(struct hrtimer *timer)
{
	debug_object_free(timer, &hrtimer_debug_descr);
}

#else
static inline void debug_hrtimer_init(struct hrtimer *timer) { }
static inline void debug_hrtimer_activate(struct hrtimer *timer) { }
static inline void debug_hrtimer_deactivate(struct hrtimer *timer) { }
#endif

static inline void
debug_init(struct hrtimer *timer, clockid_t clockid,
	   enum hrtimer_mode mode)
{
	debug_hrtimer_init(timer);
	trace_hrtimer_init(timer, clockid, mode);
}

static inline void debug_activate(struct hrtimer *timer)
{
	debug_hrtimer_activate(timer);
	trace_hrtimer_start(timer);
}

static inline void debug_deactivate(struct hrtimer *timer)
{
	debug_hrtimer_deactivate(timer);
	trace_hrtimer_cancel(timer);
}

/* High resolution timer related functions */
#ifdef CONFIG_HIGH_RES_TIMERS

/*
 * High resolution timer enabled ?
 */
static int hrtimer_hres_enabled __read_mostly  = 1;

/*
 * Enable / Disable high resolution mode
 */
static int __init setup_hrtimer_hres(char *str)
{
	if (!strcmp(str, "off"))
		hrtimer_hres_enabled = 0;
	else if (!strcmp(str, "on"))
		hrtimer_hres_enabled = 1;
	else
		return 0;
	return 1;
}

__setup("highres=", setup_hrtimer_hres);

/*
 * hrtimer_high_res_enabled - query, if the highres mode is enabled
 */
static inline int hrtimer_is_hres_enabled(void)
{
	return hrtimer_hres_enabled;
}

/*
 * Is the high resolution mode active ?
 */
static inline int hrtimer_hres_active(void)
{
	return __this_cpu_read(hrtimer_bases.hres_active);
}

/*
 * Reprogram the event source with checking both queues for the
 * next event
 * Called with interrupts disabled and base->lock held
 */
static void
hrtimer_force_reprogram(struct hrtimer_cpu_base *cpu_base, int skip_equal)
{
	int i;
	struct hrtimer_clock_base *base = cpu_base->clock_base;
	ktime_t expires, expires_next;

	expires_next.tv64 = KTIME_MAX;

	for (i = 0; i < HRTIMER_MAX_CLOCK_BASES; i++, base++) {
		struct hrtimer *timer;
		struct timerqueue_node *next;

		next = timerqueue_getnext(&base->active);
		if (!next)
			continue;
		timer = container_of(next, struct hrtimer, node);

		expires = ktime_sub(hrtimer_get_expires(timer), base->offset);
		/*
		 * clock_was_set() has changed base->offset so the
		 * result might be negative. Fix it up to prevent a
		 * false positive in clockevents_program_event()
		 */
		if (expires.tv64 < 0)
			expires.tv64 = 0;
		if (expires.tv64 < expires_next.tv64)
			expires_next = expires;
	}

	if (skip_equal && expires_next.tv64 == cpu_base->expires_next.tv64)
		return;

	cpu_base->expires_next.tv64 = expires_next.tv64;

<<<<<<< HEAD
	tick_program_event(cpu_base->expires_next, 1);
=======
	/*
	 * If a hang was detected in the last timer interrupt then we
	 * leave the hang delay active in the hardware. We want the
	 * system to make progress. That also prevents the following
	 * scenario:
	 * T1 expires 50ms from now
	 * T2 expires 5s from now
	 *
	 * T1 is removed, so this code is called and would reprogram
	 * the hardware to 5s from now. Any hrtimer_start after that
	 * will not reprogram the hardware due to hang_detected being
	 * set. So we'd effectivly block all timers until the T2 event
	 * fires.
	 */
	if (cpu_base->hang_detected)
		return;

	if (cpu_base->expires_next.tv64 != KTIME_MAX)
		tick_program_event(cpu_base->expires_next, 1);
>>>>>>> c0cbbdeb
}

/*
 * Shared reprogramming for clock_realtime and clock_monotonic
 *
 * When a timer is enqueued and expires earlier than the already enqueued
 * timers, we have to check, whether it expires earlier than the timer for
 * which the clock event device was armed.
 *
 * Called with interrupts disabled and base->cpu_base.lock held
 */
static int hrtimer_reprogram(struct hrtimer *timer,
			     struct hrtimer_clock_base *base)
{
	struct hrtimer_cpu_base *cpu_base = &__get_cpu_var(hrtimer_bases);
	ktime_t expires = ktime_sub(hrtimer_get_expires(timer), base->offset);
	int res;

	WARN_ON_ONCE(hrtimer_get_expires_tv64(timer) < 0);

	/*
	 * When the callback is running, we do not reprogram the clock event
	 * device. The timer callback is either running on a different CPU or
	 * the callback is executed in the hrtimer_interrupt context. The
	 * reprogramming is handled either by the softirq, which called the
	 * callback or at the end of the hrtimer_interrupt.
	 */
	if (hrtimer_callback_running(timer))
		return 0;

	/*
	 * CLOCK_REALTIME timer might be requested with an absolute
	 * expiry time which is less than base->offset. Nothing wrong
	 * about that, just avoid to call into the tick code, which
	 * has now objections against negative expiry values.
	 */
	if (expires.tv64 < 0)
		return -ETIME;

	if (expires.tv64 >= cpu_base->expires_next.tv64)
		return 0;

	/*
	 * If a hang was detected in the last timer interrupt then we
	 * do not schedule a timer which is earlier than the expiry
	 * which we enforced in the hang detection. We want the system
	 * to make progress.
	 */
	if (cpu_base->hang_detected)
		return 0;

	/*
	 * Clockevents returns -ETIME, when the event was in the past.
	 */
	res = tick_program_event(expires, 0);
	if (!IS_ERR_VALUE(res))
		cpu_base->expires_next = expires;
	return res;
}

/*
 * Initialize the high resolution related parts of cpu_base
 */
static inline void hrtimer_init_hres(struct hrtimer_cpu_base *base)
{
	base->expires_next.tv64 = KTIME_MAX;
	base->hres_active = 0;
}

/*
 * When High resolution timers are active, try to reprogram. Note, that in case
 * the state has HRTIMER_STATE_CALLBACK set, no reprogramming and no expiry
 * check happens. The timer gets enqueued into the rbtree. The reprogramming
 * and expiry check is done in the hrtimer_interrupt or in the softirq.
 */
static inline int hrtimer_enqueue_reprogram(struct hrtimer *timer,
					    struct hrtimer_clock_base *base)
{
	return base->cpu_base->hres_active && hrtimer_reprogram(timer, base);
}

static inline ktime_t hrtimer_update_base(struct hrtimer_cpu_base *base)
{
	ktime_t *offs_real = &base->clock_base[HRTIMER_BASE_REALTIME].offset;
	ktime_t *offs_boot = &base->clock_base[HRTIMER_BASE_BOOTTIME].offset;
	ktime_t *offs_tai = &base->clock_base[HRTIMER_BASE_TAI].offset;

	return ktime_get_update_offsets(offs_real, offs_boot, offs_tai);
}

/*
 * Retrigger next event is called after clock was set
 *
 * Called with interrupts disabled via on_each_cpu()
 */
static void retrigger_next_event(void *arg)
{
	struct hrtimer_cpu_base *base = &__get_cpu_var(hrtimer_bases);

	if (!hrtimer_hres_active())
		return;

	raw_spin_lock(&base->lock);
	hrtimer_update_base(base);
	hrtimer_force_reprogram(base, 0);
	raw_spin_unlock(&base->lock);
}

/*
 * Switch to high resolution mode
 */
static int hrtimer_switch_to_hres(void)
{
	int i, cpu = smp_processor_id();
	struct hrtimer_cpu_base *base = &per_cpu(hrtimer_bases, cpu);
	unsigned long flags;

	if (base->hres_active)
		return 1;

	local_irq_save(flags);

	if (tick_init_highres()) {
		local_irq_restore(flags);
		printk(KERN_WARNING "Could not switch to high resolution "
				    "mode on CPU %d\n", cpu);
		return 0;
	}
	base->hres_active = 1;
	for (i = 0; i < HRTIMER_MAX_CLOCK_BASES; i++)
		base->clock_base[i].resolution = KTIME_HIGH_RES;

	tick_setup_sched_timer();
	/* "Retrigger" the interrupt to get things going */
	retrigger_next_event(NULL);
	local_irq_restore(flags);
	return 1;
}

static void clock_was_set_work(struct work_struct *work)
{
	clock_was_set();
}

static DECLARE_WORK(hrtimer_work, clock_was_set_work);

/*
 * Called from timekeeping and resume code to reprogramm the hrtimer
 * interrupt device on all cpus.
 */
void clock_was_set_delayed(void)
{
	schedule_work(&hrtimer_work);
}

#else

static inline int hrtimer_hres_active(void) { return 0; }
static inline int hrtimer_is_hres_enabled(void) { return 0; }
static inline int hrtimer_switch_to_hres(void) { return 0; }
static inline void
hrtimer_force_reprogram(struct hrtimer_cpu_base *base, int skip_equal) { }
static inline int hrtimer_enqueue_reprogram(struct hrtimer *timer,
					    struct hrtimer_clock_base *base)
{
	return 0;
}
static inline void hrtimer_init_hres(struct hrtimer_cpu_base *base) { }
static inline void retrigger_next_event(void *arg) { }

#endif /* CONFIG_HIGH_RES_TIMERS */

/*
 * Clock realtime was set
 *
 * Change the offset of the realtime clock vs. the monotonic
 * clock.
 *
 * We might have to reprogram the high resolution timer interrupt. On
 * SMP we call the architecture specific code to retrigger _all_ high
 * resolution timer interrupts. On UP we just disable interrupts and
 * call the high resolution interrupt code.
 */
void clock_was_set(void)
{
#ifdef CONFIG_HIGH_RES_TIMERS
	/* Retrigger the CPU local events everywhere */
	on_each_cpu(retrigger_next_event, NULL, 1);
#endif
	timerfd_clock_was_set();
}

/*
 * During resume we might have to reprogram the high resolution timer
 * interrupt on all online CPUs.  However, all other CPUs will be
 * stopped with IRQs interrupts disabled so the clock_was_set() call
 * must be deferred.
 */
void hrtimers_resume(void)
{
	WARN_ONCE(!irqs_disabled(),
		  KERN_INFO "hrtimers_resume() called with IRQs enabled!");

	/* Retrigger on the local CPU */
	retrigger_next_event(NULL);
	/* And schedule a retrigger for all others */
	clock_was_set_delayed();
}

static inline void timer_stats_hrtimer_set_start_info(struct hrtimer *timer)
{
#ifdef CONFIG_TIMER_STATS
	if (timer->start_site)
		return;
	timer->start_site = __builtin_return_address(0);
	memcpy(timer->start_comm, current->comm, TASK_COMM_LEN);
	timer->start_pid = current->pid;
#endif
}

static inline void timer_stats_hrtimer_clear_start_info(struct hrtimer *timer)
{
#ifdef CONFIG_TIMER_STATS
	timer->start_site = NULL;
#endif
}

static inline void timer_stats_account_hrtimer(struct hrtimer *timer)
{
#ifdef CONFIG_TIMER_STATS
	if (likely(!timer_stats_active))
		return;
	timer_stats_update_stats(timer, timer->start_pid, timer->start_site,
				 timer->function, timer->start_comm, 0);
#endif
}

/*
 * Counterpart to lock_hrtimer_base above:
 */
static inline
void unlock_hrtimer_base(const struct hrtimer *timer, unsigned long *flags)
{
	raw_spin_unlock_irqrestore(&timer->base->cpu_base->lock, *flags);
}

/**
 * hrtimer_forward - forward the timer expiry
 * @timer:	hrtimer to forward
 * @now:	forward past this time
 * @interval:	the interval to forward
 *
 * Forward the timer expiry so it will expire in the future.
 * Returns the number of overruns.
 */
u64 hrtimer_forward(struct hrtimer *timer, ktime_t now, ktime_t interval)
{
	u64 orun = 1;
	ktime_t delta;

	delta = ktime_sub(now, hrtimer_get_expires(timer));

	if (delta.tv64 < 0)
		return 0;

	if (interval.tv64 < timer->base->resolution.tv64)
		interval.tv64 = timer->base->resolution.tv64;

	if (unlikely(delta.tv64 >= interval.tv64)) {
		s64 incr = ktime_to_ns(interval);

		orun = ktime_divns(delta, incr);
		hrtimer_add_expires_ns(timer, incr * orun);
		if (hrtimer_get_expires_tv64(timer) > now.tv64)
			return orun;
		/*
		 * This (and the ktime_add() below) is the
		 * correction for exact:
		 */
		orun++;
	}
	hrtimer_add_expires(timer, interval);

	return orun;
}
EXPORT_SYMBOL_GPL(hrtimer_forward);

/*
 * enqueue_hrtimer - internal function to (re)start a timer
 *
 * The timer is inserted in expiry order. Insertion into the
 * red black tree is O(log(n)). Must hold the base lock.
 *
 * Returns 1 when the new timer is the leftmost timer in the tree.
 */
static int enqueue_hrtimer(struct hrtimer *timer,
			   struct hrtimer_clock_base *base)
{
	debug_activate(timer);

	timerqueue_add(&base->active, &timer->node);
	base->cpu_base->active_bases |= 1 << base->index;

	/*
	 * HRTIMER_STATE_ENQUEUED is or'ed to the current state to preserve the
	 * state of a possibly running callback.
	 */
	timer->state |= HRTIMER_STATE_ENQUEUED;

	return (&timer->node == base->active.next);
}

/*
 * __remove_hrtimer - internal function to remove a timer
 *
 * Caller must hold the base lock.
 *
 * High resolution timer mode reprograms the clock event device when the
 * timer is the one which expires next. The caller can disable this by setting
 * reprogram to zero. This is useful, when the context does a reprogramming
 * anyway (e.g. timer interrupt)
 */
static void __remove_hrtimer(struct hrtimer *timer,
			     struct hrtimer_clock_base *base,
			     unsigned long newstate, int reprogram)
{
	struct timerqueue_node *next_timer;
	if (!(timer->state & HRTIMER_STATE_ENQUEUED))
		goto out;

	next_timer = timerqueue_getnext(&base->active);
	timerqueue_del(&base->active, &timer->node);
	if (&timer->node == next_timer) {
#ifdef CONFIG_HIGH_RES_TIMERS
		/* Reprogram the clock event device. if enabled */
		if (reprogram && hrtimer_hres_active()) {
			ktime_t expires;

			expires = ktime_sub(hrtimer_get_expires(timer),
					    base->offset);
			if (base->cpu_base->expires_next.tv64 == expires.tv64)
				hrtimer_force_reprogram(base->cpu_base, 1);
		}
#endif
	}
	if (!timerqueue_getnext(&base->active))
		base->cpu_base->active_bases &= ~(1 << base->index);
out:
	/*
	 * We need to preserve PINNED state here, otherwise we may end up
	 * migrating pinned hrtimers as well.
	 */
	timer->state = newstate | (timer->state & HRTIMER_STATE_PINNED);
}

/*
 * remove hrtimer, called with base lock held
 */
static inline int
remove_hrtimer(struct hrtimer *timer, struct hrtimer_clock_base *base)
{
	if (hrtimer_is_queued(timer)) {
		unsigned long state;
		int reprogram;

		/*
		 * Remove the timer and force reprogramming when high
		 * resolution mode is active and the timer is on the current
		 * CPU. If we remove a timer on another CPU, reprogramming is
		 * skipped. The interrupt event on this CPU is fired and
		 * reprogramming happens in the interrupt handler. This is a
		 * rare case and less expensive than a smp call.
		 */
		debug_deactivate(timer);
		timer_stats_hrtimer_clear_start_info(timer);
		reprogram = base->cpu_base == &__get_cpu_var(hrtimer_bases);
		/*
		 * We must preserve the CALLBACK state flag here,
		 * otherwise we could move the timer base in
		 * switch_hrtimer_base.
		 */
		state = timer->state & HRTIMER_STATE_CALLBACK;
		__remove_hrtimer(timer, base, state, reprogram);
		return 1;
	}
	return 0;
}

int __hrtimer_start_range_ns(struct hrtimer *timer, ktime_t tim,
		unsigned long delta_ns, const enum hrtimer_mode mode,
		int wakeup)
{
	struct hrtimer_clock_base *base, *new_base;
	unsigned long flags;
	int ret, leftmost;

	base = lock_hrtimer_base(timer, &flags);

	/* Remove an active timer from the queue: */
	ret = remove_hrtimer(timer, base);

	if (mode & HRTIMER_MODE_REL) {
		tim = ktime_add_safe(tim, base->get_time());
		/*
		 * CONFIG_TIME_LOW_RES is a temporary way for architectures
		 * to signal that they simply return xtime in
		 * do_gettimeoffset(). In this case we want to round up by
		 * resolution when starting a relative timer, to avoid short
		 * timeouts. This will go away with the GTOD framework.
		 */
#ifdef CONFIG_TIME_LOW_RES
		tim = ktime_add_safe(tim, base->resolution);
#endif
	}

	hrtimer_set_expires_range_ns(timer, tim, delta_ns);

	/* Switch the timer base, if necessary: */
	new_base = switch_hrtimer_base(timer, base, mode & HRTIMER_MODE_PINNED);

	timer_stats_hrtimer_set_start_info(timer);

	/* Update pinned state */
	timer->state &= ~HRTIMER_STATE_PINNED;
	timer->state |= !!(mode & HRTIMER_MODE_PINNED) << HRTIMER_PINNED_SHIFT;

	leftmost = enqueue_hrtimer(timer, new_base);

	/*
	 * Only allow reprogramming if the new base is on this CPU.
	 * (it might still be on another CPU if the timer was pending)
	 *
	 * XXX send_remote_softirq() ?
	 */
	if (leftmost && new_base->cpu_base == &__get_cpu_var(hrtimer_bases)
		&& hrtimer_enqueue_reprogram(timer, new_base)) {
		if (wakeup) {
			/*
			 * We need to drop cpu_base->lock to avoid a
			 * lock ordering issue vs. rq->lock.
			 */
			raw_spin_unlock(&new_base->cpu_base->lock);
			raise_softirq_irqoff(HRTIMER_SOFTIRQ);
			local_irq_restore(flags);
			return ret;
		} else {
			__raise_softirq_irqoff(HRTIMER_SOFTIRQ);
		}
	}

	unlock_hrtimer_base(timer, &flags);

	return ret;
}

/**
 * hrtimer_start_range_ns - (re)start an hrtimer on the current CPU
 * @timer:	the timer to be added
 * @tim:	expiry time
 * @delta_ns:	"slack" range for the timer
 * @mode:	expiry mode: absolute (HRTIMER_MODE_ABS) or
 *		relative (HRTIMER_MODE_REL)
 *
 * Returns:
 *  0 on success
 *  1 when the timer was active
 */
int hrtimer_start_range_ns(struct hrtimer *timer, ktime_t tim,
		unsigned long delta_ns, const enum hrtimer_mode mode)
{
	return __hrtimer_start_range_ns(timer, tim, delta_ns, mode, 1);
}
EXPORT_SYMBOL_GPL(hrtimer_start_range_ns);

/**
 * hrtimer_start - (re)start an hrtimer on the current CPU
 * @timer:	the timer to be added
 * @tim:	expiry time
 * @mode:	expiry mode: absolute (HRTIMER_MODE_ABS) or
 *		relative (HRTIMER_MODE_REL)
 *
 * Returns:
 *  0 on success
 *  1 when the timer was active
 */
int
hrtimer_start(struct hrtimer *timer, ktime_t tim, const enum hrtimer_mode mode)
{
	return __hrtimer_start_range_ns(timer, tim, 0, mode, 1);
}
EXPORT_SYMBOL_GPL(hrtimer_start);


/**
 * hrtimer_try_to_cancel - try to deactivate a timer
 * @timer:	hrtimer to stop
 *
 * Returns:
 *  0 when the timer was not active
 *  1 when the timer was active
 * -1 when the timer is currently excuting the callback function and
 *    cannot be stopped
 */
int hrtimer_try_to_cancel(struct hrtimer *timer)
{
	struct hrtimer_clock_base *base;
	unsigned long flags;
	int ret = -1;

	base = lock_hrtimer_base(timer, &flags);

	if (!hrtimer_callback_running(timer))
		ret = remove_hrtimer(timer, base);

	unlock_hrtimer_base(timer, &flags);

	return ret;

}
EXPORT_SYMBOL_GPL(hrtimer_try_to_cancel);

/**
 * hrtimer_cancel - cancel a timer and wait for the handler to finish.
 * @timer:	the timer to be cancelled
 *
 * Returns:
 *  0 when the timer was not active
 *  1 when the timer was active
 */
int hrtimer_cancel(struct hrtimer *timer)
{
	for (;;) {
		int ret = hrtimer_try_to_cancel(timer);

		if (ret >= 0)
			return ret;
		cpu_relax();
	}
}
EXPORT_SYMBOL_GPL(hrtimer_cancel);

/**
 * hrtimer_get_remaining - get remaining time for the timer
 * @timer:	the timer to read
 */
ktime_t hrtimer_get_remaining(const struct hrtimer *timer)
{
	unsigned long flags;
	ktime_t rem;

	lock_hrtimer_base(timer, &flags);
	rem = hrtimer_expires_remaining(timer);
	unlock_hrtimer_base(timer, &flags);

	return rem;
}
EXPORT_SYMBOL_GPL(hrtimer_get_remaining);

#ifdef CONFIG_NO_HZ_COMMON
/**
 * hrtimer_get_next_event - get the time until next expiry event
 *
 * Returns the delta to the next expiry event or KTIME_MAX if no timer
 * is pending.
 */
ktime_t hrtimer_get_next_event(void)
{
	struct hrtimer_cpu_base *cpu_base = &__get_cpu_var(hrtimer_bases);
	struct hrtimer_clock_base *base = cpu_base->clock_base;
	ktime_t delta, mindelta = { .tv64 = KTIME_MAX };
	unsigned long flags;
	int i;

	raw_spin_lock_irqsave(&cpu_base->lock, flags);

	if (!hrtimer_hres_active()) {
		for (i = 0; i < HRTIMER_MAX_CLOCK_BASES; i++, base++) {
			struct hrtimer *timer;
			struct timerqueue_node *next;

			next = timerqueue_getnext(&base->active);
			if (!next)
				continue;

			timer = container_of(next, struct hrtimer, node);
			delta.tv64 = hrtimer_get_expires_tv64(timer);
			delta = ktime_sub(delta, base->get_time());
			if (delta.tv64 < mindelta.tv64)
				mindelta.tv64 = delta.tv64;
		}
	}

	raw_spin_unlock_irqrestore(&cpu_base->lock, flags);

	if (mindelta.tv64 < 0)
		mindelta.tv64 = 0;
	return mindelta;
}
#endif

static void __hrtimer_init(struct hrtimer *timer, clockid_t clock_id,
			   enum hrtimer_mode mode)
{
	struct hrtimer_cpu_base *cpu_base;
	int base;

	memset(timer, 0, sizeof(struct hrtimer));

	cpu_base = &__raw_get_cpu_var(hrtimer_bases);

	if (clock_id == CLOCK_REALTIME && mode != HRTIMER_MODE_ABS)
		clock_id = CLOCK_MONOTONIC;

	base = hrtimer_clockid_to_base(clock_id);
	timer->base = &cpu_base->clock_base[base];
	timerqueue_init(&timer->node);

#ifdef CONFIG_TIMER_STATS
	timer->start_site = NULL;
	timer->start_pid = -1;
	memset(timer->start_comm, 0, TASK_COMM_LEN);
#endif
}

/**
 * hrtimer_init - initialize a timer to the given clock
 * @timer:	the timer to be initialized
 * @clock_id:	the clock to be used
 * @mode:	timer mode abs/rel
 */
void hrtimer_init(struct hrtimer *timer, clockid_t clock_id,
		  enum hrtimer_mode mode)
{
	debug_init(timer, clock_id, mode);
	__hrtimer_init(timer, clock_id, mode);
}
EXPORT_SYMBOL_GPL(hrtimer_init);

/**
 * hrtimer_get_res - get the timer resolution for a clock
 * @which_clock: which clock to query
 * @tp:		 pointer to timespec variable to store the resolution
 *
 * Store the resolution of the clock selected by @which_clock in the
 * variable pointed to by @tp.
 */
int hrtimer_get_res(const clockid_t which_clock, struct timespec *tp)
{
	struct hrtimer_cpu_base *cpu_base;
	int base = hrtimer_clockid_to_base(which_clock);

	cpu_base = &__raw_get_cpu_var(hrtimer_bases);
	*tp = ktime_to_timespec(cpu_base->clock_base[base].resolution);

	return 0;
}
EXPORT_SYMBOL_GPL(hrtimer_get_res);

static void __run_hrtimer(struct hrtimer *timer, ktime_t *now)
{
	struct hrtimer_clock_base *base = timer->base;
	struct hrtimer_cpu_base *cpu_base = base->cpu_base;
	enum hrtimer_restart (*fn)(struct hrtimer *);
	int restart;

	WARN_ON(!irqs_disabled());

	debug_deactivate(timer);
	__remove_hrtimer(timer, base, HRTIMER_STATE_CALLBACK, 0);
	timer_stats_account_hrtimer(timer);
	fn = timer->function;

	/*
	 * Because we run timers from hardirq context, there is no chance
	 * they get migrated to another cpu, therefore its safe to unlock
	 * the timer base.
	 */
	raw_spin_unlock(&cpu_base->lock);
	trace_hrtimer_expire_entry(timer, now);
	restart = fn(timer);
	trace_hrtimer_expire_exit(timer);
	raw_spin_lock(&cpu_base->lock);

	/*
	 * Note: We clear the CALLBACK bit after enqueue_hrtimer and
	 * we do not reprogramm the event hardware. Happens either in
	 * hrtimer_start_range_ns() or in hrtimer_interrupt()
	 */
	if (restart != HRTIMER_NORESTART) {
		BUG_ON(!(timer->state & HRTIMER_STATE_CALLBACK));
		enqueue_hrtimer(timer, base);
	}

	WARN_ON_ONCE(!(timer->state & HRTIMER_STATE_CALLBACK));

	timer->state &= ~HRTIMER_STATE_CALLBACK;
}

#ifdef CONFIG_HIGH_RES_TIMERS

/*
 * High resolution timer interrupt
 * Called with interrupts disabled
 */
void hrtimer_interrupt(struct clock_event_device *dev)
{
	struct hrtimer_cpu_base *cpu_base = &__get_cpu_var(hrtimer_bases);
	ktime_t expires_next, now, entry_time, delta;
	int i, retries = 0;

	BUG_ON(!cpu_base->hres_active);
	cpu_base->nr_events++;
	dev->next_event.tv64 = KTIME_MAX;

	raw_spin_lock(&cpu_base->lock);
	entry_time = now = hrtimer_update_base(cpu_base);
retry:
	expires_next.tv64 = KTIME_MAX;
	/*
	 * We set expires_next to KTIME_MAX here with cpu_base->lock
	 * held to prevent that a timer is enqueued in our queue via
	 * the migration code. This does not affect enqueueing of
	 * timers which run their callback and need to be requeued on
	 * this CPU.
	 */
	cpu_base->expires_next.tv64 = KTIME_MAX;

	for (i = 0; i < HRTIMER_MAX_CLOCK_BASES; i++) {
		struct hrtimer_clock_base *base;
		struct timerqueue_node *node;
		ktime_t basenow;

		if (!(cpu_base->active_bases & (1 << i)))
			continue;

		base = cpu_base->clock_base + i;
		basenow = ktime_add(now, base->offset);

		while ((node = timerqueue_getnext(&base->active))) {
			struct hrtimer *timer;

			timer = container_of(node, struct hrtimer, node);

			/*
			 * The immediate goal for using the softexpires is
			 * minimizing wakeups, not running timers at the
			 * earliest interrupt after their soft expiration.
			 * This allows us to avoid using a Priority Search
			 * Tree, which can answer a stabbing querry for
			 * overlapping intervals and instead use the simple
			 * BST we already have.
			 * We don't add extra wakeups by delaying timers that
			 * are right-of a not yet expired timer, because that
			 * timer will have to trigger a wakeup anyway.
			 */

			if (basenow.tv64 < hrtimer_get_softexpires_tv64(timer)) {
				ktime_t expires;

				expires = ktime_sub(hrtimer_get_expires(timer),
						    base->offset);
				if (expires.tv64 < 0)
					expires.tv64 = KTIME_MAX;
				if (expires.tv64 < expires_next.tv64)
					expires_next = expires;
				break;
			}

			__run_hrtimer(timer, &basenow);
		}
	}

	/*
	 * Store the new expiry value so the migration code can verify
	 * against it.
	 */
	cpu_base->expires_next = expires_next;
	raw_spin_unlock(&cpu_base->lock);

	/* Reprogramming necessary ? */
	if (expires_next.tv64 == KTIME_MAX ||
	    !tick_program_event(expires_next, 0)) {
		cpu_base->hang_detected = 0;
		return;
	}

	/*
	 * The next timer was already expired due to:
	 * - tracing
	 * - long lasting callbacks
	 * - being scheduled away when running in a VM
	 *
	 * We need to prevent that we loop forever in the hrtimer
	 * interrupt routine. We give it 3 attempts to avoid
	 * overreacting on some spurious event.
	 *
	 * Acquire base lock for updating the offsets and retrieving
	 * the current time.
	 */
	raw_spin_lock(&cpu_base->lock);
	now = hrtimer_update_base(cpu_base);
	cpu_base->nr_retries++;
	if (++retries < 3)
		goto retry;
	/*
	 * Give the system a chance to do something else than looping
	 * here. We stored the entry time, so we know exactly how long
	 * we spent here. We schedule the next event this amount of
	 * time away.
	 */
	cpu_base->nr_hangs++;
	cpu_base->hang_detected = 1;
	raw_spin_unlock(&cpu_base->lock);
	delta = ktime_sub(now, entry_time);
	if (delta.tv64 > cpu_base->max_hang_time.tv64)
		cpu_base->max_hang_time = delta;
	/*
	 * Limit it to a sensible value as we enforce a longer
	 * delay. Give the CPU at least 100ms to catch up.
	 */
	if (delta.tv64 > 100 * NSEC_PER_MSEC)
		expires_next = ktime_add_ns(now, 100 * NSEC_PER_MSEC);
	else
		expires_next = ktime_add(now, delta);
	tick_program_event(expires_next, 1);
	printk_once(KERN_WARNING "hrtimer: interrupt took %llu ns\n",
		    ktime_to_ns(delta));
}

/*
 * local version of hrtimer_peek_ahead_timers() called with interrupts
 * disabled.
 */
static void __hrtimer_peek_ahead_timers(void)
{
	struct tick_device *td;

	if (!hrtimer_hres_active())
		return;

	td = &__get_cpu_var(tick_cpu_device);
	if (td && td->evtdev)
		hrtimer_interrupt(td->evtdev);
}

/**
 * hrtimer_peek_ahead_timers -- run soft-expired timers now
 *
 * hrtimer_peek_ahead_timers will peek at the timer queue of
 * the current cpu and check if there are any timers for which
 * the soft expires time has passed. If any such timers exist,
 * they are run immediately and then removed from the timer queue.
 *
 */
void hrtimer_peek_ahead_timers(void)
{
	unsigned long flags;

	local_irq_save(flags);
	__hrtimer_peek_ahead_timers();
	local_irq_restore(flags);
}

static void run_hrtimer_softirq(struct softirq_action *h)
{
	hrtimer_peek_ahead_timers();
}

#else /* CONFIG_HIGH_RES_TIMERS */

static inline void __hrtimer_peek_ahead_timers(void) { }

#endif	/* !CONFIG_HIGH_RES_TIMERS */

/*
 * Called from timer softirq every jiffy, expire hrtimers:
 *
 * For HRT its the fall back code to run the softirq in the timer
 * softirq context in case the hrtimer initialization failed or has
 * not been done yet.
 */
void hrtimer_run_pending(void)
{
	if (hrtimer_hres_active())
		return;

	/*
	 * This _is_ ugly: We have to check in the softirq context,
	 * whether we can switch to highres and / or nohz mode. The
	 * clocksource switch happens in the timer interrupt with
	 * xtime_lock held. Notification from there only sets the
	 * check bit in the tick_oneshot code, otherwise we might
	 * deadlock vs. xtime_lock.
	 */
	if (tick_check_oneshot_change(!hrtimer_is_hres_enabled()))
		hrtimer_switch_to_hres();
}

/*
 * Called from hardirq context every jiffy
 */
void hrtimer_run_queues(void)
{
	struct timerqueue_node *node;
	struct hrtimer_cpu_base *cpu_base = &__get_cpu_var(hrtimer_bases);
	struct hrtimer_clock_base *base;
	int index, gettime = 1;

	if (hrtimer_hres_active())
		return;

	for (index = 0; index < HRTIMER_MAX_CLOCK_BASES; index++) {
		base = &cpu_base->clock_base[index];
		if (!timerqueue_getnext(&base->active))
			continue;

		if (gettime) {
			hrtimer_get_softirq_time(cpu_base);
			gettime = 0;
		}

		raw_spin_lock(&cpu_base->lock);

		while ((node = timerqueue_getnext(&base->active))) {
			struct hrtimer *timer;

			timer = container_of(node, struct hrtimer, node);
			if (base->softirq_time.tv64 <=
					hrtimer_get_expires_tv64(timer))
				break;

			__run_hrtimer(timer, &base->softirq_time);
		}
		raw_spin_unlock(&cpu_base->lock);
	}
}

/*
 * Sleep related functions:
 */
static enum hrtimer_restart hrtimer_wakeup(struct hrtimer *timer)
{
	struct hrtimer_sleeper *t =
		container_of(timer, struct hrtimer_sleeper, timer);
	struct task_struct *task = t->task;

	t->task = NULL;
	if (task)
		wake_up_process(task);

	return HRTIMER_NORESTART;
}

void hrtimer_init_sleeper(struct hrtimer_sleeper *sl, struct task_struct *task)
{
	sl->timer.function = hrtimer_wakeup;
	sl->task = task;
}
EXPORT_SYMBOL_GPL(hrtimer_init_sleeper);

static int __sched do_nanosleep(struct hrtimer_sleeper *t, enum hrtimer_mode mode)
{
	hrtimer_init_sleeper(t, current);

	do {
		set_current_state(TASK_INTERRUPTIBLE);
		hrtimer_start_expires(&t->timer, mode);
		if (!hrtimer_active(&t->timer))
			t->task = NULL;

		if (likely(t->task))
			freezable_schedule();

		hrtimer_cancel(&t->timer);
		mode = HRTIMER_MODE_ABS;

	} while (t->task && !signal_pending(current));

	__set_current_state(TASK_RUNNING);

	return t->task == NULL;
}

static int update_rmtp(struct hrtimer *timer, struct timespec __user *rmtp)
{
	struct timespec rmt;
	ktime_t rem;

	rem = hrtimer_expires_remaining(timer);
	if (rem.tv64 <= 0)
		return 0;
	rmt = ktime_to_timespec(rem);

	if (copy_to_user(rmtp, &rmt, sizeof(*rmtp)))
		return -EFAULT;

	return 1;
}

long __sched hrtimer_nanosleep_restart(struct restart_block *restart)
{
	struct hrtimer_sleeper t;
	struct timespec __user  *rmtp;
	int ret = 0;

	hrtimer_init_on_stack(&t.timer, restart->nanosleep.clockid,
				HRTIMER_MODE_ABS);
	hrtimer_set_expires_tv64(&t.timer, restart->nanosleep.expires);

	if (do_nanosleep(&t, HRTIMER_MODE_ABS))
		goto out;

	rmtp = restart->nanosleep.rmtp;
	if (rmtp) {
		ret = update_rmtp(&t.timer, rmtp);
		if (ret <= 0)
			goto out;
	}

	/* The other values in restart are already filled in */
	ret = -ERESTART_RESTARTBLOCK;
out:
	destroy_hrtimer_on_stack(&t.timer);
	return ret;
}

long hrtimer_nanosleep(struct timespec *rqtp, struct timespec __user *rmtp,
		       const enum hrtimer_mode mode, const clockid_t clockid)
{
	struct restart_block *restart;
	struct hrtimer_sleeper t;
	int ret = 0;
	unsigned long slack;

	slack = current->timer_slack_ns;
	if (dl_task(current) || rt_task(current))
		slack = 0;

	hrtimer_init_on_stack(&t.timer, clockid, mode);
	hrtimer_set_expires_range_ns(&t.timer, timespec_to_ktime(*rqtp), slack);
	if (do_nanosleep(&t, mode))
		goto out;

	/* Absolute timers do not update the rmtp value and restart: */
	if (mode == HRTIMER_MODE_ABS) {
		ret = -ERESTARTNOHAND;
		goto out;
	}

	if (rmtp) {
		ret = update_rmtp(&t.timer, rmtp);
		if (ret <= 0)
			goto out;
	}

	restart = &current_thread_info()->restart_block;
	restart->fn = hrtimer_nanosleep_restart;
	restart->nanosleep.clockid = t.timer.base->clockid;
	restart->nanosleep.rmtp = rmtp;
	restart->nanosleep.expires = hrtimer_get_expires_tv64(&t.timer);

	ret = -ERESTART_RESTARTBLOCK;
out:
	destroy_hrtimer_on_stack(&t.timer);
	return ret;
}

SYSCALL_DEFINE2(nanosleep, struct timespec __user *, rqtp,
		struct timespec __user *, rmtp)
{
	struct timespec tu;

	if (copy_from_user(&tu, rqtp, sizeof(tu)))
		return -EFAULT;

	if (!timespec_valid(&tu))
		return -EINVAL;

	return hrtimer_nanosleep(&tu, rmtp, HRTIMER_MODE_REL, CLOCK_MONOTONIC);
}

/*
 * Functions related to boot-time initialization:
 */
static void init_hrtimers_cpu(int cpu)
{
	struct hrtimer_cpu_base *cpu_base = &per_cpu(hrtimer_bases, cpu);
	int i;

	for (i = 0; i < HRTIMER_MAX_CLOCK_BASES; i++) {
		cpu_base->clock_base[i].cpu_base = cpu_base;
		timerqueue_init_head(&cpu_base->clock_base[i].active);
	}

	hrtimer_init_hres(cpu_base);
}

#if defined(CONFIG_HOTPLUG_CPU) || defined(CONFIG_CPUSETS)
static void migrate_hrtimer_list(struct hrtimer_clock_base *old_base,
				struct hrtimer_clock_base *new_base,
				bool remove_pinned)
{
	struct hrtimer *timer;
	struct timerqueue_node *node;
	struct timerqueue_head pinned;
	int is_pinned;

	timerqueue_init_head(&pinned);

	while ((node = timerqueue_getnext(&old_base->active))) {
		timer = container_of(node, struct hrtimer, node);

		BUG_ON(hrtimer_callback_running(timer));
		debug_deactivate(timer);

		/*
		 * Mark it as STATE_MIGRATE not INACTIVE otherwise the
		 * timer could be seen as !active and just vanish away
		 * under us on another CPU
		 */
		__remove_hrtimer(timer, old_base, HRTIMER_STATE_MIGRATE, 0);

		is_pinned = timer->state & HRTIMER_STATE_PINNED;
		if (!remove_pinned && is_pinned) {
			timerqueue_add(&pinned, &timer->node);
			continue;
		}

		timer->base = new_base;
		/*
		 * Enqueue the timers on the new cpu. This does not
		 * reprogram the event device in case the timer
		 * expires before the earliest on this CPU, but we run
		 * hrtimer_interrupt after we migrated everything to
		 * sort out already expired timers and reprogram the
		 * event device.
		 */
		enqueue_hrtimer(timer, new_base);

		/* Clear the migration state bit */
		timer->state &= ~HRTIMER_STATE_MIGRATE;
	}

	/* Re-queue pinned timers for non-hotplug usecase */
	while ((node = timerqueue_getnext(&pinned))) {
		timer = container_of(node, struct hrtimer, node);

		timerqueue_del(&pinned, &timer->node);
		enqueue_hrtimer(timer, old_base);
		timer->state &= ~HRTIMER_STATE_MIGRATE;
	}
}

static void __migrate_hrtimers(int scpu, bool remove_pinned)
{
	struct hrtimer_cpu_base *old_base, *new_base;
	unsigned long flags;
	int i;

	local_irq_save(flags);
	old_base = &per_cpu(hrtimer_bases, scpu);
	new_base = &__get_cpu_var(hrtimer_bases);
	/*
	 * The caller is globally serialized and nobody else
	 * takes two locks at once, deadlock is not possible.
	 */
	raw_spin_lock(&new_base->lock);
	raw_spin_lock_nested(&old_base->lock, SINGLE_DEPTH_NESTING);

	for (i = 0; i < HRTIMER_MAX_CLOCK_BASES; i++) {
		migrate_hrtimer_list(&old_base->clock_base[i],
				     &new_base->clock_base[i], remove_pinned);
	}

	raw_spin_unlock(&old_base->lock);
	raw_spin_unlock(&new_base->lock);

	/* Check, if we got expired work to do */
	__hrtimer_peek_ahead_timers();
	local_irq_restore(flags);
}
#endif /* CONFIG_HOTPLUG_CPU || CONFIG_CPUSETS */

#ifdef CONFIG_HOTPLUG_CPU
static void migrate_hrtimers(int scpu)
{
	BUG_ON(cpu_online(scpu));
	tick_cancel_sched_timer(scpu);

	__migrate_hrtimers(scpu, true);
}
#endif /* CONFIG_HOTPLUG_CPU */

#ifdef CONFIG_CPUSETS
void hrtimer_quiesce_cpu(void *cpup)
{
	__migrate_hrtimers(*(int *)cpup, false);
}
#endif /* CONFIG_CPUSETS */

static int hrtimer_cpu_notify(struct notifier_block *self,
					unsigned long action, void *hcpu)
{
	int scpu = (long)hcpu;

	switch (action) {

	case CPU_UP_PREPARE:
	case CPU_UP_PREPARE_FROZEN:
		init_hrtimers_cpu(scpu);
		break;

#ifdef CONFIG_HOTPLUG_CPU
	case CPU_DYING:
	case CPU_DYING_FROZEN:
		clockevents_notify(CLOCK_EVT_NOTIFY_CPU_DYING, &scpu);
		break;
	case CPU_DEAD:
	case CPU_DEAD_FROZEN:
	{
		clockevents_notify(CLOCK_EVT_NOTIFY_CPU_DEAD, &scpu);
		migrate_hrtimers(scpu);
		break;
	}
#endif

	default:
		break;
	}

	return NOTIFY_OK;
}

static struct notifier_block hrtimers_nb = {
	.notifier_call = hrtimer_cpu_notify,
};

void __init hrtimers_init(void)
{
	hrtimer_cpu_notify(&hrtimers_nb, (unsigned long)CPU_UP_PREPARE,
			  (void *)(long)smp_processor_id());
	register_cpu_notifier(&hrtimers_nb);
#ifdef CONFIG_HIGH_RES_TIMERS
	open_softirq(HRTIMER_SOFTIRQ, run_hrtimer_softirq);
#endif
}

/**
 * schedule_hrtimeout_range_clock - sleep until timeout
 * @expires:	timeout value (ktime_t)
 * @delta:	slack in expires timeout (ktime_t)
 * @mode:	timer mode, HRTIMER_MODE_ABS or HRTIMER_MODE_REL
 * @clock:	timer clock, CLOCK_MONOTONIC or CLOCK_REALTIME
 */
int __sched
schedule_hrtimeout_range_clock(ktime_t *expires, unsigned long delta,
			       const enum hrtimer_mode mode, int clock)
{
	struct hrtimer_sleeper t;

	/*
	 * Optimize when a zero timeout value is given. It does not
	 * matter whether this is an absolute or a relative time.
	 */
	if (expires && !expires->tv64) {
		__set_current_state(TASK_RUNNING);
		return 0;
	}

	/*
	 * A NULL parameter means "infinite"
	 */
	if (!expires) {
		schedule();
		__set_current_state(TASK_RUNNING);
		return -EINTR;
	}

	hrtimer_init_on_stack(&t.timer, clock, mode);
	hrtimer_set_expires_range_ns(&t.timer, *expires, delta);

	hrtimer_init_sleeper(&t, current);

	hrtimer_start_expires(&t.timer, mode);
	if (!hrtimer_active(&t.timer))
		t.task = NULL;

	if (likely(t.task))
		schedule();

	hrtimer_cancel(&t.timer);
	destroy_hrtimer_on_stack(&t.timer);

	__set_current_state(TASK_RUNNING);

	return !t.task ? 0 : -EINTR;
}

/**
 * schedule_hrtimeout_range - sleep until timeout
 * @expires:	timeout value (ktime_t)
 * @delta:	slack in expires timeout (ktime_t)
 * @mode:	timer mode, HRTIMER_MODE_ABS or HRTIMER_MODE_REL
 *
 * Make the current task sleep until the given expiry time has
 * elapsed. The routine will return immediately unless
 * the current task state has been set (see set_current_state()).
 *
 * The @delta argument gives the kernel the freedom to schedule the
 * actual wakeup to a time that is both power and performance friendly.
 * The kernel give the normal best effort behavior for "@expires+@delta",
 * but may decide to fire the timer earlier, but no earlier than @expires.
 *
 * You can set the task state as follows -
 *
 * %TASK_UNINTERRUPTIBLE - at least @timeout time is guaranteed to
 * pass before the routine returns.
 *
 * %TASK_INTERRUPTIBLE - the routine may return early if a signal is
 * delivered to the current task.
 *
 * The current task state is guaranteed to be TASK_RUNNING when this
 * routine returns.
 *
 * Returns 0 when the timer has expired otherwise -EINTR
 */
int __sched schedule_hrtimeout_range(ktime_t *expires, unsigned long delta,
				     const enum hrtimer_mode mode)
{
	return schedule_hrtimeout_range_clock(expires, delta, mode,
					      CLOCK_MONOTONIC);
}
EXPORT_SYMBOL_GPL(schedule_hrtimeout_range);

/**
 * schedule_hrtimeout - sleep until timeout
 * @expires:	timeout value (ktime_t)
 * @mode:	timer mode, HRTIMER_MODE_ABS or HRTIMER_MODE_REL
 *
 * Make the current task sleep until the given expiry time has
 * elapsed. The routine will return immediately unless
 * the current task state has been set (see set_current_state()).
 *
 * You can set the task state as follows -
 *
 * %TASK_UNINTERRUPTIBLE - at least @timeout time is guaranteed to
 * pass before the routine returns.
 *
 * %TASK_INTERRUPTIBLE - the routine may return early if a signal is
 * delivered to the current task.
 *
 * The current task state is guaranteed to be TASK_RUNNING when this
 * routine returns.
 *
 * Returns 0 when the timer has expired otherwise -EINTR
 */
int __sched schedule_hrtimeout(ktime_t *expires,
			       const enum hrtimer_mode mode)
{
	return schedule_hrtimeout_range(expires, 0, mode);
}
EXPORT_SYMBOL_GPL(schedule_hrtimeout);<|MERGE_RESOLUTION|>--- conflicted
+++ resolved
@@ -574,9 +574,6 @@
 
 	cpu_base->expires_next.tv64 = expires_next.tv64;
 
-<<<<<<< HEAD
-	tick_program_event(cpu_base->expires_next, 1);
-=======
 	/*
 	 * If a hang was detected in the last timer interrupt then we
 	 * leave the hang delay active in the hardware. We want the
@@ -594,9 +591,7 @@
 	if (cpu_base->hang_detected)
 		return;
 
-	if (cpu_base->expires_next.tv64 != KTIME_MAX)
-		tick_program_event(cpu_base->expires_next, 1);
->>>>>>> c0cbbdeb
+	tick_program_event(cpu_base->expires_next, 1);
 }
 
 /*
