--- conflicted
+++ resolved
@@ -5767,13 +5767,8 @@
 
 	time = local_clock();
 
-<<<<<<< HEAD
-	for_each_cpu_wrap(cpu, sched_domain_span(sd), target, wrap) {
+	for_each_cpu_wrap(cpu, sched_domain_span(sd), target) {
 		if (!cpumask_test_cpu(cpu, p->cpus_ptr))
-=======
-	for_each_cpu_wrap(cpu, sched_domain_span(sd), target) {
-		if (!cpumask_test_cpu(cpu, &p->cpus_allowed))
->>>>>>> bd1a9eb6
 			continue;
 		if (idle_cpu(cpu))
 			break;
