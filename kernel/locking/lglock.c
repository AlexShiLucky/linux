/* See include/linux/lglock.h for description */
#include <linux/module.h>
#include <linux/lglock.h>
#include <linux/cpu.h>
#include <linux/string.h>

#ifndef CONFIG_PREEMPT_RT_FULL
# define lg_lock_ptr		arch_spinlock_t
# define lg_do_lock(l)		arch_spin_lock(l)
# define lg_do_unlock(l)	arch_spin_unlock(l)
#else
# define lg_lock_ptr		struct rt_mutex
# define lg_do_lock(l)		__rt_spin_lock__no_mg(l)
# define lg_do_unlock(l)	__rt_spin_unlock(l)
#endif
/*
 * Note there is no uninit, so lglocks cannot be defined in
 * modules (but it's fine to use them from there)
 * Could be added though, just undo lg_lock_init
 */

void lg_lock_init(struct lglock *lg, char *name)
{
#ifdef CONFIG_PREEMPT_RT_FULL
	int i;

	for_each_possible_cpu(i) {
		struct rt_mutex *lock = per_cpu_ptr(lg->lock, i);

		rt_mutex_init(lock);
	}
#endif
	LOCKDEP_INIT_MAP(&lg->lock_dep_map, name, &lg->lock_key, 0);
}
EXPORT_SYMBOL(lg_lock_init);

void lg_local_lock(struct lglock *lg)
{
	lg_lock_ptr *lock;

	migrate_disable();
	lock_acquire_shared(&lg->lock_dep_map, 0, 0, NULL, _RET_IP_);
	lock = this_cpu_ptr(lg->lock);
	lg_do_lock(lock);
}
EXPORT_SYMBOL(lg_local_lock);

void lg_local_unlock(struct lglock *lg)
{
	lg_lock_ptr *lock;

	lock_release(&lg->lock_dep_map, 1, _RET_IP_);
	lock = this_cpu_ptr(lg->lock);
	lg_do_unlock(lock);
	migrate_enable();
}
EXPORT_SYMBOL(lg_local_unlock);

void lg_local_lock_cpu(struct lglock *lg, int cpu)
{
	lg_lock_ptr *lock;

	preempt_disable_nort();
	lock_acquire_shared(&lg->lock_dep_map, 0, 0, NULL, _RET_IP_);
	lock = per_cpu_ptr(lg->lock, cpu);
	lg_do_lock(lock);
}
EXPORT_SYMBOL(lg_local_lock_cpu);

void lg_local_unlock_cpu(struct lglock *lg, int cpu)
{
	lg_lock_ptr *lock;

	lock_release(&lg->lock_dep_map, 1, _RET_IP_);
	lock = per_cpu_ptr(lg->lock, cpu);
	lg_do_unlock(lock);
	preempt_enable_nort();
}
EXPORT_SYMBOL(lg_local_unlock_cpu);

void lg_double_lock(struct lglock *lg, int cpu1, int cpu2)
{
	BUG_ON(cpu1 == cpu2);

	/* lock in cpu order, just like lg_global_lock */
	if (cpu2 < cpu1)
		swap(cpu1, cpu2);

	preempt_disable_nort();
	lock_acquire_shared(&lg->lock_dep_map, 0, 0, NULL, _RET_IP_);
	lg_do_lock(per_cpu_ptr(lg->lock, cpu1));
	lg_do_lock(per_cpu_ptr(lg->lock, cpu2));
}

void lg_double_unlock(struct lglock *lg, int cpu1, int cpu2)
{
	lock_release(&lg->lock_dep_map, 1, _RET_IP_);
	lg_do_unlock(per_cpu_ptr(lg->lock, cpu1));
	lg_do_unlock(per_cpu_ptr(lg->lock, cpu2));
<<<<<<< HEAD
	preempt_enable();
=======
	preempt_enable_nort();
>>>>>>> 4d7bc73c
}

void lg_global_lock(struct lglock *lg)
{
	int i;

	preempt_disable_nort();
	lock_acquire_exclusive(&lg->lock_dep_map, 0, 0, NULL, _RET_IP_);
	for_each_possible_cpu(i) {
		lg_lock_ptr *lock;
		lock = per_cpu_ptr(lg->lock, i);
		lg_do_lock(lock);
	}
}
EXPORT_SYMBOL(lg_global_lock);

void lg_global_unlock(struct lglock *lg)
{
	int i;

	lock_release(&lg->lock_dep_map, 1, _RET_IP_);
	for_each_possible_cpu(i) {
		lg_lock_ptr *lock;
<<<<<<< HEAD
		lock = per_cpu_ptr(lg->lock, i);
		lg_do_unlock(lock);
	}
	preempt_enable_nort();
}
EXPORT_SYMBOL(lg_global_unlock);

#ifdef CONFIG_PREEMPT_RT_FULL
/*
 * HACK: If you use this, you get to keep the pieces.
 * Used in queue_stop_cpus_work() when stop machinery
 * is called from inactive CPU, so we can't schedule.
 */
# define lg_do_trylock_relax(l)			\
	do {					\
		while (!__rt_spin_trylock(l))	\
			cpu_relax();		\
	} while (0)

void lg_global_trylock_relax(struct lglock *lg)
{
	int i;

	lock_acquire_exclusive(&lg->lock_dep_map, 0, 0, NULL, _RET_IP_);
	for_each_possible_cpu(i) {
		lg_lock_ptr *lock;
		lock = per_cpu_ptr(lg->lock, i);
=======
		lock = per_cpu_ptr(lg->lock, i);
		lg_do_unlock(lock);
	}
	preempt_enable_nort();
}
EXPORT_SYMBOL(lg_global_unlock);

#ifdef CONFIG_PREEMPT_RT_FULL
/*
 * HACK: If you use this, you get to keep the pieces.
 * Used in queue_stop_cpus_work() when stop machinery
 * is called from inactive CPU, so we can't schedule.
 */
# define lg_do_trylock_relax(l)			\
	do {					\
		while (!__rt_spin_trylock(l))	\
			cpu_relax();		\
	} while (0)

void lg_global_trylock_relax(struct lglock *lg)
{
	int i;

	lock_acquire_exclusive(&lg->lock_dep_map, 0, 0, NULL, _RET_IP_);
	for_each_possible_cpu(i) {
		lg_lock_ptr *lock;
		lock = per_cpu_ptr(lg->lock, i);
>>>>>>> 4d7bc73c
		lg_do_trylock_relax(lock);
	}
}
#endif<|MERGE_RESOLUTION|>--- conflicted
+++ resolved
@@ -97,11 +97,7 @@
 	lock_release(&lg->lock_dep_map, 1, _RET_IP_);
 	lg_do_unlock(per_cpu_ptr(lg->lock, cpu1));
 	lg_do_unlock(per_cpu_ptr(lg->lock, cpu2));
-<<<<<<< HEAD
-	preempt_enable();
-=======
 	preempt_enable_nort();
->>>>>>> 4d7bc73c
 }
 
 void lg_global_lock(struct lglock *lg)
@@ -125,7 +121,6 @@
 	lock_release(&lg->lock_dep_map, 1, _RET_IP_);
 	for_each_possible_cpu(i) {
 		lg_lock_ptr *lock;
-<<<<<<< HEAD
 		lock = per_cpu_ptr(lg->lock, i);
 		lg_do_unlock(lock);
 	}
@@ -153,35 +148,6 @@
 	for_each_possible_cpu(i) {
 		lg_lock_ptr *lock;
 		lock = per_cpu_ptr(lg->lock, i);
-=======
-		lock = per_cpu_ptr(lg->lock, i);
-		lg_do_unlock(lock);
-	}
-	preempt_enable_nort();
-}
-EXPORT_SYMBOL(lg_global_unlock);
-
-#ifdef CONFIG_PREEMPT_RT_FULL
-/*
- * HACK: If you use this, you get to keep the pieces.
- * Used in queue_stop_cpus_work() when stop machinery
- * is called from inactive CPU, so we can't schedule.
- */
-# define lg_do_trylock_relax(l)			\
-	do {					\
-		while (!__rt_spin_trylock(l))	\
-			cpu_relax();		\
-	} while (0)
-
-void lg_global_trylock_relax(struct lglock *lg)
-{
-	int i;
-
-	lock_acquire_exclusive(&lg->lock_dep_map, 0, 0, NULL, _RET_IP_);
-	for_each_possible_cpu(i) {
-		lg_lock_ptr *lock;
-		lock = per_cpu_ptr(lg->lock, i);
->>>>>>> 4d7bc73c
 		lg_do_trylock_relax(lock);
 	}
 }
