/*
 * RT-Mutexes: simple blocking mutual exclusion locks with PI support
 *
 * started by Ingo Molnar and Thomas Gleixner.
 *
 *  Copyright (C) 2004-2006 Red Hat, Inc., Ingo Molnar <mingo@redhat.com>
 *  Copyright (C) 2005-2006 Timesys Corp., Thomas Gleixner <tglx@timesys.com>
 *  Copyright (C) 2005 Kihon Technologies Inc., Steven Rostedt
 *  Copyright (C) 2006 Esben Nielsen
 *
 * Adaptive Spinlocks:
 *  Copyright (C) 2008 Novell, Inc., Gregory Haskins, Sven Dietrich,
 *                                   and Peter Morreale,
 * Adaptive Spinlocks simplification:
 *  Copyright (C) 2008 Red Hat, Inc., Steven Rostedt <srostedt@redhat.com>
 *
 *  See Documentation/rt-mutex-design.txt for details.
 */
#include <linux/spinlock.h>
#include <linux/export.h>
#include <linux/sched.h>
#include <linux/sched/rt.h>
#include <linux/timer.h>

#include "rtmutex_common.h"

/*
 * lock->owner state tracking:
 *
 * lock->owner holds the task_struct pointer of the owner. Bit 0
 * is used to keep track of the "lock has waiters" state.
 *
 * owner	bit0
 * NULL		0	lock is free (fast acquire possible)
 * NULL		1	lock is free and has waiters and the top waiter
 *				is going to take the lock*
 * taskpointer	0	lock is held (fast release possible)
 * taskpointer	1	lock is held and has waiters**
 *
 * The fast atomic compare exchange based acquire and release is only
 * possible when bit 0 of lock->owner is 0.
 *
 * (*) It also can be a transitional state when grabbing the lock
 * with ->wait_lock is held. To prevent any fast path cmpxchg to the lock,
 * we need to set the bit0 before looking at the lock, and the owner may be
 * NULL in this small time, hence this can be a transitional state.
 *
 * (**) There is a small time when bit 0 is set but there are no
 * waiters. This can happen when grabbing the lock in the slow path.
 * To prevent a cmpxchg of the owner releasing the lock, we need to
 * set this bit before looking at the lock.
 */

static void
rt_mutex_set_owner(struct rt_mutex *lock, struct task_struct *owner)
{
	unsigned long val = (unsigned long)owner;

	if (rt_mutex_has_waiters(lock))
		val |= RT_MUTEX_HAS_WAITERS;

	lock->owner = (struct task_struct *)val;
}

static inline void clear_rt_mutex_waiters(struct rt_mutex *lock)
{
	lock->owner = (struct task_struct *)
			((unsigned long)lock->owner & ~RT_MUTEX_HAS_WAITERS);
}

static void fixup_rt_mutex_waiters(struct rt_mutex *lock)
{
	if (!rt_mutex_has_waiters(lock))
		clear_rt_mutex_waiters(lock);
}

static int rt_mutex_real_waiter(struct rt_mutex_waiter *waiter)
{
	return waiter && waiter != PI_WAKEUP_INPROGRESS &&
		waiter != PI_REQUEUE_INPROGRESS;
}

/*
 * We can speed up the acquire/release, if the architecture
 * supports cmpxchg and if there's no debugging state to be set up
 */
#if defined(__HAVE_ARCH_CMPXCHG) && !defined(CONFIG_DEBUG_RT_MUTEXES)
# define rt_mutex_cmpxchg(l,c,n)	(cmpxchg(&l->owner, c, n) == c)
static inline void mark_rt_mutex_waiters(struct rt_mutex *lock)
{
	unsigned long owner, *p = (unsigned long *) &lock->owner;

	do {
		owner = *p;
	} while (cmpxchg(p, owner, owner | RT_MUTEX_HAS_WAITERS) != owner);
}

/*
 * Safe fastpath aware unlock:
 * 1) Clear the waiters bit
 * 2) Drop lock->wait_lock
 * 3) Try to unlock the lock with cmpxchg
 */
static inline bool unlock_rt_mutex_safe(struct rt_mutex *lock)
	__releases(lock->wait_lock)
{
	struct task_struct *owner = rt_mutex_owner(lock);

	clear_rt_mutex_waiters(lock);
	raw_spin_unlock(&lock->wait_lock);
	/*
	 * If a new waiter comes in between the unlock and the cmpxchg
	 * we have two situations:
	 *
	 * unlock(wait_lock);
	 *					lock(wait_lock);
	 * cmpxchg(p, owner, 0) == owner
	 *					mark_rt_mutex_waiters(lock);
	 *					acquire(lock);
	 * or:
	 *
	 * unlock(wait_lock);
	 *					lock(wait_lock);
	 *					mark_rt_mutex_waiters(lock);
	 *
	 * cmpxchg(p, owner, 0) != owner
	 *					enqueue_waiter();
	 *					unlock(wait_lock);
	 * lock(wait_lock);
	 * wake waiter();
	 * unlock(wait_lock);
	 *					lock(wait_lock);
	 *					acquire(lock);
	 */
	return rt_mutex_cmpxchg(lock, owner, NULL);
}

#else
# define rt_mutex_cmpxchg(l,c,n)	(0)
static inline void mark_rt_mutex_waiters(struct rt_mutex *lock)
{
	lock->owner = (struct task_struct *)
			((unsigned long)lock->owner | RT_MUTEX_HAS_WAITERS);
}

/*
 * Simple slow path only version: lock->owner is protected by lock->wait_lock.
 */
static inline bool unlock_rt_mutex_safe(struct rt_mutex *lock)
	__releases(lock->wait_lock)
{
	lock->owner = NULL;
	raw_spin_unlock(&lock->wait_lock);
	return true;
}
#endif

static inline void init_lists(struct rt_mutex *lock)
{
	if (unlikely(!lock->wait_list.node_list.prev))
		plist_head_init(&lock->wait_list);
}

/*
 * Calculate task priority from the waiter list priority
 *
 * Return task->normal_prio when the waiter list is empty or when
 * the waiter is not allowed to do priority boosting
 */
int rt_mutex_getprio(struct task_struct *task)
{
	if (likely(!task_has_pi_waiters(task)))
		return task->normal_prio;

	return min(task_top_pi_waiter(task)->pi_list_entry.prio,
		   task->normal_prio);
}

/*
 * Called by sched_setscheduler() to check whether the priority change
 * is overruled by a possible priority boosting.
 */
int rt_mutex_check_prio(struct task_struct *task, int newprio)
{
	if (!task_has_pi_waiters(task))
		return 0;

	return task_top_pi_waiter(task)->pi_list_entry.prio <= newprio;
}

/*
 * Adjust the priority of a task, after its pi_waiters got modified.
 *
 * This can be both boosting and unboosting. task->pi_lock must be held.
 */
static void __rt_mutex_adjust_prio(struct task_struct *task)
{
	int prio = rt_mutex_getprio(task);

	if (task->prio != prio)
		rt_mutex_setprio(task, prio);
}

/*
 * Adjust task priority (undo boosting). Called from the exit path of
 * rt_mutex_slowunlock() and rt_mutex_slowlock().
 *
 * (Note: We do this outside of the protection of lock->wait_lock to
 * allow the lock to be taken while or before we readjust the priority
 * of task. We do not use the spin_xx_mutex() variants here as we are
 * outside of the debug path.)
 */
static void rt_mutex_adjust_prio(struct task_struct *task)
{
	unsigned long flags;

	raw_spin_lock_irqsave(&task->pi_lock, flags);
	__rt_mutex_adjust_prio(task);
	raw_spin_unlock_irqrestore(&task->pi_lock, flags);
}

static void rt_mutex_wake_waiter(struct rt_mutex_waiter *waiter)
{
	if (waiter->savestate)
		wake_up_lock_sleeper(waiter->task);
	else
		wake_up_process(waiter->task);
}

/*
 * Max number of times we'll walk the boosting chain:
 */
int max_lock_depth = 1024;

static inline struct rt_mutex *task_blocked_on_lock(struct task_struct *p)
{
	return p->pi_blocked_on ? p->pi_blocked_on->lock : NULL;
}

/*
 * Adjust the priority chain. Also used for deadlock detection.
 * Decreases task's usage by one - may thus free the task.
 * Returns 0 or -EDEADLK.
 */
static int rt_mutex_adjust_prio_chain(struct task_struct *task,
				      int deadlock_detect,
				      struct rt_mutex *orig_lock,
				      struct rt_mutex *next_lock,
				      struct rt_mutex_waiter *orig_waiter,
				      struct task_struct *top_task)
{
	struct rt_mutex *lock;
	struct rt_mutex_waiter *waiter, *top_waiter = orig_waiter;
	int detect_deadlock, ret = 0, depth = 0;
	unsigned long flags;

	detect_deadlock = debug_rt_mutex_detect_deadlock(orig_waiter,
							 deadlock_detect);

	/*
	 * The (de)boosting is a step by step approach with a lot of
	 * pitfalls. We want this to be preemptible and we want hold a
	 * maximum of two locks per step. So we have to check
	 * carefully whether things change under us.
	 */
 again:
	if (++depth > max_lock_depth) {
		static int prev_max;

		/*
		 * Print this only once. If the admin changes the limit,
		 * print a new message when reaching the limit again.
		 */
		if (prev_max != max_lock_depth) {
			prev_max = max_lock_depth;
			printk(KERN_WARNING "Maximum lock depth %d reached "
			       "task: %s (%d)\n", max_lock_depth,
			       top_task->comm, task_pid_nr(top_task));
		}
		put_task_struct(task);

		return -EDEADLK;
	}
 retry:
	/*
	 * Task can not go away as we did a get_task() before !
	 */
	raw_spin_lock_irqsave(&task->pi_lock, flags);

	waiter = task->pi_blocked_on;
	/*
	 * Check whether the end of the boosting chain has been
	 * reached or the state of the chain has changed while we
	 * dropped the locks.
	 */
	if (!rt_mutex_real_waiter(waiter))
		goto out_unlock_pi;

	/*
	 * Check the orig_waiter state. After we dropped the locks,
	 * the previous owner of the lock might have released the lock.
	 */
	if (orig_waiter && !rt_mutex_owner(orig_lock))
		goto out_unlock_pi;

	/*
	 * We dropped all locks after taking a refcount on @task, so
	 * the task might have moved on in the lock chain or even left
	 * the chain completely and blocks now on an unrelated lock or
	 * on @orig_lock.
	 *
	 * We stored the lock on which @task was blocked in @next_lock,
	 * so we can detect the chain change.
	 */
	if (next_lock != waiter->lock)
		goto out_unlock_pi;

	/*
	 * Drop out, when the task has no waiters. Note,
	 * top_waiter can be NULL, when we are in the deboosting
	 * mode!
	 */
	if (top_waiter) {
		if (!task_has_pi_waiters(task))
			goto out_unlock_pi;
		/*
		 * If deadlock detection is off, we stop here if we
		 * are not the top pi waiter of the task.
		 */
		if (!detect_deadlock && top_waiter != task_top_pi_waiter(task))
			goto out_unlock_pi;
	}

	/*
	 * When deadlock detection is off then we check, if further
	 * priority adjustment is necessary.
	 */
	if (!detect_deadlock && waiter->list_entry.prio == task->prio)
		goto out_unlock_pi;

	lock = waiter->lock;
	if (!raw_spin_trylock(&lock->wait_lock)) {
		raw_spin_unlock_irqrestore(&task->pi_lock, flags);
		cpu_relax();
		goto retry;
	}

	/*
	 * Deadlock detection. If the lock is the same as the original
	 * lock which caused us to walk the lock chain or if the
	 * current lock is owned by the task which initiated the chain
	 * walk, we detected a deadlock.
	 */
	if (lock == orig_lock || rt_mutex_owner(lock) == top_task) {
		debug_rt_mutex_deadlock(deadlock_detect, orig_waiter, lock);
		raw_spin_unlock(&lock->wait_lock);
		ret = -EDEADLK;
		goto out_unlock_pi;
	}

	top_waiter = rt_mutex_top_waiter(lock);

	/* Requeue the waiter */
	plist_del(&waiter->list_entry, &lock->wait_list);
	waiter->list_entry.prio = task->prio;
	plist_add(&waiter->list_entry, &lock->wait_list);

	/* Release the task */
	raw_spin_unlock_irqrestore(&task->pi_lock, flags);
	if (!rt_mutex_owner(lock)) {
		struct rt_mutex_waiter *lock_top_waiter;

		/*
		 * If the requeue above changed the top waiter, then we need
		 * to wake the new top waiter up to try to get the lock.
		 */
		lock_top_waiter = rt_mutex_top_waiter(lock);
		if (top_waiter != lock_top_waiter)
			rt_mutex_wake_waiter(lock_top_waiter);
		raw_spin_unlock(&lock->wait_lock);
		goto out_put_task;
	}
	put_task_struct(task);

	/* Grab the next task */
	task = rt_mutex_owner(lock);
	get_task_struct(task);
	raw_spin_lock_irqsave(&task->pi_lock, flags);

	if (waiter == rt_mutex_top_waiter(lock)) {
		/* Boost the owner */
		plist_del(&top_waiter->pi_list_entry, &task->pi_waiters);
		waiter->pi_list_entry.prio = waiter->list_entry.prio;
		plist_add(&waiter->pi_list_entry, &task->pi_waiters);
		__rt_mutex_adjust_prio(task);

	} else if (top_waiter == waiter) {
		/* Deboost the owner */
		plist_del(&waiter->pi_list_entry, &task->pi_waiters);
		waiter = rt_mutex_top_waiter(lock);
		waiter->pi_list_entry.prio = waiter->list_entry.prio;
		plist_add(&waiter->pi_list_entry, &task->pi_waiters);
		__rt_mutex_adjust_prio(task);
	}

	/*
	 * Check whether the task which owns the current lock is pi
	 * blocked itself. If yes we store a pointer to the lock for
	 * the lock chain change detection above. After we dropped
	 * task->pi_lock next_lock cannot be dereferenced anymore.
	 */
	next_lock = task_blocked_on_lock(task);

	raw_spin_unlock_irqrestore(&task->pi_lock, flags);

	top_waiter = rt_mutex_top_waiter(lock);
	raw_spin_unlock(&lock->wait_lock);

	/*
	 * We reached the end of the lock chain. Stop right here. No
	 * point to go back just to figure that out.
	 */
	if (!next_lock)
		goto out_put_task;

	if (!detect_deadlock && waiter != top_waiter)
		goto out_put_task;

	goto again;

 out_unlock_pi:
	raw_spin_unlock_irqrestore(&task->pi_lock, flags);
 out_put_task:
	put_task_struct(task);

	return ret;
}


#define STEAL_NORMAL  0
#define STEAL_LATERAL 1

/*
 * Note that RT tasks are excluded from lateral-steals to prevent the
 * introduction of an unbounded latency
 */
static inline int lock_is_stealable(struct task_struct *task,
				    struct task_struct *pendowner, int mode)
{
    if (mode == STEAL_NORMAL || rt_task(task)) {
	    if (task->prio >= pendowner->prio)
		    return 0;
    } else if (task->prio > pendowner->prio)
	    return 0;
    return 1;
}

/*
 * Try to take an rt-mutex
 *
 * Must be called with lock->wait_lock held.
 *
 * @lock:   the lock to be acquired.
 * @task:   the task which wants to acquire the lock
 * @waiter: the waiter that is queued to the lock's wait list. (could be NULL)
 */
static int
__try_to_take_rt_mutex(struct rt_mutex *lock, struct task_struct *task,
		       struct rt_mutex_waiter *waiter, int mode)
{
	/*
	 * We have to be careful here if the atomic speedups are
	 * enabled, such that, when
	 *  - no other waiter is on the lock
	 *  - the lock has been released since we did the cmpxchg
	 * the lock can be released or taken while we are doing the
	 * checks and marking the lock with RT_MUTEX_HAS_WAITERS.
	 *
	 * The atomic acquire/release aware variant of
	 * mark_rt_mutex_waiters uses a cmpxchg loop. After setting
	 * the WAITERS bit, the atomic release / acquire can not
	 * happen anymore and lock->wait_lock protects us from the
	 * non-atomic case.
	 *
	 * Note, that this might set lock->owner =
	 * RT_MUTEX_HAS_WAITERS in the case the lock is not contended
	 * any more. This is fixed up when we take the ownership.
	 * This is the transitional state explained at the top of this file.
	 */
	mark_rt_mutex_waiters(lock);

	if (rt_mutex_owner(lock))
		return 0;

	/*
	 * It will get the lock because of one of these conditions:
	 * 1) there is no waiter
	 * 2) higher priority than waiters
	 * 3) it is top waiter
	 */
	if (rt_mutex_has_waiters(lock)) {
		struct task_struct *pown = rt_mutex_top_waiter(lock)->task;

		if (task != pown && !lock_is_stealable(task, pown, mode))
			return 0;
	}

	/* We got the lock. */

	if (waiter || rt_mutex_has_waiters(lock)) {
		unsigned long flags;
		struct rt_mutex_waiter *top;

		raw_spin_lock_irqsave(&task->pi_lock, flags);

		/* remove the queued waiter. */
		if (waiter) {
			plist_del(&waiter->list_entry, &lock->wait_list);
			task->pi_blocked_on = NULL;
		}

		/*
		 * We have to enqueue the top waiter(if it exists) into
		 * task->pi_waiters list.
		 */
		if (rt_mutex_has_waiters(lock)) {
			top = rt_mutex_top_waiter(lock);
			top->pi_list_entry.prio = top->list_entry.prio;
			plist_add(&top->pi_list_entry, &task->pi_waiters);
		}
		raw_spin_unlock_irqrestore(&task->pi_lock, flags);
	}

	debug_rt_mutex_lock(lock);

	rt_mutex_set_owner(lock, task);

	rt_mutex_deadlock_account_lock(lock, task);

	return 1;
}

static inline int
try_to_take_rt_mutex(struct rt_mutex *lock, struct task_struct *task,
		     struct rt_mutex_waiter *waiter)
{
	return __try_to_take_rt_mutex(lock, task, waiter, STEAL_NORMAL);
}

/*
 * Task blocks on lock.
 *
 * Prepare waiter and propagate pi chain
 *
 * This must be called with lock->wait_lock held.
 */
static int task_blocks_on_rt_mutex(struct rt_mutex *lock,
				   struct rt_mutex_waiter *waiter,
				   struct task_struct *task,
				   int detect_deadlock)
{
	struct task_struct *owner = rt_mutex_owner(lock);
	struct rt_mutex_waiter *top_waiter = waiter;
	struct rt_mutex *next_lock;
	int chain_walk = 0, res;
	unsigned long flags;

	/*
	 * Early deadlock detection. We really don't want the task to
	 * enqueue on itself just to untangle the mess later. It's not
	 * only an optimization. We drop the locks, so another waiter
	 * can come in before the chain walk detects the deadlock. So
	 * the other will detect the deadlock and return -EDEADLOCK,
	 * which is wrong, as the other waiter is not in a deadlock
	 * situation.
	 */
	if (owner == task)
		return -EDEADLK;

	raw_spin_lock_irqsave(&task->pi_lock, flags);

	/*
	 * In the case of futex requeue PI, this will be a proxy
	 * lock. The task will wake unaware that it is enqueueed on
	 * this lock. Avoid blocking on two locks and corrupting
	 * pi_blocked_on via the PI_WAKEUP_INPROGRESS
	 * flag. futex_wait_requeue_pi() sets this when it wakes up
	 * before requeue (due to a signal or timeout). Do not enqueue
	 * the task if PI_WAKEUP_INPROGRESS is set.
	 */
	if (task != current && task->pi_blocked_on == PI_WAKEUP_INPROGRESS) {
		raw_spin_unlock_irqrestore(&task->pi_lock, flags);
		return -EAGAIN;
	}

	BUG_ON(rt_mutex_real_waiter(task->pi_blocked_on));

	__rt_mutex_adjust_prio(task);
	waiter->task = task;
	waiter->lock = lock;
	plist_node_init(&waiter->list_entry, task->prio);
	plist_node_init(&waiter->pi_list_entry, task->prio);

	/* Get the top priority waiter on the lock */
	if (rt_mutex_has_waiters(lock))
		top_waiter = rt_mutex_top_waiter(lock);
	plist_add(&waiter->list_entry, &lock->wait_list);

	task->pi_blocked_on = waiter;

	raw_spin_unlock_irqrestore(&task->pi_lock, flags);

	if (!owner)
		return 0;

	raw_spin_lock_irqsave(&owner->pi_lock, flags);
	if (waiter == rt_mutex_top_waiter(lock)) {
		plist_del(&top_waiter->pi_list_entry, &owner->pi_waiters);
		plist_add(&waiter->pi_list_entry, &owner->pi_waiters);

		__rt_mutex_adjust_prio(owner);
		if (rt_mutex_real_waiter(owner->pi_blocked_on))
			chain_walk = 1;
	} else if (debug_rt_mutex_detect_deadlock(waiter, detect_deadlock)) {
		chain_walk = 1;
	}

	/* Store the lock on which owner is blocked or NULL */
	next_lock = task_blocked_on_lock(owner);

	raw_spin_unlock_irqrestore(&owner->pi_lock, flags);
	/*
	 * Even if full deadlock detection is on, if the owner is not
	 * blocked itself, we can avoid finding this out in the chain
	 * walk.
	 */
	if (!chain_walk || !next_lock)
		return 0;

	/*
	 * The owner can't disappear while holding a lock,
	 * so the owner struct is protected by wait_lock.
	 * Gets dropped in rt_mutex_adjust_prio_chain()!
	 */
	get_task_struct(owner);

	raw_spin_unlock(&lock->wait_lock);

	res = rt_mutex_adjust_prio_chain(owner, detect_deadlock, lock,
					 next_lock, waiter, task);

	raw_spin_lock(&lock->wait_lock);

	return res;
}

/*
 * Wake up the next waiter on the lock.
 *
 * Remove the top waiter from the current tasks pi waiter list and
 * wake it up.
 *
 * Called with lock->wait_lock held.
 */
static void wakeup_next_waiter(struct rt_mutex *lock)
{
	struct rt_mutex_waiter *waiter;
	unsigned long flags;

	raw_spin_lock_irqsave(&current->pi_lock, flags);

	waiter = rt_mutex_top_waiter(lock);

	/*
	 * Remove it from current->pi_waiters. We do not adjust a
	 * possible priority boost right now. We execute wakeup in the
	 * boosted mode and go back to normal after releasing
	 * lock->wait_lock.
	 */
	plist_del(&waiter->pi_list_entry, &current->pi_waiters);

	/*
	 * As we are waking up the top waiter, and the waiter stays
	 * queued on the lock until it gets the lock, this lock
	 * obviously has waiters. Just set the bit here and this has
	 * the added benefit of forcing all new tasks into the
	 * slow path making sure no task of lower priority than
	 * the top waiter can steal this lock.
	 */
	lock->owner = (void *) RT_MUTEX_HAS_WAITERS;

	raw_spin_unlock_irqrestore(&current->pi_lock, flags);

<<<<<<< HEAD
	rt_mutex_wake_waiter(waiter);
=======
	/*
	 * It's safe to dereference waiter as it cannot go away as
	 * long as we hold lock->wait_lock. The waiter task needs to
	 * acquire it in order to dequeue the waiter.
	 */
	wake_up_process(waiter->task);
>>>>>>> d02dae43
}

/*
 * Remove a waiter from a lock and give up
 *
 * Must be called with lock->wait_lock held and
 * have just failed to try_to_take_rt_mutex().
 */
static void remove_waiter(struct rt_mutex *lock,
			  struct rt_mutex_waiter *waiter)
{
	int first = (waiter == rt_mutex_top_waiter(lock));
	struct task_struct *owner = rt_mutex_owner(lock);
	struct rt_mutex *next_lock = NULL;
	unsigned long flags;

	raw_spin_lock_irqsave(&current->pi_lock, flags);
	plist_del(&waiter->list_entry, &lock->wait_list);
	current->pi_blocked_on = NULL;
	raw_spin_unlock_irqrestore(&current->pi_lock, flags);

	if (!owner)
		return;

	if (first) {

		raw_spin_lock_irqsave(&owner->pi_lock, flags);

		plist_del(&waiter->pi_list_entry, &owner->pi_waiters);

		if (rt_mutex_has_waiters(lock)) {
			struct rt_mutex_waiter *next;

			next = rt_mutex_top_waiter(lock);
			plist_add(&next->pi_list_entry, &owner->pi_waiters);
		}
		__rt_mutex_adjust_prio(owner);

<<<<<<< HEAD
		if (rt_mutex_real_waiter(owner->pi_blocked_on))
			chain_walk = 1;
=======
		/* Store the lock on which owner is blocked or NULL */
		next_lock = task_blocked_on_lock(owner);
>>>>>>> d02dae43

		raw_spin_unlock_irqrestore(&owner->pi_lock, flags);
	}

	WARN_ON(!plist_node_empty(&waiter->pi_list_entry));

	if (!next_lock)
		return;

	/* gets dropped in rt_mutex_adjust_prio_chain()! */
	get_task_struct(owner);

	raw_spin_unlock(&lock->wait_lock);

	rt_mutex_adjust_prio_chain(owner, 0, lock, next_lock, NULL, current);

	raw_spin_lock(&lock->wait_lock);
}

/*
 * Recheck the pi chain, in case we got a priority setting
 *
 * Called from sched_setscheduler
 */
void rt_mutex_adjust_pi(struct task_struct *task)
{
	struct rt_mutex_waiter *waiter;
	struct rt_mutex *next_lock;
	unsigned long flags;

	raw_spin_lock_irqsave(&task->pi_lock, flags);

	waiter = task->pi_blocked_on;
	if (!rt_mutex_real_waiter(waiter) ||
	    waiter->list_entry.prio == task->prio) {
		raw_spin_unlock_irqrestore(&task->pi_lock, flags);
		return;
	}
<<<<<<< HEAD

	/* gets dropped in rt_mutex_adjust_prio_chain()! */
	get_task_struct(task);
	raw_spin_unlock_irqrestore(&task->pi_lock, flags);
	rt_mutex_adjust_prio_chain(task, 0, NULL, NULL, task);
=======
	next_lock = waiter->lock;
	raw_spin_unlock_irqrestore(&task->pi_lock, flags);

	/* gets dropped in rt_mutex_adjust_prio_chain()! */
	get_task_struct(task);

	rt_mutex_adjust_prio_chain(task, 0, NULL, next_lock, NULL, task);
>>>>>>> d02dae43
}

#ifdef CONFIG_PREEMPT_RT_FULL
/*
 * preemptible spin_lock functions:
 */
static inline void rt_spin_lock_fastlock(struct rt_mutex *lock,
					 void  (*slowfn)(struct rt_mutex *lock))
{
	might_sleep();

	if (likely(rt_mutex_cmpxchg(lock, NULL, current)))
		rt_mutex_deadlock_account_lock(lock, current);
	else
		slowfn(lock);
}

static inline void rt_spin_lock_fastunlock(struct rt_mutex *lock,
					   void  (*slowfn)(struct rt_mutex *lock))
{
	if (likely(rt_mutex_cmpxchg(lock, current, NULL)))
		rt_mutex_deadlock_account_unlock(current);
	else
		slowfn(lock);
}

#ifdef CONFIG_SMP
/*
 * Note that owner is a speculative pointer and dereferencing relies
 * on rcu_read_lock() and the check against the lock owner.
 */
static int adaptive_wait(struct rt_mutex *lock,
			 struct task_struct *owner)
{
	int res = 0;

	rcu_read_lock();
	for (;;) {
		if (owner != rt_mutex_owner(lock))
			break;
		/*
		 * Ensure that owner->on_cpu is dereferenced _after_
		 * checking the above to be valid.
		 */
		barrier();
		if (!owner->on_cpu) {
			res = 1;
			break;
		}
		cpu_relax();
	}
	rcu_read_unlock();
	return res;
}
#else
static int adaptive_wait(struct rt_mutex *lock,
			 struct task_struct *orig_owner)
{
	return 1;
}
#endif

# define pi_lock(lock)			raw_spin_lock_irq(lock)
# define pi_unlock(lock)		raw_spin_unlock_irq(lock)

/*
 * Slow path lock function spin_lock style: this variant is very
 * careful not to miss any non-lock wakeups.
 *
 * We store the current state under p->pi_lock in p->saved_state and
 * the try_to_wake_up() code handles this accordingly.
 */
static void  noinline __sched rt_spin_lock_slowlock(struct rt_mutex *lock)
{
	struct task_struct *lock_owner, *self = current;
	struct rt_mutex_waiter waiter, *top_waiter;
	int ret;

	rt_mutex_init_waiter(&waiter, true);

	raw_spin_lock(&lock->wait_lock);
	init_lists(lock);

	if (__try_to_take_rt_mutex(lock, self, NULL, STEAL_LATERAL)) {
		raw_spin_unlock(&lock->wait_lock);
		return;
	}

	BUG_ON(rt_mutex_owner(lock) == self);

	/*
	 * We save whatever state the task is in and we'll restore it
	 * after acquiring the lock taking real wakeups into account
	 * as well. We are serialized via pi_lock against wakeups. See
	 * try_to_wake_up().
	 */
	pi_lock(&self->pi_lock);
	self->saved_state = self->state;
	__set_current_state(TASK_UNINTERRUPTIBLE);
	pi_unlock(&self->pi_lock);

	ret = task_blocks_on_rt_mutex(lock, &waiter, self, 0);
	BUG_ON(ret);

	for (;;) {
		/* Try to acquire the lock again. */
		if (__try_to_take_rt_mutex(lock, self, &waiter, STEAL_LATERAL))
			break;

		top_waiter = rt_mutex_top_waiter(lock);
		lock_owner = rt_mutex_owner(lock);

		raw_spin_unlock(&lock->wait_lock);

		debug_rt_mutex_print_deadlock(&waiter);

		if (top_waiter != &waiter || adaptive_wait(lock, lock_owner))
			schedule_rt_mutex(lock);

		raw_spin_lock(&lock->wait_lock);

		pi_lock(&self->pi_lock);
		__set_current_state(TASK_UNINTERRUPTIBLE);
		pi_unlock(&self->pi_lock);
	}

	/*
	 * Restore the task state to current->saved_state. We set it
	 * to the original state above and the try_to_wake_up() code
	 * has possibly updated it when a real (non-rtmutex) wakeup
	 * happened while we were blocked. Clear saved_state so
	 * try_to_wakeup() does not get confused.
	 */
	pi_lock(&self->pi_lock);
	__set_current_state(self->saved_state);
	self->saved_state = TASK_RUNNING;
	pi_unlock(&self->pi_lock);

	/*
	 * try_to_take_rt_mutex() sets the waiter bit
	 * unconditionally. We might have to fix that up:
	 */
	fixup_rt_mutex_waiters(lock);

	BUG_ON(rt_mutex_has_waiters(lock) && &waiter == rt_mutex_top_waiter(lock));
	BUG_ON(!plist_node_empty(&waiter.list_entry));

	raw_spin_unlock(&lock->wait_lock);

	debug_rt_mutex_free_waiter(&waiter);
}

/*
 * Slow path to release a rt_mutex spin_lock style
 */
static void __sched __rt_spin_lock_slowunlock(struct rt_mutex *lock)
{
	debug_rt_mutex_unlock(lock);

	rt_mutex_deadlock_account_unlock(current);

	if (!rt_mutex_has_waiters(lock)) {
		lock->owner = NULL;
		raw_spin_unlock(&lock->wait_lock);
		return;
	}

	wakeup_next_waiter(lock);

	raw_spin_unlock(&lock->wait_lock);

	/* Undo pi boosting.when necessary */
	rt_mutex_adjust_prio(current);
}

static void  noinline __sched rt_spin_lock_slowunlock(struct rt_mutex *lock)
{
	raw_spin_lock(&lock->wait_lock);
	__rt_spin_lock_slowunlock(lock);
}

static void  noinline __sched rt_spin_lock_slowunlock_hirq(struct rt_mutex *lock)
{
	int ret;

	do {
		ret = raw_spin_trylock(&lock->wait_lock);
	} while (!ret);

	__rt_spin_lock_slowunlock(lock);
}

void __lockfunc rt_spin_lock(spinlock_t *lock)
{
	rt_spin_lock_fastlock(&lock->lock, rt_spin_lock_slowlock);
	spin_acquire(&lock->dep_map, 0, 0, _RET_IP_);
}
EXPORT_SYMBOL(rt_spin_lock);

void __lockfunc __rt_spin_lock(struct rt_mutex *lock)
{
	rt_spin_lock_fastlock(lock, rt_spin_lock_slowlock);
}
EXPORT_SYMBOL(__rt_spin_lock);

#ifdef CONFIG_DEBUG_LOCK_ALLOC
void __lockfunc rt_spin_lock_nested(spinlock_t *lock, int subclass)
{
	rt_spin_lock_fastlock(&lock->lock, rt_spin_lock_slowlock);
	spin_acquire(&lock->dep_map, subclass, 0, _RET_IP_);
}
EXPORT_SYMBOL(rt_spin_lock_nested);
#endif

void __lockfunc rt_spin_unlock(spinlock_t *lock)
{
	/* NOTE: we always pass in '1' for nested, for simplicity */
	spin_release(&lock->dep_map, 1, _RET_IP_);
	rt_spin_lock_fastunlock(&lock->lock, rt_spin_lock_slowunlock);
}
EXPORT_SYMBOL(rt_spin_unlock);

void __lockfunc rt_spin_unlock_after_trylock_in_irq(spinlock_t *lock)
{
	/* NOTE: we always pass in '1' for nested, for simplicity */
	spin_release(&lock->dep_map, 1, _RET_IP_);
	rt_spin_lock_fastunlock(&lock->lock, rt_spin_lock_slowunlock_hirq);
}

void __lockfunc __rt_spin_unlock(struct rt_mutex *lock)
{
	rt_spin_lock_fastunlock(lock, rt_spin_lock_slowunlock);
}
EXPORT_SYMBOL(__rt_spin_unlock);

/*
 * Wait for the lock to get unlocked: instead of polling for an unlock
 * (like raw spinlocks do), we lock and unlock, to force the kernel to
 * schedule if there's contention:
 */
void __lockfunc rt_spin_unlock_wait(spinlock_t *lock)
{
	spin_lock(lock);
	spin_unlock(lock);
}
EXPORT_SYMBOL(rt_spin_unlock_wait);

int __lockfunc rt_spin_trylock(spinlock_t *lock)
{
	int ret = rt_mutex_trylock(&lock->lock);

	if (ret)
		spin_acquire(&lock->dep_map, 0, 1, _RET_IP_);
	return ret;
}
EXPORT_SYMBOL(rt_spin_trylock);

int __lockfunc rt_spin_trylock_bh(spinlock_t *lock)
{
	int ret;

	local_bh_disable();
	ret = rt_mutex_trylock(&lock->lock);
	if (ret) {
		migrate_disable();
		spin_acquire(&lock->dep_map, 0, 1, _RET_IP_);
	} else
		local_bh_enable();
	return ret;
}
EXPORT_SYMBOL(rt_spin_trylock_bh);

int __lockfunc rt_spin_trylock_irqsave(spinlock_t *lock, unsigned long *flags)
{
	int ret;

	*flags = 0;
	migrate_disable();
	ret = rt_mutex_trylock(&lock->lock);
	if (ret)
		spin_acquire(&lock->dep_map, 0, 1, _RET_IP_);
	else
		migrate_enable();
	return ret;
}
EXPORT_SYMBOL(rt_spin_trylock_irqsave);

int atomic_dec_and_spin_lock(atomic_t *atomic, spinlock_t *lock)
{
	/* Subtract 1 from counter unless that drops it to 0 (ie. it was 1) */
	if (atomic_add_unless(atomic, -1, 1))
		return 0;
	migrate_disable();
	rt_spin_lock(lock);
	if (atomic_dec_and_test(atomic))
		return 1;
	rt_spin_unlock(lock);
	migrate_enable();
	return 0;
}
EXPORT_SYMBOL(atomic_dec_and_spin_lock);

void
__rt_spin_lock_init(spinlock_t *lock, char *name, struct lock_class_key *key)
{
#ifdef CONFIG_DEBUG_LOCK_ALLOC
	/*
	 * Make sure we are not reinitializing a held lock:
	 */
	debug_check_no_locks_freed((void *)lock, sizeof(*lock));
	lockdep_init_map(&lock->dep_map, name, key, 0);
#endif
}
EXPORT_SYMBOL(__rt_spin_lock_init);

#endif /* PREEMPT_RT_FULL */

/**
 * __rt_mutex_slowlock() - Perform the wait-wake-try-to-take loop
 * @lock:		 the rt_mutex to take
 * @state:		 the state the task should block in (TASK_INTERRUPTIBLE
 *			 or TASK_UNINTERRUPTIBLE)
 * @timeout:		 the pre-initialized and started timer, or NULL for none
 * @waiter:		 the pre-initialized rt_mutex_waiter
 *
 * lock->wait_lock must be held by the caller.
 */
static int __sched
__rt_mutex_slowlock(struct rt_mutex *lock, int state,
		    struct hrtimer_sleeper *timeout,
		    struct rt_mutex_waiter *waiter)
{
	int ret = 0;

	for (;;) {
		/* Try to acquire the lock: */
		if (try_to_take_rt_mutex(lock, current, waiter))
			break;

		/*
		 * TASK_INTERRUPTIBLE checks for signals and
		 * timeout. Ignored otherwise.
		 */
		if (unlikely(state == TASK_INTERRUPTIBLE)) {
			/* Signal pending? */
			if (signal_pending(current))
				ret = -EINTR;
			if (timeout && !timeout->task)
				ret = -ETIMEDOUT;
			if (ret)
				break;
		}

		raw_spin_unlock(&lock->wait_lock);

		debug_rt_mutex_print_deadlock(waiter);

		schedule_rt_mutex(lock);

		raw_spin_lock(&lock->wait_lock);
		set_current_state(state);
	}

	return ret;
}

static void rt_mutex_handle_deadlock(int res, int detect_deadlock,
				     struct rt_mutex_waiter *w)
{
	/*
	 * If the result is not -EDEADLOCK or the caller requested
	 * deadlock detection, nothing to do here.
	 */
	if (res != -EDEADLOCK || detect_deadlock)
		return;

	/*
	 * Yell lowdly and stop the task right here.
	 */
	rt_mutex_print_deadlock(w);
	while (1) {
		set_current_state(TASK_INTERRUPTIBLE);
		schedule();
	}
}

/*
 * Slow path lock function:
 */
static int __sched
rt_mutex_slowlock(struct rt_mutex *lock, int state,
		  struct hrtimer_sleeper *timeout,
		  int detect_deadlock)
{
	struct rt_mutex_waiter waiter;
	int ret = 0;

	rt_mutex_init_waiter(&waiter, false);

	raw_spin_lock(&lock->wait_lock);
	init_lists(lock);

	/* Try to acquire the lock again: */
	if (try_to_take_rt_mutex(lock, current, NULL)) {
		raw_spin_unlock(&lock->wait_lock);
		return 0;
	}

	set_current_state(state);

	/* Setup the timer, when timeout != NULL */
	if (unlikely(timeout)) {
		hrtimer_start_expires(&timeout->timer, HRTIMER_MODE_ABS);
		if (!hrtimer_active(&timeout->timer))
			timeout->task = NULL;
	}

	ret = task_blocks_on_rt_mutex(lock, &waiter, current, detect_deadlock);

	if (likely(!ret))
		ret = __rt_mutex_slowlock(lock, state, timeout, &waiter);

	set_current_state(TASK_RUNNING);

	if (unlikely(ret)) {
		remove_waiter(lock, &waiter);
		rt_mutex_handle_deadlock(ret, detect_deadlock, &waiter);
	}

	/*
	 * try_to_take_rt_mutex() sets the waiter bit
	 * unconditionally. We might have to fix that up.
	 */
	fixup_rt_mutex_waiters(lock);

	raw_spin_unlock(&lock->wait_lock);

	/* Remove pending timer: */
	if (unlikely(timeout))
		hrtimer_cancel(&timeout->timer);

	debug_rt_mutex_free_waiter(&waiter);

	return ret;
}

/*
 * Slow path try-lock function:
 */
static inline int
rt_mutex_slowtrylock(struct rt_mutex *lock)
{
	int ret = 0;

	if (!raw_spin_trylock(&lock->wait_lock))
		return ret;
	init_lists(lock);

	if (likely(rt_mutex_owner(lock) != current)) {

		ret = try_to_take_rt_mutex(lock, current, NULL);
		/*
		 * try_to_take_rt_mutex() sets the lock waiters
		 * bit unconditionally. Clean this up.
		 */
		fixup_rt_mutex_waiters(lock);
	}

	raw_spin_unlock(&lock->wait_lock);

	return ret;
}

/*
 * Slow path to release a rt-mutex:
 */
static void __sched
rt_mutex_slowunlock(struct rt_mutex *lock)
{
	raw_spin_lock(&lock->wait_lock);

	debug_rt_mutex_unlock(lock);

	rt_mutex_deadlock_account_unlock(current);

	/*
	 * We must be careful here if the fast path is enabled. If we
	 * have no waiters queued we cannot set owner to NULL here
	 * because of:
	 *
	 * foo->lock->owner = NULL;
	 *			rtmutex_lock(foo->lock);   <- fast path
	 *			free = atomic_dec_and_test(foo->refcnt);
	 *			rtmutex_unlock(foo->lock); <- fast path
	 *			if (free)
	 *				kfree(foo);
	 * raw_spin_unlock(foo->lock->wait_lock);
	 *
	 * So for the fastpath enabled kernel:
	 *
	 * Nothing can set the waiters bit as long as we hold
	 * lock->wait_lock. So we do the following sequence:
	 *
	 *	owner = rt_mutex_owner(lock);
	 *	clear_rt_mutex_waiters(lock);
	 *	raw_spin_unlock(&lock->wait_lock);
	 *	if (cmpxchg(&lock->owner, owner, 0) == owner)
	 *		return;
	 *	goto retry;
	 *
	 * The fastpath disabled variant is simple as all access to
	 * lock->owner is serialized by lock->wait_lock:
	 *
	 *	lock->owner = NULL;
	 *	raw_spin_unlock(&lock->wait_lock);
	 */
	while (!rt_mutex_has_waiters(lock)) {
		/* Drops lock->wait_lock ! */
		if (unlock_rt_mutex_safe(lock) == true)
			return;
		/* Relock the rtmutex and try again */
		raw_spin_lock(&lock->wait_lock);
	}

	/*
	 * The wakeup next waiter path does not suffer from the above
	 * race. See the comments there.
	 */
	wakeup_next_waiter(lock);

	raw_spin_unlock(&lock->wait_lock);

	/* Undo pi boosting if necessary: */
	rt_mutex_adjust_prio(current);
}

/*
 * debug aware fast / slowpath lock,trylock,unlock
 *
 * The atomic acquire/release ops are compiled away, when either the
 * architecture does not support cmpxchg or when debugging is enabled.
 */
static inline int
rt_mutex_fastlock(struct rt_mutex *lock, int state,
		  int detect_deadlock,
		  int (*slowfn)(struct rt_mutex *lock, int state,
				struct hrtimer_sleeper *timeout,
				int detect_deadlock))
{
	if (!detect_deadlock && likely(rt_mutex_cmpxchg(lock, NULL, current))) {
		rt_mutex_deadlock_account_lock(lock, current);
		return 0;
	} else
		return slowfn(lock, state, NULL, detect_deadlock);
}

static inline int
rt_mutex_timed_fastlock(struct rt_mutex *lock, int state,
			struct hrtimer_sleeper *timeout, int detect_deadlock,
			int (*slowfn)(struct rt_mutex *lock, int state,
				      struct hrtimer_sleeper *timeout,
				      int detect_deadlock))
{
	if (!detect_deadlock && likely(rt_mutex_cmpxchg(lock, NULL, current))) {
		rt_mutex_deadlock_account_lock(lock, current);
		return 0;
	} else
		return slowfn(lock, state, timeout, detect_deadlock);
}

static inline int
rt_mutex_fasttrylock(struct rt_mutex *lock,
		     int (*slowfn)(struct rt_mutex *lock))
{
	if (likely(rt_mutex_cmpxchg(lock, NULL, current))) {
		rt_mutex_deadlock_account_lock(lock, current);
		return 1;
	}
	return slowfn(lock);
}

static inline void
rt_mutex_fastunlock(struct rt_mutex *lock,
		    void (*slowfn)(struct rt_mutex *lock))
{
	if (likely(rt_mutex_cmpxchg(lock, current, NULL)))
		rt_mutex_deadlock_account_unlock(current);
	else
		slowfn(lock);
}

/**
 * rt_mutex_lock - lock a rt_mutex
 *
 * @lock: the rt_mutex to be locked
 */
void __sched rt_mutex_lock(struct rt_mutex *lock)
{
	might_sleep();

	rt_mutex_fastlock(lock, TASK_UNINTERRUPTIBLE, 0, rt_mutex_slowlock);
}
EXPORT_SYMBOL_GPL(rt_mutex_lock);

/**
 * rt_mutex_lock_interruptible - lock a rt_mutex interruptible
 *
 * @lock:		the rt_mutex to be locked
 * @detect_deadlock:	deadlock detection on/off
 *
 * Returns:
 *  0		on success
 * -EINTR	when interrupted by a signal
 * -EDEADLK	when the lock would deadlock (when deadlock detection is on)
 */
int __sched rt_mutex_lock_interruptible(struct rt_mutex *lock,
						 int detect_deadlock)
{
	might_sleep();

	return rt_mutex_fastlock(lock, TASK_INTERRUPTIBLE,
				 detect_deadlock, rt_mutex_slowlock);
}
EXPORT_SYMBOL_GPL(rt_mutex_lock_interruptible);

/**
 * rt_mutex_lock_killable - lock a rt_mutex killable
 *
 * @lock:		the rt_mutex to be locked
 * @detect_deadlock:	deadlock detection on/off
 *
 * Returns:
 *  0		on success
 * -EINTR	when interrupted by a signal
 * -EDEADLK	when the lock would deadlock (when deadlock detection is on)
 */
int __sched rt_mutex_lock_killable(struct rt_mutex *lock,
				   int detect_deadlock)
{
	might_sleep();

	return rt_mutex_fastlock(lock, TASK_KILLABLE,
				 detect_deadlock, rt_mutex_slowlock);
}
EXPORT_SYMBOL_GPL(rt_mutex_lock_killable);

/**
 * rt_mutex_timed_lock - lock a rt_mutex interruptible
 *			the timeout structure is provided
 *			by the caller
 *
 * @lock:		the rt_mutex to be locked
 * @timeout:		timeout structure or NULL (no timeout)
 * @detect_deadlock:	deadlock detection on/off
 *
 * Returns:
 *  0		on success
 * -EINTR	when interrupted by a signal
 * -ETIMEDOUT	when the timeout expired
 * -EDEADLK	when the lock would deadlock (when deadlock detection is on)
 */
int
rt_mutex_timed_lock(struct rt_mutex *lock, struct hrtimer_sleeper *timeout,
		    int detect_deadlock)
{
	might_sleep();

	return rt_mutex_timed_fastlock(lock, TASK_INTERRUPTIBLE, timeout,
				       detect_deadlock, rt_mutex_slowlock);
}
EXPORT_SYMBOL_GPL(rt_mutex_timed_lock);

/**
 * rt_mutex_trylock - try to lock a rt_mutex
 *
 * @lock:	the rt_mutex to be locked
 *
 * Returns 1 on success and 0 on contention
 */
int __sched rt_mutex_trylock(struct rt_mutex *lock)
{
	return rt_mutex_fasttrylock(lock, rt_mutex_slowtrylock);
}
EXPORT_SYMBOL_GPL(rt_mutex_trylock);

/**
 * rt_mutex_unlock - unlock a rt_mutex
 *
 * @lock: the rt_mutex to be unlocked
 */
void __sched rt_mutex_unlock(struct rt_mutex *lock)
{
	rt_mutex_fastunlock(lock, rt_mutex_slowunlock);
}
EXPORT_SYMBOL_GPL(rt_mutex_unlock);

/**
 * rt_mutex_destroy - mark a mutex unusable
 * @lock: the mutex to be destroyed
 *
 * This function marks the mutex uninitialized, and any subsequent
 * use of the mutex is forbidden. The mutex must not be locked when
 * this function is called.
 */
void rt_mutex_destroy(struct rt_mutex *lock)
{
	WARN_ON(rt_mutex_is_locked(lock));
#ifdef CONFIG_DEBUG_RT_MUTEXES
	lock->magic = NULL;
#endif
}

EXPORT_SYMBOL_GPL(rt_mutex_destroy);

/**
 * __rt_mutex_init - initialize the rt lock
 *
 * @lock: the rt lock to be initialized
 *
 * Initialize the rt lock to unlocked state.
 *
 * Initializing of a locked rt lock is not allowed
 */
void __rt_mutex_init(struct rt_mutex *lock, const char *name)
{
	lock->owner = NULL;
	plist_head_init(&lock->wait_list);

	debug_rt_mutex_init(lock, name);
}
EXPORT_SYMBOL(__rt_mutex_init);

/**
 * rt_mutex_init_proxy_locked - initialize and lock a rt_mutex on behalf of a
 *				proxy owner
 *
 * @lock: 	the rt_mutex to be locked
 * @proxy_owner:the task to set as owner
 *
 * No locking. Caller has to do serializing itself
 * Special API call for PI-futex support
 */
void rt_mutex_init_proxy_locked(struct rt_mutex *lock,
				struct task_struct *proxy_owner)
{
	rt_mutex_init(lock);
	debug_rt_mutex_proxy_lock(lock, proxy_owner);
	rt_mutex_set_owner(lock, proxy_owner);
	rt_mutex_deadlock_account_lock(lock, proxy_owner);
}

/**
 * rt_mutex_proxy_unlock - release a lock on behalf of owner
 *
 * @lock: 	the rt_mutex to be locked
 *
 * No locking. Caller has to do serializing itself
 * Special API call for PI-futex support
 */
void rt_mutex_proxy_unlock(struct rt_mutex *lock,
			   struct task_struct *proxy_owner)
{
	debug_rt_mutex_proxy_unlock(lock);
	rt_mutex_set_owner(lock, NULL);
	rt_mutex_deadlock_account_unlock(proxy_owner);
}

/**
 * rt_mutex_start_proxy_lock() - Start lock acquisition for another task
 * @lock:		the rt_mutex to take
 * @waiter:		the pre-initialized rt_mutex_waiter
 * @task:		the task to prepare
 * @detect_deadlock:	perform deadlock detection (1) or not (0)
 *
 * Returns:
 *  0 - task blocked on lock
 *  1 - acquired the lock for task, caller should wake it up
 * <0 - error
 *
 * Special API call for FUTEX_REQUEUE_PI support.
 */
int rt_mutex_start_proxy_lock(struct rt_mutex *lock,
			      struct rt_mutex_waiter *waiter,
			      struct task_struct *task, int detect_deadlock)
{
	int ret;

	raw_spin_lock(&lock->wait_lock);

	if (try_to_take_rt_mutex(lock, task, NULL)) {
		raw_spin_unlock(&lock->wait_lock);
		return 1;
	}

<<<<<<< HEAD
#ifdef CONFIG_PREEMPT_RT_FULL
	/*
	 * In PREEMPT_RT there's an added race.
	 * If the task, that we are about to requeue, times out,
	 * it can set the PI_WAKEUP_INPROGRESS. This tells the requeue
	 * to skip this task. But right after the task sets
	 * its pi_blocked_on to PI_WAKEUP_INPROGRESS it can then
	 * block on the spin_lock(&hb->lock), which in RT is an rtmutex.
	 * This will replace the PI_WAKEUP_INPROGRESS with the actual
	 * lock that it blocks on. We *must not* place this task
	 * on this proxy lock in that case.
	 *
	 * To prevent this race, we first take the task's pi_lock
	 * and check if it has updated its pi_blocked_on. If it has,
	 * we assume that it woke up and we return -EAGAIN.
	 * Otherwise, we set the task's pi_blocked_on to
	 * PI_REQUEUE_INPROGRESS, so that if the task is waking up
	 * it will know that we are in the process of requeuing it.
	 */
	raw_spin_lock_irq(&task->pi_lock);
	if (task->pi_blocked_on) {
		raw_spin_unlock_irq(&task->pi_lock);
		raw_spin_unlock(&lock->wait_lock);
		return -EAGAIN;
	}
	task->pi_blocked_on = PI_REQUEUE_INPROGRESS;
	raw_spin_unlock_irq(&task->pi_lock);
#endif

	ret = task_blocks_on_rt_mutex(lock, waiter, task, detect_deadlock);
=======
	/* We enforce deadlock detection for futexes */
	ret = task_blocks_on_rt_mutex(lock, waiter, task, 1);
>>>>>>> d02dae43

	if (ret && !rt_mutex_owner(lock)) {
		/*
		 * Reset the return value. We might have
		 * returned with -EDEADLK and the owner
		 * released the lock while we were walking the
		 * pi chain.  Let the waiter sort it out.
		 */
		ret = 0;
	}

	if (unlikely(ret))
		remove_waiter(lock, waiter);

	raw_spin_unlock(&lock->wait_lock);

	debug_rt_mutex_print_deadlock(waiter);

	return ret;
}

/**
 * rt_mutex_next_owner - return the next owner of the lock
 *
 * @lock: the rt lock query
 *
 * Returns the next owner of the lock or NULL
 *
 * Caller has to serialize against other accessors to the lock
 * itself.
 *
 * Special API call for PI-futex support
 */
struct task_struct *rt_mutex_next_owner(struct rt_mutex *lock)
{
	if (!rt_mutex_has_waiters(lock))
		return NULL;

	return rt_mutex_top_waiter(lock)->task;
}

/**
 * rt_mutex_finish_proxy_lock() - Complete lock acquisition
 * @lock:		the rt_mutex we were woken on
 * @to:			the timeout, null if none. hrtimer should already have
 * 			been started.
 * @waiter:		the pre-initialized rt_mutex_waiter
 * @detect_deadlock:	perform deadlock detection (1) or not (0)
 *
 * Complete the lock acquisition started our behalf by another thread.
 *
 * Returns:
 *  0 - success
 * <0 - error, one of -EINTR, -ETIMEDOUT, or -EDEADLK
 *
 * Special API call for PI-futex requeue support
 */
int rt_mutex_finish_proxy_lock(struct rt_mutex *lock,
			       struct hrtimer_sleeper *to,
			       struct rt_mutex_waiter *waiter,
			       int detect_deadlock)
{
	int ret;

	raw_spin_lock(&lock->wait_lock);

	set_current_state(TASK_INTERRUPTIBLE);

	ret = __rt_mutex_slowlock(lock, TASK_INTERRUPTIBLE, to, waiter);

	set_current_state(TASK_RUNNING);

	if (unlikely(ret))
		remove_waiter(lock, waiter);

	/*
	 * try_to_take_rt_mutex() sets the waiter bit unconditionally. We might
	 * have to fix that up.
	 */
	fixup_rt_mutex_waiters(lock);

	raw_spin_unlock(&lock->wait_lock);

	return ret;
}<|MERGE_RESOLUTION|>--- conflicted
+++ resolved
@@ -234,7 +234,9 @@
 
 static inline struct rt_mutex *task_blocked_on_lock(struct task_struct *p)
 {
-	return p->pi_blocked_on ? p->pi_blocked_on->lock : NULL;
+	struct rt_mutex_waiter *waiter = p->pi_blocked_on;
+
+	return rt_mutex_real_waiter(waiter) ? waiter->lock : NULL;
 }
 
 /*
@@ -691,16 +693,13 @@
 
 	raw_spin_unlock_irqrestore(&current->pi_lock, flags);
 
-<<<<<<< HEAD
-	rt_mutex_wake_waiter(waiter);
-=======
 	/*
 	 * It's safe to dereference waiter as it cannot go away as
 	 * long as we hold lock->wait_lock. The waiter task needs to
 	 * acquire it in order to dequeue the waiter.
 	 */
+	rt_mutex_wake_waiter(waiter);
 	wake_up_process(waiter->task);
->>>>>>> d02dae43
 }
 
 /*
@@ -739,13 +738,8 @@
 		}
 		__rt_mutex_adjust_prio(owner);
 
-<<<<<<< HEAD
-		if (rt_mutex_real_waiter(owner->pi_blocked_on))
-			chain_walk = 1;
-=======
 		/* Store the lock on which owner is blocked or NULL */
 		next_lock = task_blocked_on_lock(owner);
->>>>>>> d02dae43
 
 		raw_spin_unlock_irqrestore(&owner->pi_lock, flags);
 	}
@@ -784,21 +778,13 @@
 		raw_spin_unlock_irqrestore(&task->pi_lock, flags);
 		return;
 	}
-<<<<<<< HEAD
+	next_lock = waiter->lock;
 
 	/* gets dropped in rt_mutex_adjust_prio_chain()! */
 	get_task_struct(task);
 	raw_spin_unlock_irqrestore(&task->pi_lock, flags);
-	rt_mutex_adjust_prio_chain(task, 0, NULL, NULL, task);
-=======
-	next_lock = waiter->lock;
-	raw_spin_unlock_irqrestore(&task->pi_lock, flags);
-
-	/* gets dropped in rt_mutex_adjust_prio_chain()! */
-	get_task_struct(task);
 
 	rt_mutex_adjust_prio_chain(task, 0, NULL, next_lock, NULL, task);
->>>>>>> d02dae43
 }
 
 #ifdef CONFIG_PREEMPT_RT_FULL
@@ -1593,7 +1579,6 @@
 		return 1;
 	}
 
-<<<<<<< HEAD
 #ifdef CONFIG_PREEMPT_RT_FULL
 	/*
 	 * In PREEMPT_RT there's an added race.
@@ -1623,11 +1608,8 @@
 	raw_spin_unlock_irq(&task->pi_lock);
 #endif
 
-	ret = task_blocks_on_rt_mutex(lock, waiter, task, detect_deadlock);
-=======
 	/* We enforce deadlock detection for futexes */
 	ret = task_blocks_on_rt_mutex(lock, waiter, task, 1);
->>>>>>> d02dae43
 
 	if (ret && !rt_mutex_owner(lock)) {
 		/*
