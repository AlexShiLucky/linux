--- conflicted
+++ resolved
@@ -2330,13 +2330,9 @@
 		call_console_drivers(level, text, len);
 		start_critical_timings();
 		local_irq_restore(flags);
-<<<<<<< HEAD
 #endif
-=======
-
 		if (do_cond_resched)
 			cond_resched();
->>>>>>> 2c07053b
 	}
 	console_locked = 0;
 
