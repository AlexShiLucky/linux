/*
 *  linux/kernel/printk.c
 *
 *  Copyright (C) 1991, 1992  Linus Torvalds
 *
 * Modified to make sys_syslog() more flexible: added commands to
 * return the last 4k of kernel messages, regardless of whether
 * they've been read or not.  Added option to suppress kernel printk's
 * to the console.  Added hook for sending the console messages
 * elsewhere, in preparation for a serial line console (someday).
 * Ted Ts'o, 2/11/93.
 * Modified for sysctl support, 1/8/97, Chris Horn.
 * Fixed SMP synchronization, 08/08/99, Manfred Spraul
 *     manfred@colorfullife.com
 * Rewrote bits to get rid of console_lock
 *	01Mar01 Andrew Morton
 */

#include <linux/kernel.h>
#include <linux/mm.h>
#include <linux/tty.h>
#include <linux/tty_driver.h>
#include <linux/console.h>
#include <linux/init.h>
#include <linux/jiffies.h>
#include <linux/nmi.h>
#include <linux/module.h>
#include <linux/moduleparam.h>
#include <linux/interrupt.h>			/* For in_interrupt() */
#include <linux/delay.h>
#include <linux/smp.h>
#include <linux/security.h>
#include <linux/bootmem.h>
#include <linux/memblock.h>
#include <linux/aio.h>
#include <linux/syscalls.h>
#include <linux/kexec.h>
#include <linux/kdb.h>
#include <linux/ratelimit.h>
#include <linux/kmsg_dump.h>
#include <linux/syslog.h>
#include <linux/cpu.h>
#include <linux/notifier.h>
#include <linux/rculist.h>
#include <linux/poll.h>
#include <linux/irq_work.h>
#include <linux/utsname.h>

#include <asm/uaccess.h>

#define CREATE_TRACE_POINTS
#include <trace/events/printk.h>

#include "console_cmdline.h"
#include "braille.h"

/* printk's without a loglevel use this.. */
#define DEFAULT_MESSAGE_LOGLEVEL CONFIG_DEFAULT_MESSAGE_LOGLEVEL

/* We show everything that is MORE important than this.. */
#define MINIMUM_CONSOLE_LOGLEVEL 1 /* Minimum loglevel we let people use */
#define DEFAULT_CONSOLE_LOGLEVEL 7 /* anything MORE serious than KERN_DEBUG */

int console_printk[4] = {
	DEFAULT_CONSOLE_LOGLEVEL,	/* console_loglevel */
	DEFAULT_MESSAGE_LOGLEVEL,	/* default_message_loglevel */
	MINIMUM_CONSOLE_LOGLEVEL,	/* minimum_console_loglevel */
	DEFAULT_CONSOLE_LOGLEVEL,	/* default_console_loglevel */
};

/*
 * Low level drivers may need that to know if they can schedule in
 * their unblank() callback or not. So let's export it.
 */
int oops_in_progress;
EXPORT_SYMBOL(oops_in_progress);

/*
 * console_sem protects the console_drivers list, and also
 * provides serialisation for access to the entire console
 * driver system.
 */
static DEFINE_SEMAPHORE(console_sem);
struct console *console_drivers;
EXPORT_SYMBOL_GPL(console_drivers);

#ifdef CONFIG_LOCKDEP
static struct lockdep_map console_lock_dep_map = {
	.name = "console_lock"
};
#endif

/*
 * This is used for debugging the mess that is the VT code by
 * keeping track if we have the console semaphore held. It's
 * definitely not the perfect debug tool (we don't know if _WE_
 * hold it are racing, but it helps tracking those weird code
 * path in the console code where we end up in places I want
 * locked without the console sempahore held
 */
static int console_locked, console_suspended;

/*
 * If exclusive_console is non-NULL then only this console is to be printed to.
 */
static struct console *exclusive_console;

/*
 *	Array of consoles built from command line options (console=)
 */

#define MAX_CMDLINECONSOLES 8

static struct console_cmdline console_cmdline[MAX_CMDLINECONSOLES];

static int selected_console = -1;
static int preferred_console = -1;
int console_set_on_cmdline;
EXPORT_SYMBOL(console_set_on_cmdline);

/* Flag: console code may call schedule() */
static int console_may_schedule;

/*
 * The printk log buffer consists of a chain of concatenated variable
 * length records. Every record starts with a record header, containing
 * the overall length of the record.
 *
 * The heads to the first and last entry in the buffer, as well as the
 * sequence numbers of these both entries are maintained when messages
 * are stored..
 *
 * If the heads indicate available messages, the length in the header
 * tells the start next message. A length == 0 for the next message
 * indicates a wrap-around to the beginning of the buffer.
 *
 * Every record carries the monotonic timestamp in microseconds, as well as
 * the standard userspace syslog level and syslog facility. The usual
 * kernel messages use LOG_KERN; userspace-injected messages always carry
 * a matching syslog facility, by default LOG_USER. The origin of every
 * message can be reliably determined that way.
 *
 * The human readable log message directly follows the message header. The
 * length of the message text is stored in the header, the stored message
 * is not terminated.
 *
 * Optionally, a message can carry a dictionary of properties (key/value pairs),
 * to provide userspace with a machine-readable message context.
 *
 * Examples for well-defined, commonly used property names are:
 *   DEVICE=b12:8               device identifier
 *                                b12:8         block dev_t
 *                                c127:3        char dev_t
 *                                n8            netdev ifindex
 *                                +sound:card0  subsystem:devname
 *   SUBSYSTEM=pci              driver-core subsystem name
 *
 * Valid characters in property names are [a-zA-Z0-9.-_]. The plain text value
 * follows directly after a '=' character. Every property is terminated by
 * a '\0' character. The last property is not terminated.
 *
 * Example of a message structure:
 *   0000  ff 8f 00 00 00 00 00 00      monotonic time in nsec
 *   0008  34 00                        record is 52 bytes long
 *   000a        0b 00                  text is 11 bytes long
 *   000c              1f 00            dictionary is 23 bytes long
 *   000e                    03 00      LOG_KERN (facility) LOG_ERR (level)
 *   0010  69 74 27 73 20 61 20 6c      "it's a l"
 *         69 6e 65                     "ine"
 *   001b           44 45 56 49 43      "DEVIC"
 *         45 3d 62 38 3a 32 00 44      "E=b8:2\0D"
 *         52 49 56 45 52 3d 62 75      "RIVER=bu"
 *         67                           "g"
 *   0032     00 00 00                  padding to next message header
 *
 * The 'struct printk_log' buffer header must never be directly exported to
 * userspace, it is a kernel-private implementation detail that might
 * need to be changed in the future, when the requirements change.
 *
 * /dev/kmsg exports the structured data in the following line format:
 *   "level,sequnum,timestamp;<message text>\n"
 *
 * The optional key/value pairs are attached as continuation lines starting
 * with a space character and terminated by a newline. All possible
 * non-prinatable characters are escaped in the "\xff" notation.
 *
 * Users of the export format should ignore possible additional values
 * separated by ',', and find the message after the ';' character.
 */

enum log_flags {
	LOG_NOCONS	= 1,	/* already flushed, do not print to console */
	LOG_NEWLINE	= 2,	/* text ended with a newline */
	LOG_PREFIX	= 4,	/* text started with a prefix */
	LOG_CONT	= 8,	/* text is a fragment of a continuation line */
};

struct printk_log {
	u64 ts_nsec;		/* timestamp in nanoseconds */
	u16 len;		/* length of entire record */
	u16 text_len;		/* length of text buffer */
	u16 dict_len;		/* length of dictionary buffer */
	u8 facility;		/* syslog facility */
	u8 flags:5;		/* internal record flags */
	u8 level:3;		/* syslog level */
};

/*
 * The logbuf_lock protects kmsg buffer, indices, counters. It is also
 * used in interesting ways to provide interlocking in console_unlock();
 */
static DEFINE_RAW_SPINLOCK(logbuf_lock);

#ifdef CONFIG_PRINTK
DECLARE_WAIT_QUEUE_HEAD(log_wait);
/* the next printk record to read by syslog(READ) or /proc/kmsg */
static u64 syslog_seq;
static u32 syslog_idx;
static enum log_flags syslog_prev;
static size_t syslog_partial;

/* index and sequence number of the first record stored in the buffer */
static u64 log_first_seq;
static u32 log_first_idx;

/* index and sequence number of the next record to store in the buffer */
static u64 log_next_seq;
static u32 log_next_idx;

/* the next printk record to write to the console */
static u64 console_seq;
static u32 console_idx;
static enum log_flags console_prev;

/* the next printk record to read after the last 'clear' command */
static u64 clear_seq;
static u32 clear_idx;

#define PREFIX_MAX		32
#define LOG_LINE_MAX		1024 - PREFIX_MAX

/* record buffer */
#if defined(CONFIG_HAVE_EFFICIENT_UNALIGNED_ACCESS)
#define LOG_ALIGN 4
#else
#define LOG_ALIGN __alignof__(struct printk_log)
#endif
#define __LOG_BUF_LEN (1 << CONFIG_LOG_BUF_SHIFT)
static char __log_buf[__LOG_BUF_LEN] __aligned(LOG_ALIGN);
static char *log_buf = __log_buf;
static u32 log_buf_len = __LOG_BUF_LEN;

/* cpu currently holding logbuf_lock */
static volatile unsigned int logbuf_cpu = UINT_MAX;

/* human readable text of the record */
static char *log_text(const struct printk_log *msg)
{
	return (char *)msg + sizeof(struct printk_log);
}

/* optional key/value pair dictionary attached to the record */
static char *log_dict(const struct printk_log *msg)
{
	return (char *)msg + sizeof(struct printk_log) + msg->text_len;
}

/* get record by index; idx must point to valid msg */
static struct printk_log *log_from_idx(u32 idx)
{
	struct printk_log *msg = (struct printk_log *)(log_buf + idx);

	/*
	 * A length == 0 record is the end of buffer marker. Wrap around and
	 * read the message at the start of the buffer.
	 */
	if (!msg->len)
		return (struct printk_log *)log_buf;
	return msg;
}

/* get next record; idx must point to valid msg */
static u32 log_next(u32 idx)
{
	struct printk_log *msg = (struct printk_log *)(log_buf + idx);

	/* length == 0 indicates the end of the buffer; wrap */
	/*
	 * A length == 0 record is the end of buffer marker. Wrap around and
	 * read the message at the start of the buffer as *this* one, and
	 * return the one after that.
	 */
	if (!msg->len) {
		msg = (struct printk_log *)log_buf;
		return msg->len;
	}
	return idx + msg->len;
}

/* insert record into the buffer, discard old ones, update heads */
static void log_store(int facility, int level,
		      enum log_flags flags, u64 ts_nsec,
		      const char *dict, u16 dict_len,
		      const char *text, u16 text_len)
{
	struct printk_log *msg;
	u32 size, pad_len;

	/* number of '\0' padding bytes to next message */
	size = sizeof(struct printk_log) + text_len + dict_len;
	pad_len = (-size) & (LOG_ALIGN - 1);
	size += pad_len;

	while (log_first_seq < log_next_seq) {
		u32 free;

		if (log_next_idx > log_first_idx)
			free = max(log_buf_len - log_next_idx, log_first_idx);
		else
			free = log_first_idx - log_next_idx;

		if (free > size + sizeof(struct printk_log))
			break;

		/* drop old messages until we have enough contiuous space */
		log_first_idx = log_next(log_first_idx);
		log_first_seq++;
	}

	if (log_next_idx + size + sizeof(struct printk_log) >= log_buf_len) {
		/*
		 * This message + an additional empty header does not fit
		 * at the end of the buffer. Add an empty header with len == 0
		 * to signify a wrap around.
		 */
		memset(log_buf + log_next_idx, 0, sizeof(struct printk_log));
		log_next_idx = 0;
	}

	/* fill message */
	msg = (struct printk_log *)(log_buf + log_next_idx);
	memcpy(log_text(msg), text, text_len);
	msg->text_len = text_len;
	memcpy(log_dict(msg), dict, dict_len);
	msg->dict_len = dict_len;
	msg->facility = facility;
	msg->level = level & 7;
	msg->flags = flags & 0x1f;
	if (ts_nsec > 0)
		msg->ts_nsec = ts_nsec;
	else
		msg->ts_nsec = local_clock();
	memset(log_dict(msg) + dict_len, 0, pad_len);
	msg->len = sizeof(struct printk_log) + text_len + dict_len + pad_len;

	/* insert message */
	log_next_idx += msg->len;
	log_next_seq++;
}

#ifdef CONFIG_SECURITY_DMESG_RESTRICT
int dmesg_restrict = 1;
#else
int dmesg_restrict;
#endif

static int syslog_action_restricted(int type)
{
	if (dmesg_restrict)
		return 1;
	/*
	 * Unless restricted, we allow "read all" and "get buffer size"
	 * for everybody.
	 */
	return type != SYSLOG_ACTION_READ_ALL &&
	       type != SYSLOG_ACTION_SIZE_BUFFER;
}

static int check_syslog_permissions(int type, bool from_file)
{
	/*
	 * If this is from /proc/kmsg and we've already opened it, then we've
	 * already done the capabilities checks at open time.
	 */
	if (from_file && type != SYSLOG_ACTION_OPEN)
		goto ok;

	if (syslog_action_restricted(type)) {
		if (capable(CAP_SYSLOG))
			goto ok;
		/*
		 * For historical reasons, accept CAP_SYS_ADMIN too, with
		 * a warning.
		 */
		if (capable(CAP_SYS_ADMIN)) {
			pr_warn_once("%s (%d): Attempt to access syslog with "
				     "CAP_SYS_ADMIN but no CAP_SYSLOG "
				     "(deprecated).\n",
				 current->comm, task_pid_nr(current));
			goto ok;
		}
		return -EPERM;
	}
ok:
	return security_syslog(type);
}


/* /dev/kmsg - userspace message inject/listen interface */
struct devkmsg_user {
	u64 seq;
	u32 idx;
	enum log_flags prev;
	struct mutex lock;
	char buf[8192];
};

static ssize_t devkmsg_writev(struct kiocb *iocb, const struct iovec *iv,
			      unsigned long count, loff_t pos)
{
	char *buf, *line;
	int i;
	int level = default_message_loglevel;
	int facility = 1;	/* LOG_USER */
	size_t len = iov_length(iv, count);
	ssize_t ret = len;

	if (len > LOG_LINE_MAX)
		return -EINVAL;
	buf = kmalloc(len+1, GFP_KERNEL);
	if (buf == NULL)
		return -ENOMEM;

	line = buf;
	for (i = 0; i < count; i++) {
		if (copy_from_user(line, iv[i].iov_base, iv[i].iov_len)) {
			ret = -EFAULT;
			goto out;
		}
		line += iv[i].iov_len;
	}

	/*
	 * Extract and skip the syslog prefix <[0-9]*>. Coming from userspace
	 * the decimal value represents 32bit, the lower 3 bit are the log
	 * level, the rest are the log facility.
	 *
	 * If no prefix or no userspace facility is specified, we
	 * enforce LOG_USER, to be able to reliably distinguish
	 * kernel-generated messages from userspace-injected ones.
	 */
	line = buf;
	if (line[0] == '<') {
		char *endp = NULL;

		i = simple_strtoul(line+1, &endp, 10);
		if (endp && endp[0] == '>') {
			level = i & 7;
			if (i >> 3)
				facility = i >> 3;
			endp++;
			len -= endp - line;
			line = endp;
		}
	}
	line[len] = '\0';

	printk_emit(facility, level, NULL, 0, "%s", line);
out:
	kfree(buf);
	return ret;
}

static ssize_t devkmsg_read(struct file *file, char __user *buf,
			    size_t count, loff_t *ppos)
{
	struct devkmsg_user *user = file->private_data;
	struct printk_log *msg;
	u64 ts_usec;
	size_t i;
	char cont = '-';
	size_t len;
	ssize_t ret;

	if (!user)
		return -EBADF;

	ret = mutex_lock_interruptible(&user->lock);
	if (ret)
		return ret;
	raw_spin_lock_irq(&logbuf_lock);
	while (user->seq == log_next_seq) {
		if (file->f_flags & O_NONBLOCK) {
			ret = -EAGAIN;
			raw_spin_unlock_irq(&logbuf_lock);
			goto out;
		}

		raw_spin_unlock_irq(&logbuf_lock);
		ret = wait_event_interruptible(log_wait,
					       user->seq != log_next_seq);
		if (ret)
			goto out;
		raw_spin_lock_irq(&logbuf_lock);
	}

	if (user->seq < log_first_seq) {
		/* our last seen message is gone, return error and reset */
		user->idx = log_first_idx;
		user->seq = log_first_seq;
		ret = -EPIPE;
		raw_spin_unlock_irq(&logbuf_lock);
		goto out;
	}

	msg = log_from_idx(user->idx);
	ts_usec = msg->ts_nsec;
	do_div(ts_usec, 1000);

	/*
	 * If we couldn't merge continuation line fragments during the print,
	 * export the stored flags to allow an optional external merge of the
	 * records. Merging the records isn't always neccessarily correct, like
	 * when we hit a race during printing. In most cases though, it produces
	 * better readable output. 'c' in the record flags mark the first
	 * fragment of a line, '+' the following.
	 */
	if (msg->flags & LOG_CONT && !(user->prev & LOG_CONT))
		cont = 'c';
	else if ((msg->flags & LOG_CONT) ||
		 ((user->prev & LOG_CONT) && !(msg->flags & LOG_PREFIX)))
		cont = '+';

	len = sprintf(user->buf, "%u,%llu,%llu,%c;",
		      (msg->facility << 3) | msg->level,
		      user->seq, ts_usec, cont);
	user->prev = msg->flags;

	/* escape non-printable characters */
	for (i = 0; i < msg->text_len; i++) {
		unsigned char c = log_text(msg)[i];

		if (c < ' ' || c >= 127 || c == '\\')
			len += sprintf(user->buf + len, "\\x%02x", c);
		else
			user->buf[len++] = c;
	}
	user->buf[len++] = '\n';

	if (msg->dict_len) {
		bool line = true;

		for (i = 0; i < msg->dict_len; i++) {
			unsigned char c = log_dict(msg)[i];

			if (line) {
				user->buf[len++] = ' ';
				line = false;
			}

			if (c == '\0') {
				user->buf[len++] = '\n';
				line = true;
				continue;
			}

			if (c < ' ' || c >= 127 || c == '\\') {
				len += sprintf(user->buf + len, "\\x%02x", c);
				continue;
			}

			user->buf[len++] = c;
		}
		user->buf[len++] = '\n';
	}

	user->idx = log_next(user->idx);
	user->seq++;
	raw_spin_unlock_irq(&logbuf_lock);

	if (len > count) {
		ret = -EINVAL;
		goto out;
	}

	if (copy_to_user(buf, user->buf, len)) {
		ret = -EFAULT;
		goto out;
	}
	ret = len;
out:
	mutex_unlock(&user->lock);
	return ret;
}

static loff_t devkmsg_llseek(struct file *file, loff_t offset, int whence)
{
	struct devkmsg_user *user = file->private_data;
	loff_t ret = 0;

	if (!user)
		return -EBADF;
	if (offset)
		return -ESPIPE;

	raw_spin_lock_irq(&logbuf_lock);
	switch (whence) {
	case SEEK_SET:
		/* the first record */
		user->idx = log_first_idx;
		user->seq = log_first_seq;
		break;
	case SEEK_DATA:
		/*
		 * The first record after the last SYSLOG_ACTION_CLEAR,
		 * like issued by 'dmesg -c'. Reading /dev/kmsg itself
		 * changes no global state, and does not clear anything.
		 */
		user->idx = clear_idx;
		user->seq = clear_seq;
		break;
	case SEEK_END:
		/* after the last record */
		user->idx = log_next_idx;
		user->seq = log_next_seq;
		break;
	default:
		ret = -EINVAL;
	}
	raw_spin_unlock_irq(&logbuf_lock);
	return ret;
}

static unsigned int devkmsg_poll(struct file *file, poll_table *wait)
{
	struct devkmsg_user *user = file->private_data;
	int ret = 0;

	if (!user)
		return POLLERR|POLLNVAL;

	poll_wait(file, &log_wait, wait);

	raw_spin_lock_irq(&logbuf_lock);
	if (user->seq < log_next_seq) {
		/* return error when data has vanished underneath us */
		if (user->seq < log_first_seq)
			ret = POLLIN|POLLRDNORM|POLLERR|POLLPRI;
		else
			ret = POLLIN|POLLRDNORM;
	}
	raw_spin_unlock_irq(&logbuf_lock);

	return ret;
}

static int devkmsg_open(struct inode *inode, struct file *file)
{
	struct devkmsg_user *user;
	int err;

	/* write-only does not need any file context */
	if ((file->f_flags & O_ACCMODE) == O_WRONLY)
		return 0;

	err = check_syslog_permissions(SYSLOG_ACTION_READ_ALL,
				       SYSLOG_FROM_READER);
	if (err)
		return err;

	user = kmalloc(sizeof(struct devkmsg_user), GFP_KERNEL);
	if (!user)
		return -ENOMEM;

	mutex_init(&user->lock);

	raw_spin_lock_irq(&logbuf_lock);
	user->idx = log_first_idx;
	user->seq = log_first_seq;
	raw_spin_unlock_irq(&logbuf_lock);

	file->private_data = user;
	return 0;
}

static int devkmsg_release(struct inode *inode, struct file *file)
{
	struct devkmsg_user *user = file->private_data;

	if (!user)
		return 0;

	mutex_destroy(&user->lock);
	kfree(user);
	return 0;
}

const struct file_operations kmsg_fops = {
	.open = devkmsg_open,
	.read = devkmsg_read,
	.aio_write = devkmsg_writev,
	.llseek = devkmsg_llseek,
	.poll = devkmsg_poll,
	.release = devkmsg_release,
};

#ifdef CONFIG_KEXEC
/*
 * This appends the listed symbols to /proc/vmcore
 *
 * /proc/vmcore is used by various utilities, like crash and makedumpfile to
 * obtain access to symbols that are otherwise very difficult to locate.  These
 * symbols are specifically used so that utilities can access and extract the
 * dmesg log from a vmcore file after a crash.
 */
void log_buf_kexec_setup(void)
{
	VMCOREINFO_SYMBOL(log_buf);
	VMCOREINFO_SYMBOL(log_buf_len);
	VMCOREINFO_SYMBOL(log_first_idx);
	VMCOREINFO_SYMBOL(log_next_idx);
	/*
	 * Export struct printk_log size and field offsets. User space tools can
	 * parse it and detect any changes to structure down the line.
	 */
	VMCOREINFO_STRUCT_SIZE(printk_log);
	VMCOREINFO_OFFSET(printk_log, ts_nsec);
	VMCOREINFO_OFFSET(printk_log, len);
	VMCOREINFO_OFFSET(printk_log, text_len);
	VMCOREINFO_OFFSET(printk_log, dict_len);
}
#endif

/* requested log_buf_len from kernel cmdline */
static unsigned long __initdata new_log_buf_len;

/* save requested log_buf_len since it's too early to process it */
static int __init log_buf_len_setup(char *str)
{
	unsigned size = memparse(str, &str);

	if (size)
		size = roundup_pow_of_two(size);
	if (size > log_buf_len)
		new_log_buf_len = size;

	return 0;
}
early_param("log_buf_len", log_buf_len_setup);

void __init setup_log_buf(int early)
{
	unsigned long flags;
	char *new_log_buf;
	int free;

	if (!new_log_buf_len)
		return;

	if (early) {
		new_log_buf =
			memblock_virt_alloc(new_log_buf_len, PAGE_SIZE);
	} else {
		new_log_buf = memblock_virt_alloc_nopanic(new_log_buf_len, 0);
	}

	if (unlikely(!new_log_buf)) {
		pr_err("log_buf_len: %ld bytes not available\n",
			new_log_buf_len);
		return;
	}

	raw_spin_lock_irqsave(&logbuf_lock, flags);
	log_buf_len = new_log_buf_len;
	log_buf = new_log_buf;
	new_log_buf_len = 0;
	free = __LOG_BUF_LEN - log_next_idx;
	memcpy(log_buf, __log_buf, __LOG_BUF_LEN);
	raw_spin_unlock_irqrestore(&logbuf_lock, flags);

	pr_info("log_buf_len: %d\n", log_buf_len);
	pr_info("early log buf free: %d(%d%%)\n",
		free, (free * 100) / __LOG_BUF_LEN);
}

static bool __read_mostly ignore_loglevel;

static int __init ignore_loglevel_setup(char *str)
{
	ignore_loglevel = 1;
	pr_info("debug: ignoring loglevel setting.\n");

	return 0;
}

early_param("ignore_loglevel", ignore_loglevel_setup);
module_param(ignore_loglevel, bool, S_IRUGO | S_IWUSR);
MODULE_PARM_DESC(ignore_loglevel, "ignore loglevel setting, to"
	"print all kernel messages to the console.");

#ifdef CONFIG_BOOT_PRINTK_DELAY

static int boot_delay; /* msecs delay after each printk during bootup */
static unsigned long long loops_per_msec;	/* based on boot_delay */

static int __init boot_delay_setup(char *str)
{
	unsigned long lpj;

	lpj = preset_lpj ? preset_lpj : 1000000;	/* some guess */
	loops_per_msec = (unsigned long long)lpj / 1000 * HZ;

	get_option(&str, &boot_delay);
	if (boot_delay > 10 * 1000)
		boot_delay = 0;

	pr_debug("boot_delay: %u, preset_lpj: %ld, lpj: %lu, "
		"HZ: %d, loops_per_msec: %llu\n",
		boot_delay, preset_lpj, lpj, HZ, loops_per_msec);
	return 0;
}
early_param("boot_delay", boot_delay_setup);

static void boot_delay_msec(int level)
{
	unsigned long long k;
	unsigned long timeout;

	if ((boot_delay == 0 || system_state != SYSTEM_BOOTING)
		|| (level >= console_loglevel && !ignore_loglevel)) {
		return;
	}

	k = (unsigned long long)loops_per_msec * boot_delay;

	timeout = jiffies + msecs_to_jiffies(boot_delay);
	while (k) {
		k--;
		cpu_relax();
		/*
		 * use (volatile) jiffies to prevent
		 * compiler reduction; loop termination via jiffies
		 * is secondary and may or may not happen.
		 */
		if (time_after(jiffies, timeout))
			break;
		touch_nmi_watchdog();
	}
}
#else
static inline void boot_delay_msec(int level)
{
}
#endif

#if defined(CONFIG_PRINTK_TIME)
static bool printk_time = 1;
#else
static bool printk_time;
#endif
module_param_named(time, printk_time, bool, S_IRUGO | S_IWUSR);

static size_t print_time(u64 ts, char *buf)
{
	unsigned long rem_nsec;

	if (!printk_time)
		return 0;

	rem_nsec = do_div(ts, 1000000000);

	if (!buf)
		return snprintf(NULL, 0, "[%5lu.000000] ", (unsigned long)ts);

	return sprintf(buf, "[%5lu.%06lu] ",
		       (unsigned long)ts, rem_nsec / 1000);
}

static size_t print_prefix(const struct printk_log *msg, bool syslog, char *buf)
{
	size_t len = 0;
	unsigned int prefix = (msg->facility << 3) | msg->level;

	if (syslog) {
		if (buf) {
			len += sprintf(buf, "<%u>", prefix);
		} else {
			len += 3;
			if (prefix > 999)
				len += 3;
			else if (prefix > 99)
				len += 2;
			else if (prefix > 9)
				len++;
		}
	}

	len += print_time(msg->ts_nsec, buf ? buf + len : NULL);
	return len;
}

static size_t msg_print_text(const struct printk_log *msg, enum log_flags prev,
			     bool syslog, char *buf, size_t size)
{
	const char *text = log_text(msg);
	size_t text_size = msg->text_len;
	bool prefix = true;
	bool newline = true;
	size_t len = 0;

	if ((prev & LOG_CONT) && !(msg->flags & LOG_PREFIX))
		prefix = false;

	if (msg->flags & LOG_CONT) {
		if ((prev & LOG_CONT) && !(prev & LOG_NEWLINE))
			prefix = false;

		if (!(msg->flags & LOG_NEWLINE))
			newline = false;
	}

	do {
		const char *next = memchr(text, '\n', text_size);
		size_t text_len;

		if (next) {
			text_len = next - text;
			next++;
			text_size -= next - text;
		} else {
			text_len = text_size;
		}

		if (buf) {
			if (print_prefix(msg, syslog, NULL) +
			    text_len + 1 >= size - len)
				break;

			if (prefix)
				len += print_prefix(msg, syslog, buf + len);
			memcpy(buf + len, text, text_len);
			len += text_len;
			if (next || newline)
				buf[len++] = '\n';
		} else {
			/* SYSLOG_ACTION_* buffer size only calculation */
			if (prefix)
				len += print_prefix(msg, syslog, NULL);
			len += text_len;
			if (next || newline)
				len++;
		}

		prefix = true;
		text = next;
	} while (text);

	return len;
}

static int syslog_print(char __user *buf, int size)
{
	char *text;
	struct printk_log *msg;
	int len = 0;

	text = kmalloc(LOG_LINE_MAX + PREFIX_MAX, GFP_KERNEL);
	if (!text)
		return -ENOMEM;

	while (size > 0) {
		size_t n;
		size_t skip;

		raw_spin_lock_irq(&logbuf_lock);
		if (syslog_seq < log_first_seq) {
			/* messages are gone, move to first one */
			syslog_seq = log_first_seq;
			syslog_idx = log_first_idx;
			syslog_prev = 0;
			syslog_partial = 0;
		}
		if (syslog_seq == log_next_seq) {
			raw_spin_unlock_irq(&logbuf_lock);
			break;
		}

		skip = syslog_partial;
		msg = log_from_idx(syslog_idx);
		n = msg_print_text(msg, syslog_prev, true, text,
				   LOG_LINE_MAX + PREFIX_MAX);
		if (n - syslog_partial <= size) {
			/* message fits into buffer, move forward */
			syslog_idx = log_next(syslog_idx);
			syslog_seq++;
			syslog_prev = msg->flags;
			n -= syslog_partial;
			syslog_partial = 0;
		} else if (!len){
			/* partial read(), remember position */
			n = size;
			syslog_partial += n;
		} else
			n = 0;
		raw_spin_unlock_irq(&logbuf_lock);

		if (!n)
			break;

		if (copy_to_user(buf, text + skip, n)) {
			if (!len)
				len = -EFAULT;
			break;
		}

		len += n;
		size -= n;
		buf += n;
	}

	kfree(text);
	return len;
}

static int syslog_print_all(char __user *buf, int size, bool clear)
{
	char *text;
	int len = 0;
	int attempts = 0;

	text = kmalloc(LOG_LINE_MAX + PREFIX_MAX, GFP_KERNEL);
	if (!text)
		return -ENOMEM;

	raw_spin_lock_irq(&logbuf_lock);
	if (buf) {
		u64 next_seq;
		u64 seq;
		u32 idx;
		enum log_flags prev;
		int num_msg;
try_again:
		attempts++;
		if (attempts > 10) {
			len = -EBUSY;
			goto out;
		}
		num_msg = 0;
		if (clear_seq < log_first_seq) {
			/* messages are gone, move to first available one */
			clear_seq = log_first_seq;
			clear_idx = log_first_idx;
		}

		/*
		 * Find first record that fits, including all following records,
		 * into the user-provided buffer for this dump.
		 */
		seq = clear_seq;
		idx = clear_idx;
		prev = 0;
		while (seq < log_next_seq) {
			struct printk_log *msg = log_from_idx(idx);

			len += msg_print_text(msg, prev, true, NULL, 0);
			prev = msg->flags;
			idx = log_next(idx);
			seq++;
			num_msg++;
			if (num_msg > 5) {
				num_msg = 0;
				raw_spin_unlock_irq(&logbuf_lock);
				raw_spin_lock_irq(&logbuf_lock);
				if (clear_seq < log_first_seq)
					goto try_again;
			}
		}

		/* move first record forward until length fits into the buffer */
		seq = clear_seq;
		idx = clear_idx;
		prev = 0;
		while (len > size && seq < log_next_seq) {
			struct printk_log *msg = log_from_idx(idx);

			len -= msg_print_text(msg, prev, true, NULL, 0);
			prev = msg->flags;
			idx = log_next(idx);
			seq++;
			num_msg++;
			if (num_msg > 5) {
				num_msg = 0;
				raw_spin_unlock_irq(&logbuf_lock);
				raw_spin_lock_irq(&logbuf_lock);
				if (clear_seq < log_first_seq)
					goto try_again;
			}
		}

		/* last message fitting into this dump */
		next_seq = log_next_seq;

		len = 0;
		while (len >= 0 && seq < next_seq) {
			struct printk_log *msg = log_from_idx(idx);
			int textlen;

			textlen = msg_print_text(msg, prev, true, text,
						 LOG_LINE_MAX + PREFIX_MAX);
			if (textlen < 0) {
				len = textlen;
				break;
			}
			idx = log_next(idx);
			seq++;
			prev = msg->flags;

			raw_spin_unlock_irq(&logbuf_lock);
			if (copy_to_user(buf + len, text, textlen))
				len = -EFAULT;
			else
				len += textlen;
			raw_spin_lock_irq(&logbuf_lock);

			if (seq < log_first_seq) {
				/* messages are gone, move to next one */
				seq = log_first_seq;
				idx = log_first_idx;
				prev = 0;
			}
		}
	}

	if (clear) {
		clear_seq = log_next_seq;
		clear_idx = log_next_idx;
	}
out:
	raw_spin_unlock_irq(&logbuf_lock);

	kfree(text);
	return len;
}

int do_syslog(int type, char __user *buf, int len, bool from_file)
{
	bool clear = false;
	static int saved_console_loglevel = -1;
	int error;

	error = check_syslog_permissions(type, from_file);
	if (error)
		goto out;

	switch (type) {
	case SYSLOG_ACTION_CLOSE:	/* Close log */
		break;
	case SYSLOG_ACTION_OPEN:	/* Open log */
		break;
	case SYSLOG_ACTION_READ:	/* Read from log */
		error = -EINVAL;
		if (!buf || len < 0)
			goto out;
		error = 0;
		if (!len)
			goto out;
		if (!access_ok(VERIFY_WRITE, buf, len)) {
			error = -EFAULT;
			goto out;
		}
		error = wait_event_interruptible(log_wait,
						 syslog_seq != log_next_seq);
		if (error)
			goto out;
		error = syslog_print(buf, len);
		break;
	/* Read/clear last kernel messages */
	case SYSLOG_ACTION_READ_CLEAR:
		clear = true;
		/* FALL THRU */
	/* Read last kernel messages */
	case SYSLOG_ACTION_READ_ALL:
		error = -EINVAL;
		if (!buf || len < 0)
			goto out;
		error = 0;
		if (!len)
			goto out;
		if (!access_ok(VERIFY_WRITE, buf, len)) {
			error = -EFAULT;
			goto out;
		}
		error = syslog_print_all(buf, len, clear);
		break;
	/* Clear ring buffer */
	case SYSLOG_ACTION_CLEAR:
		syslog_print_all(NULL, 0, true);
		break;
	/* Disable logging to console */
	case SYSLOG_ACTION_CONSOLE_OFF:
		if (saved_console_loglevel == -1)
			saved_console_loglevel = console_loglevel;
		console_loglevel = minimum_console_loglevel;
		break;
	/* Enable logging to console */
	case SYSLOG_ACTION_CONSOLE_ON:
		if (saved_console_loglevel != -1) {
			console_loglevel = saved_console_loglevel;
			saved_console_loglevel = -1;
		}
		break;
	/* Set level of messages printed to console */
	case SYSLOG_ACTION_CONSOLE_LEVEL:
		error = -EINVAL;
		if (len < 1 || len > 8)
			goto out;
		if (len < minimum_console_loglevel)
			len = minimum_console_loglevel;
		console_loglevel = len;
		/* Implicitly re-enable logging to console */
		saved_console_loglevel = -1;
		error = 0;
		break;
	/* Number of chars in the log buffer */
	case SYSLOG_ACTION_SIZE_UNREAD:
		raw_spin_lock_irq(&logbuf_lock);
		if (syslog_seq < log_first_seq) {
			/* messages are gone, move to first one */
			syslog_seq = log_first_seq;
			syslog_idx = log_first_idx;
			syslog_prev = 0;
			syslog_partial = 0;
		}
		if (from_file) {
			/*
			 * Short-cut for poll(/"proc/kmsg") which simply checks
			 * for pending data, not the size; return the count of
			 * records, not the length.
			 */
			error = log_next_idx - syslog_idx;
		} else {
			u64 seq = syslog_seq;
			u32 idx = syslog_idx;
			enum log_flags prev = syslog_prev;

			error = 0;
			while (seq < log_next_seq) {
				struct printk_log *msg = log_from_idx(idx);

				error += msg_print_text(msg, prev, true, NULL, 0);
				idx = log_next(idx);
				seq++;
				prev = msg->flags;
			}
			error -= syslog_partial;
		}
		raw_spin_unlock_irq(&logbuf_lock);
		break;
	/* Size of the log buffer */
	case SYSLOG_ACTION_SIZE_BUFFER:
		error = log_buf_len;
		break;
	default:
		error = -EINVAL;
		break;
	}
out:
	return error;
}

SYSCALL_DEFINE3(syslog, int, type, char __user *, buf, int, len)
{
	return do_syslog(type, buf, len, SYSLOG_FROM_READER);
}

/*
 * Call the console drivers, asking them to write out
 * log_buf[start] to log_buf[end - 1].
 * The console_lock must be held.
 */
static void call_console_drivers(int level, const char *text, size_t len)
{
	struct console *con;

	trace_console(text, len);

	if (level >= console_loglevel && !ignore_loglevel)
		return;
	if (!console_drivers)
		return;

	if (IS_ENABLED(CONFIG_PREEMPT_RT_BASE)) {
		if (in_irq() || in_nmi())
			return;
	}

	migrate_disable();
	for_each_console(con) {
		if (exclusive_console && con != exclusive_console)
			continue;
		if (!(con->flags & CON_ENABLED))
			continue;
		if (!con->write)
			continue;
		if (!cpu_online(smp_processor_id()) &&
		    !(con->flags & CON_ANYTIME))
			continue;
		con->write(con, text, len);
	}
	migrate_enable();
}

/*
 * Zap console related locks when oopsing. Only zap at most once
 * every 10 seconds, to leave time for slow consoles to print a
 * full oops.
 */
static void zap_locks(void)
{
	static unsigned long oops_timestamp;

	if (time_after_eq(jiffies, oops_timestamp) &&
			!time_after(jiffies, oops_timestamp + 30 * HZ))
		return;

	oops_timestamp = jiffies;

	debug_locks_off();
	/* If a crash is occurring, make sure we can't deadlock */
	raw_spin_lock_init(&logbuf_lock);
	/* And make sure that we print immediately */
	sema_init(&console_sem, 1);
}

/* Check if we have any console registered that can be called early in boot. */
static int have_callable_console(void)
{
	struct console *con;

	for_each_console(con)
		if (con->flags & CON_ANYTIME)
			return 1;

	return 0;
}

/*
 * Can we actually use the console at this time on this cpu?
 *
 * Console drivers may assume that per-cpu resources have
 * been allocated. So unless they're explicitly marked as
 * being able to cope (CON_ANYTIME) don't call them until
 * this CPU is officially up.
 */
static inline int can_use_console(unsigned int cpu)
{
	return cpu_online(cpu) || have_callable_console();
}

/*
 * Try to get console ownership to actually show the kernel
 * messages from a 'printk'. Return true (and with the
 * console_lock held, and 'console_locked' set) if it
 * is successful, false otherwise.
 *
 * This gets called with the 'logbuf_lock' spinlock held and
 * interrupts disabled. It should return with 'lockbuf_lock'
 * released but interrupts still disabled.
 */
static int console_trylock_for_printk(unsigned int cpu, unsigned long flags)
	__releases(&logbuf_lock)
{
	int retval = 0, wake = 0;
#ifdef CONFIG_PREEMPT_RT_FULL
	int lock = !early_boot_irqs_disabled && !irqs_disabled_flags(flags) &&
		(preempt_count() <= 1);
#else
	int lock = 1;
#endif

	if (lock && console_trylock()) {
		retval = 1;

		/*
		 * If we can't use the console, we need to release
		 * the console semaphore by hand to avoid flushing
		 * the buffer. We need to hold the console semaphore
		 * in order to do this test safely.
		 */
		if (!can_use_console(cpu)) {
			console_locked = 0;
			wake = 1;
			retval = 0;
		}
	}
	logbuf_cpu = UINT_MAX;
	raw_spin_unlock(&logbuf_lock);
	if (wake)
		up(&console_sem);
	return retval;
}

int printk_delay_msec __read_mostly;

static inline void printk_delay(void)
{
	if (unlikely(printk_delay_msec)) {
		int m = printk_delay_msec;

		while (m--) {
			mdelay(1);
			touch_nmi_watchdog();
		}
	}
}

/*
 * Continuation lines are buffered, and not committed to the record buffer
 * until the line is complete, or a race forces it. The line fragments
 * though, are printed immediately to the consoles to ensure everything has
 * reached the console in case of a kernel crash.
 */
static struct cont {
	char buf[LOG_LINE_MAX];
	size_t len;			/* length == 0 means unused buffer */
	size_t cons;			/* bytes written to console */
	struct task_struct *owner;	/* task of first print*/
	u64 ts_nsec;			/* time of first print */
	u8 level;			/* log level of first message */
	u8 facility;			/* log level of first message */
	enum log_flags flags;		/* prefix, newline flags */
	bool flushed:1;			/* buffer sealed and committed */
} cont;

static void cont_flush(enum log_flags flags)
{
	if (cont.flushed)
		return;
	if (cont.len == 0)
		return;

	if (cont.cons) {
		/*
		 * If a fragment of this line was directly flushed to the
		 * console; wait for the console to pick up the rest of the
		 * line. LOG_NOCONS suppresses a duplicated output.
		 */
		log_store(cont.facility, cont.level, flags | LOG_NOCONS,
			  cont.ts_nsec, NULL, 0, cont.buf, cont.len);
		cont.flags = flags;
		cont.flushed = true;
	} else {
		/*
		 * If no fragment of this line ever reached the console,
		 * just submit it to the store and free the buffer.
		 */
		log_store(cont.facility, cont.level, flags, 0,
			  NULL, 0, cont.buf, cont.len);
		cont.len = 0;
	}
}

static bool cont_add(int facility, int level, const char *text, size_t len)
{
	if (cont.len && cont.flushed)
		return false;

	if (cont.len + len > sizeof(cont.buf)) {
		/* the line gets too long, split it up in separate records */
		cont_flush(LOG_CONT);
		return false;
	}

	if (!cont.len) {
		cont.facility = facility;
		cont.level = level;
		cont.owner = current;
		cont.ts_nsec = local_clock();
		cont.flags = 0;
		cont.cons = 0;
		cont.flushed = false;
	}

	memcpy(cont.buf + cont.len, text, len);
	cont.len += len;

	if (cont.len > (sizeof(cont.buf) * 80) / 100)
		cont_flush(LOG_CONT);

	return true;
}

static size_t cont_print_text(char *text, size_t size)
{
	size_t textlen = 0;
	size_t len;

	if (cont.cons == 0 && (console_prev & LOG_NEWLINE)) {
		textlen += print_time(cont.ts_nsec, text);
		size -= textlen;
	}

	len = cont.len - cont.cons;
	if (len > 0) {
		if (len+1 > size)
			len = size-1;
		memcpy(text + textlen, cont.buf + cont.cons, len);
		textlen += len;
		cont.cons = cont.len;
	}

	if (cont.flushed) {
		if (cont.flags & LOG_NEWLINE)
			text[textlen++] = '\n';
		/* got everything, release buffer */
		cont.len = 0;
	}
	return textlen;
}

#ifdef CONFIG_EARLY_PRINTK
struct console *early_console;

void early_vprintk(const char *fmt, va_list ap)
{
	if (early_console) {
		char buf[512];
		int n = vscnprintf(buf, sizeof(buf), fmt, ap);

		early_console->write(early_console, buf, n);
	}
}

asmlinkage void early_printk(const char *fmt, ...)
{
	va_list ap;

	va_start(ap, fmt);
	early_vprintk(fmt, ap);
	va_end(ap);
}

/*
 * This is independent of any log levels - a global
 * kill switch that turns off all of printk.
 *
 * Used by the NMI watchdog if early-printk is enabled.
 */
static bool __read_mostly printk_killswitch;

static int __init force_early_printk_setup(char *str)
{
	printk_killswitch = true;
	return 0;
}
early_param("force_early_printk", force_early_printk_setup);

void printk_kill(void)
{
	printk_killswitch = true;
}

static int forced_early_printk(const char *fmt, va_list ap)
{
	if (!printk_killswitch)
		return 0;
	early_vprintk(fmt, ap);
	return 1;
}
#else
static inline int forced_early_printk(const char *fmt, va_list ap)
{
	return 0;
}
#endif

asmlinkage int vprintk_emit(int facility, int level,
			    const char *dict, size_t dictlen,
			    const char *fmt, va_list args)
{
	static int recursion_bug;
	static char textbuf[LOG_LINE_MAX];
	char *text = textbuf;
	size_t text_len;
	enum log_flags lflags = 0;
	unsigned long flags;
	int this_cpu;
	int printed_len = 0;

	/*
	 * Fall back to early_printk if a debugging subsystem has
	 * killed printk output
	 */
	if (unlikely(forced_early_printk(fmt, args)))
		return 1;

	boot_delay_msec(level);
	printk_delay();

	/* This stops the holder of console_sem just where we want him */
	local_irq_save(flags);
	this_cpu = smp_processor_id();

	/*
	 * Ouch, printk recursed into itself!
	 */
	if (unlikely(logbuf_cpu == this_cpu)) {
		/*
		 * If a crash is occurring during printk() on this CPU,
		 * then try to get the crash message out but make sure
		 * we can't deadlock. Otherwise just return to avoid the
		 * recursion and return - but flag the recursion so that
		 * it can be printed at the next appropriate moment:
		 */
		if (!oops_in_progress && !lockdep_recursing(current)) {
			recursion_bug = 1;
			goto out_restore_irqs;
		}
		zap_locks();
	}

	lockdep_off();
	raw_spin_lock(&logbuf_lock);
	logbuf_cpu = this_cpu;

	if (recursion_bug) {
		static const char recursion_msg[] =
			"BUG: recent printk recursion!";

		recursion_bug = 0;
		printed_len += strlen(recursion_msg);
		/* emit KERN_CRIT message */
		log_store(0, 2, LOG_PREFIX|LOG_NEWLINE, 0,
			  NULL, 0, recursion_msg, printed_len);
	}

	/*
	 * The printf needs to come first; we need the syslog
	 * prefix which might be passed-in as a parameter.
	 */
	text_len = vscnprintf(text, sizeof(textbuf), fmt, args);

	/* mark and strip a trailing newline */
	if (text_len && text[text_len-1] == '\n') {
		text_len--;
		lflags |= LOG_NEWLINE;
	}

	/* strip kernel syslog prefix and extract log level or control flags */
	if (facility == 0) {
		int kern_level = printk_get_level(text);

		if (kern_level) {
			const char *end_of_header = printk_skip_level(text);
			switch (kern_level) {
			case '0' ... '7':
				if (level == -1)
					level = kern_level - '0';
			case 'd':	/* KERN_DEFAULT */
				lflags |= LOG_PREFIX;
			case 'c':	/* KERN_CONT */
				break;
			}
			text_len -= end_of_header - text;
			text = (char *)end_of_header;
		}
	}

	if (level == -1)
		level = default_message_loglevel;

	if (dict)
		lflags |= LOG_PREFIX|LOG_NEWLINE;

	if (!(lflags & LOG_NEWLINE)) {
		/*
		 * Flush the conflicting buffer. An earlier newline was missing,
		 * or another task also prints continuation lines.
		 */
		if (cont.len && (lflags & LOG_PREFIX || cont.owner != current))
			cont_flush(LOG_NEWLINE);

		/* buffer line if possible, otherwise store it right away */
		if (!cont_add(facility, level, text, text_len))
			log_store(facility, level, lflags | LOG_CONT, 0,
				  dict, dictlen, text, text_len);
	} else {
		bool stored = false;

		/*
		 * If an earlier newline was missing and it was the same task,
		 * either merge it with the current buffer and flush, or if
		 * there was a race with interrupts (prefix == true) then just
		 * flush it out and store this line separately.
		 * If the preceding printk was from a different task and missed
		 * a newline, flush and append the newline.
		 */
		if (cont.len) {
			if (cont.owner == current && !(lflags & LOG_PREFIX))
				stored = cont_add(facility, level, text,
						  text_len);
			cont_flush(LOG_NEWLINE);
		}

		if (!stored)
			log_store(facility, level, lflags, 0,
				  dict, dictlen, text, text_len);
	}
	printed_len += text_len;

	/*
	 * Try to acquire and then immediately release the console semaphore.
	 * The release will print out buffers and wake up /dev/kmsg and syslog()
	 * users.
	 *
	 * The console_trylock_for_printk() function will release 'logbuf_lock'
	 * regardless of whether it actually gets the console semaphore or not.
	 */
	if (console_trylock_for_printk(this_cpu, flags)) {
#ifndef CONFIG_PREEMPT_RT_FULL
		console_unlock();
#else
		raw_local_irq_restore(flags);
		console_unlock();
		raw_local_irq_save(flags);
#endif
	}

	lockdep_on();
out_restore_irqs:
	local_irq_restore(flags);

	return printed_len;
}
EXPORT_SYMBOL(vprintk_emit);

asmlinkage int vprintk(const char *fmt, va_list args)
{
	return vprintk_emit(0, -1, NULL, 0, fmt, args);
}
EXPORT_SYMBOL(vprintk);

asmlinkage int printk_emit(int facility, int level,
			   const char *dict, size_t dictlen,
			   const char *fmt, ...)
{
	va_list args;
	int r;

	va_start(args, fmt);
	r = vprintk_emit(facility, level, dict, dictlen, fmt, args);
	va_end(args);

	return r;
}
EXPORT_SYMBOL(printk_emit);

/**
 * printk - print a kernel message
 * @fmt: format string
 *
 * This is printk(). It can be called from any context. We want it to work.
 *
 * We try to grab the console_lock. If we succeed, it's easy - we log the
 * output and call the console drivers.  If we fail to get the semaphore, we
 * place the output into the log buffer and return. The current holder of
 * the console_sem will notice the new output in console_unlock(); and will
 * send it to the consoles before releasing the lock.
 *
 * One effect of this deferred printing is that code which calls printk() and
 * then changes console_loglevel may break. This is because console_loglevel
 * is inspected when the actual printing occurs.
 *
 * See also:
 * printf(3)
 *
 * See the vsnprintf() documentation for format string extensions over C99.
 */
asmlinkage int printk(const char *fmt, ...)
{
	va_list args;
	int r;

#ifdef CONFIG_KGDB_KDB
	if (unlikely(kdb_trap_printk)) {
		va_start(args, fmt);
		r = vkdb_printf(fmt, args);
		va_end(args);
		return r;
	}
#endif
	va_start(args, fmt);
	r = vprintk_emit(0, -1, NULL, 0, fmt, args);
	va_end(args);

	return r;
}
EXPORT_SYMBOL(printk);

#else /* CONFIG_PRINTK */

#define LOG_LINE_MAX		0
#define PREFIX_MAX		0
#define LOG_LINE_MAX 0
static u64 syslog_seq;
static u32 syslog_idx;
static u64 console_seq;
static u32 console_idx;
static enum log_flags syslog_prev;
static u64 log_first_seq;
static u32 log_first_idx;
static u64 log_next_seq;
static enum log_flags console_prev;
static struct cont {
	size_t len;
	size_t cons;
	u8 level;
	bool flushed:1;
} cont;
static struct printk_log *log_from_idx(u32 idx) { return NULL; }
static u32 log_next(u32 idx) { return 0; }
static void call_console_drivers(int level, const char *text, size_t len) {}
static size_t msg_print_text(const struct printk_log *msg, enum log_flags prev,
			     bool syslog, char *buf, size_t size) { return 0; }
static size_t cont_print_text(char *text, size_t size) { return 0; }

#endif /* CONFIG_PRINTK */

static int __add_preferred_console(char *name, int idx, char *options,
				   char *brl_options)
{
	struct console_cmdline *c;
	int i;

	/*
	 *	See if this tty is not yet registered, and
	 *	if we have a slot free.
	 */
	for (i = 0, c = console_cmdline;
	     i < MAX_CMDLINECONSOLES && c->name[0];
	     i++, c++) {
		if (strcmp(c->name, name) == 0 && c->index == idx) {
			if (!brl_options)
				selected_console = i;
			return 0;
		}
	}
	if (i == MAX_CMDLINECONSOLES)
		return -E2BIG;
	if (!brl_options)
		selected_console = i;
	strlcpy(c->name, name, sizeof(c->name));
	c->options = options;
	braille_set_options(c, brl_options);

	c->index = idx;
	return 0;
}
/*
 * Set up a list of consoles.  Called from init/main.c
 */
static int __init console_setup(char *str)
{
	char buf[sizeof(console_cmdline[0].name) + 4]; /* 4 for index */
	char *s, *options, *brl_options = NULL;
	int idx;

	if (_braille_console_setup(&str, &brl_options))
		return 1;

	/*
	 * Decode str into name, index, options.
	 */
	if (str[0] >= '0' && str[0] <= '9') {
		strcpy(buf, "ttyS");
		strncpy(buf + 4, str, sizeof(buf) - 5);
	} else {
		strncpy(buf, str, sizeof(buf) - 1);
	}
	buf[sizeof(buf) - 1] = 0;
	if ((options = strchr(str, ',')) != NULL)
		*(options++) = 0;
#ifdef __sparc__
	if (!strcmp(str, "ttya"))
		strcpy(buf, "ttyS0");
	if (!strcmp(str, "ttyb"))
		strcpy(buf, "ttyS1");
#endif
	for (s = buf; *s; s++)
		if ((*s >= '0' && *s <= '9') || *s == ',')
			break;
	idx = simple_strtoul(s, NULL, 10);
	*s = 0;

	__add_preferred_console(buf, idx, options, brl_options);
	console_set_on_cmdline = 1;
	return 1;
}
__setup("console=", console_setup);

/**
 * add_preferred_console - add a device to the list of preferred consoles.
 * @name: device name
 * @idx: device index
 * @options: options for this console
 *
 * The last preferred console added will be used for kernel messages
 * and stdin/out/err for init.  Normally this is used by console_setup
 * above to handle user-supplied console arguments; however it can also
 * be used by arch-specific code either to override the user or more
 * commonly to provide a default console (ie from PROM variables) when
 * the user has not supplied one.
 */
int add_preferred_console(char *name, int idx, char *options)
{
	return __add_preferred_console(name, idx, options, NULL);
}

int update_console_cmdline(char *name, int idx, char *name_new, int idx_new, char *options)
{
	struct console_cmdline *c;
	int i;

	for (i = 0, c = console_cmdline;
	     i < MAX_CMDLINECONSOLES && c->name[0];
	     i++, c++)
		if (strcmp(c->name, name) == 0 && c->index == idx) {
			strlcpy(c->name, name_new, sizeof(c->name));
			c->name[sizeof(c->name) - 1] = 0;
			c->options = options;
			c->index = idx_new;
			return i;
		}
	/* not found */
	return -1;
}

bool console_suspend_enabled = 1;
EXPORT_SYMBOL(console_suspend_enabled);

static int __init console_suspend_disable(char *str)
{
	console_suspend_enabled = 0;
	return 1;
}
__setup("no_console_suspend", console_suspend_disable);
module_param_named(console_suspend, console_suspend_enabled,
		bool, S_IRUGO | S_IWUSR);
MODULE_PARM_DESC(console_suspend, "suspend console during suspend"
	" and hibernate operations");

/**
 * suspend_console - suspend the console subsystem
 *
 * This disables printk() while we go into suspend states
 */
void suspend_console(void)
{
	if (!console_suspend_enabled)
		return;
	printk("Suspending console(s) (use no_console_suspend to debug)\n");
	console_lock();
	console_suspended = 1;
	up(&console_sem);
}

void resume_console(void)
{
	if (!console_suspend_enabled)
		return;
	down(&console_sem);
	console_suspended = 0;
	console_unlock();
}

/**
 * console_cpu_notify - print deferred console messages after CPU hotplug
 * @self: notifier struct
 * @action: CPU hotplug event
 * @hcpu: unused
 *
 * If printk() is called from a CPU that is not online yet, the messages
 * will be spooled but will not show up on the console.  This function is
 * called when a new CPU comes online (or fails to come up), and ensures
 * that any such output gets printed.
 */
static int console_cpu_notify(struct notifier_block *self,
	unsigned long action, void *hcpu)
{
	switch (action) {
	case CPU_ONLINE:
	case CPU_DEAD:
	case CPU_DOWN_FAILED:
	case CPU_UP_CANCELED:
		console_lock();
		console_unlock();
	}
	return NOTIFY_OK;
}

/**
 * console_lock - lock the console system for exclusive use.
 *
 * Acquires a lock which guarantees that the caller has
 * exclusive access to the console system and the console_drivers list.
 *
 * Can sleep, returns nothing.
 */
void console_lock(void)
{
	might_sleep();

	down(&console_sem);
	if (console_suspended)
		return;
	console_locked = 1;
	console_may_schedule = 1;
	mutex_acquire(&console_lock_dep_map, 0, 0, _RET_IP_);
}
EXPORT_SYMBOL(console_lock);

/**
 * console_trylock - try to lock the console system for exclusive use.
 *
 * Tried to acquire a lock which guarantees that the caller has
 * exclusive access to the console system and the console_drivers list.
 *
 * returns 1 on success, and 0 on failure to acquire the lock.
 */
int console_trylock(void)
{
	if (down_trylock(&console_sem))
		return 0;
	if (console_suspended) {
		up(&console_sem);
		return 0;
	}
	console_locked = 1;
	console_may_schedule = 0;
	mutex_acquire(&console_lock_dep_map, 0, 1, _RET_IP_);
	return 1;
}
EXPORT_SYMBOL(console_trylock);

int is_console_locked(void)
{
	return console_locked;
}

static void console_cont_flush(char *text, size_t size)
{
	unsigned long flags;
	size_t len;

	raw_spin_lock_irqsave(&logbuf_lock, flags);

	if (!cont.len)
		goto out;

	/*
	 * We still queue earlier records, likely because the console was
	 * busy. The earlier ones need to be printed before this one, we
	 * did not flush any fragment so far, so just let it queue up.
	 */
	if (console_seq < log_next_seq && !cont.cons)
		goto out;

	len = cont_print_text(text, size);
#ifndef CONFIG_PREEMPT_RT_FULL
	raw_spin_unlock(&logbuf_lock);
	stop_critical_timings();
	call_console_drivers(cont.level, text, len);
	start_critical_timings();
	local_irq_restore(flags);
#else
	raw_spin_unlock_irqrestore(&logbuf_lock, flags);
	call_console_drivers(cont.level, text, len);
#endif
	return;
out:
	raw_spin_unlock_irqrestore(&logbuf_lock, flags);
}

/**
 * console_unlock - unlock the console system
 *
 * Releases the console_lock which the caller holds on the console system
 * and the console driver list.
 *
 * While the console_lock was held, console output may have been buffered
 * by printk().  If this is the case, console_unlock(); emits
 * the output prior to releasing the lock.
 *
 * If there is output waiting, we wake /dev/kmsg and syslog() users.
 *
 * console_unlock(); may be called from any context.
 */
void console_unlock(void)
{
	static char text[LOG_LINE_MAX + PREFIX_MAX];
	static u64 seen_seq;
	unsigned long flags;
	bool wake_klogd = false;
	bool do_cond_resched, retry;

	if (console_suspended) {
		up(&console_sem);
		return;
	}

	/*
	 * Console drivers are called under logbuf_lock, so
	 * @console_may_schedule should be cleared before; however, we may
	 * end up dumping a lot of lines, for example, if called from
	 * console registration path, and should invoke cond_resched()
	 * between lines if allowable.  Not doing so can cause a very long
	 * scheduling stall on a slow console leading to RCU stall and
	 * softlockup warnings which exacerbate the issue with more
	 * messages practically incapacitating the system.
	 */
	do_cond_resched = console_may_schedule;
	console_may_schedule = 0;

	/* flush buffered message fragment immediately to console */
	console_cont_flush(text, sizeof(text));
again:
	for (;;) {
		struct printk_log *msg;
		size_t len;
		int level;

		raw_spin_lock_irqsave(&logbuf_lock, flags);
		if (seen_seq != log_next_seq) {
			wake_klogd = true;
			seen_seq = log_next_seq;
		}

		if (console_seq < log_first_seq) {
			/* messages are gone, move to first one */
			console_seq = log_first_seq;
			console_idx = log_first_idx;
			console_prev = 0;
		}
skip:
		if (console_seq == log_next_seq)
			break;

		msg = log_from_idx(console_idx);
		if (msg->flags & LOG_NOCONS) {
			/*
			 * Skip record we have buffered and already printed
			 * directly to the console when we received it.
			 */
			console_idx = log_next(console_idx);
			console_seq++;
			/*
			 * We will get here again when we register a new
			 * CON_PRINTBUFFER console. Clear the flag so we
			 * will properly dump everything later.
			 */
			msg->flags &= ~LOG_NOCONS;
			console_prev = msg->flags;
			goto skip;
		}

		level = msg->level;
		len = msg_print_text(msg, console_prev, false,
				     text, sizeof(text));
		console_idx = log_next(console_idx);
		console_seq++;
		console_prev = msg->flags;

#ifndef CONFIG_PREEMPT_RT_FULL
		raw_spin_unlock(&logbuf_lock);
		stop_critical_timings();	/* don't trace print latency */
		call_console_drivers(level, text, len);
		start_critical_timings();
		local_irq_restore(flags);
<<<<<<< HEAD
#else
		raw_spin_unlock_irqrestore(&logbuf_lock, flags);
		call_console_drivers(level, text, len);
#endif
=======

		if (do_cond_resched)
			cond_resched();
>>>>>>> c0e754d6
	}
	console_locked = 0;
	mutex_release(&console_lock_dep_map, 1, _RET_IP_);

	/* Release the exclusive_console once it is used */
	if (unlikely(exclusive_console))
		exclusive_console = NULL;

	raw_spin_unlock(&logbuf_lock);

	up(&console_sem);

	/*
	 * Someone could have filled up the buffer again, so re-check if there's
	 * something to flush. In case we cannot trylock the console_sem again,
	 * there's a new owner and the console_unlock() from them will do the
	 * flush, no worries.
	 */
	raw_spin_lock(&logbuf_lock);
	retry = console_seq != log_next_seq;
	raw_spin_unlock_irqrestore(&logbuf_lock, flags);

	if (retry && console_trylock())
		goto again;

	if (wake_klogd)
		wake_up_klogd();
}
EXPORT_SYMBOL(console_unlock);

/**
 * console_conditional_schedule - yield the CPU if required
 *
 * If the console code is currently allowed to sleep, and
 * if this CPU should yield the CPU to another task, do
 * so here.
 *
 * Must be called within console_lock();.
 */
void __sched console_conditional_schedule(void)
{
	if (console_may_schedule)
		cond_resched();
}
EXPORT_SYMBOL(console_conditional_schedule);

void console_unblank(void)
{
	struct console *c;

	if (IS_ENABLED(CONFIG_PREEMPT_RT_BASE)) {
		if (in_irq() || in_nmi())
			return;
	}

	/*
	 * console_unblank can no longer be called in interrupt context unless
	 * oops_in_progress is set to 1..
	 */
	if (oops_in_progress) {
		if (down_trylock(&console_sem) != 0)
			return;
	} else
		console_lock();

	console_locked = 1;
	console_may_schedule = 0;
	for_each_console(c)
		if ((c->flags & CON_ENABLED) && c->unblank)
			c->unblank();
	console_unlock();
}

/**
 * console_flush_on_panic - flush console content on panic
 *
 * Immediately output all pending messages no matter what.
 */
void console_flush_on_panic(void)
{
	/*
	 * If someone else is holding the console lock, trylock will fail
	 * and may_schedule may be set.  Ignore and proceed to unlock so
	 * that messages are flushed out.  As this can be called from any
	 * context and we don't want to get preempted while flushing,
	 * ensure may_schedule is cleared.
	 */
	console_trylock();
	console_may_schedule = 0;
	console_unlock();
}

/*
 * Return the console tty driver structure and its associated index
 */
struct tty_driver *console_device(int *index)
{
	struct console *c;
	struct tty_driver *driver = NULL;

	console_lock();
	for_each_console(c) {
		if (!c->device)
			continue;
		driver = c->device(c, index);
		if (driver)
			break;
	}
	console_unlock();
	return driver;
}

/*
 * Prevent further output on the passed console device so that (for example)
 * serial drivers can disable console output before suspending a port, and can
 * re-enable output afterwards.
 */
void console_stop(struct console *console)
{
	console_lock();
	console->flags &= ~CON_ENABLED;
	console_unlock();
}
EXPORT_SYMBOL(console_stop);

void console_start(struct console *console)
{
	console_lock();
	console->flags |= CON_ENABLED;
	console_unlock();
}
EXPORT_SYMBOL(console_start);

static int __read_mostly keep_bootcon;

static int __init keep_bootcon_setup(char *str)
{
	keep_bootcon = 1;
	pr_info("debug: skip boot console de-registration.\n");

	return 0;
}

early_param("keep_bootcon", keep_bootcon_setup);

/*
 * The console driver calls this routine during kernel initialization
 * to register the console printing procedure with printk() and to
 * print any messages that were printed by the kernel before the
 * console driver was initialized.
 *
 * This can happen pretty early during the boot process (because of
 * early_printk) - sometimes before setup_arch() completes - be careful
 * of what kernel features are used - they may not be initialised yet.
 *
 * There are two types of consoles - bootconsoles (early_printk) and
 * "real" consoles (everything which is not a bootconsole) which are
 * handled differently.
 *  - Any number of bootconsoles can be registered at any time.
 *  - As soon as a "real" console is registered, all bootconsoles
 *    will be unregistered automatically.
 *  - Once a "real" console is registered, any attempt to register a
 *    bootconsoles will be rejected
 */
void register_console(struct console *newcon)
{
	int i;
	unsigned long flags;
	struct console *bcon = NULL;
	struct console_cmdline *c;

	if (console_drivers)
		for_each_console(bcon)
			if (WARN(bcon == newcon,
					"console '%s%d' already registered\n",
					bcon->name, bcon->index))
				return;

	/*
	 * before we register a new CON_BOOT console, make sure we don't
	 * already have a valid console
	 */
	if (console_drivers && newcon->flags & CON_BOOT) {
		/* find the last or real console */
		for_each_console(bcon) {
			if (!(bcon->flags & CON_BOOT)) {
				pr_info("Too late to register bootconsole %s%d\n",
					newcon->name, newcon->index);
				return;
			}
		}
	}

	if (console_drivers && console_drivers->flags & CON_BOOT)
		bcon = console_drivers;

	if (preferred_console < 0 || bcon || !console_drivers)
		preferred_console = selected_console;

	if (newcon->early_setup)
		newcon->early_setup();

	/*
	 *	See if we want to use this console driver. If we
	 *	didn't select a console we take the first one
	 *	that registers here.
	 */
	if (preferred_console < 0) {
		if (newcon->index < 0)
			newcon->index = 0;
		if (newcon->setup == NULL ||
		    newcon->setup(newcon, NULL) == 0) {
			newcon->flags |= CON_ENABLED;
			if (newcon->device) {
				newcon->flags |= CON_CONSDEV;
				preferred_console = 0;
			}
		}
	}

	/*
	 *	See if this console matches one we selected on
	 *	the command line.
	 */
	for (i = 0, c = console_cmdline;
	     i < MAX_CMDLINECONSOLES && c->name[0];
	     i++, c++) {
		BUILD_BUG_ON(sizeof(c->name) != sizeof(newcon->name));
		if (strcmp(c->name, newcon->name) != 0)
			continue;
		if (newcon->index >= 0 &&
		    newcon->index != c->index)
			continue;
		if (newcon->index < 0)
			newcon->index = c->index;

		if (_braille_register_console(newcon, c))
			return;

		if (newcon->setup &&
		    newcon->setup(newcon, console_cmdline[i].options) != 0)
			break;
		newcon->flags |= CON_ENABLED;
		newcon->index = c->index;
		if (i == selected_console) {
			newcon->flags |= CON_CONSDEV;
			preferred_console = selected_console;
		}
		break;
	}

	if (!(newcon->flags & CON_ENABLED))
		return;

	/*
	 * If we have a bootconsole, and are switching to a real console,
	 * don't print everything out again, since when the boot console, and
	 * the real console are the same physical device, it's annoying to
	 * see the beginning boot messages twice
	 */
	if (bcon && ((newcon->flags & (CON_CONSDEV | CON_BOOT)) == CON_CONSDEV))
		newcon->flags &= ~CON_PRINTBUFFER;

	/*
	 *	Put this console in the list - keep the
	 *	preferred driver at the head of the list.
	 */
	console_lock();
	if ((newcon->flags & CON_CONSDEV) || console_drivers == NULL) {
		newcon->next = console_drivers;
		console_drivers = newcon;
		if (newcon->next)
			newcon->next->flags &= ~CON_CONSDEV;
	} else {
		newcon->next = console_drivers->next;
		console_drivers->next = newcon;
	}
	if (newcon->flags & CON_PRINTBUFFER) {
		/*
		 * console_unlock(); will print out the buffered messages
		 * for us.
		 */
		raw_spin_lock_irqsave(&logbuf_lock, flags);
		console_seq = syslog_seq;
		console_idx = syslog_idx;
		console_prev = syslog_prev;
		raw_spin_unlock_irqrestore(&logbuf_lock, flags);
		/*
		 * We're about to replay the log buffer.  Only do this to the
		 * just-registered console to avoid excessive message spam to
		 * the already-registered consoles.
		 */
		exclusive_console = newcon;
	}
	console_unlock();
	console_sysfs_notify();

	/*
	 * By unregistering the bootconsoles after we enable the real console
	 * we get the "console xxx enabled" message on all the consoles -
	 * boot consoles, real consoles, etc - this is to ensure that end
	 * users know there might be something in the kernel's log buffer that
	 * went to the bootconsole (that they do not see on the real console)
	 */
	pr_info("%sconsole [%s%d] enabled\n",
		(newcon->flags & CON_BOOT) ? "boot" : "" ,
		newcon->name, newcon->index);
	if (bcon &&
	    ((newcon->flags & (CON_CONSDEV | CON_BOOT)) == CON_CONSDEV) &&
	    !keep_bootcon) {
		/* We need to iterate through all boot consoles, to make
		 * sure we print everything out, before we unregister them.
		 */
		for_each_console(bcon)
			if (bcon->flags & CON_BOOT)
				unregister_console(bcon);
	}
}
EXPORT_SYMBOL(register_console);

int unregister_console(struct console *console)
{
        struct console *a, *b;
	int res;

	pr_info("%sconsole [%s%d] disabled\n",
		(console->flags & CON_BOOT) ? "boot" : "" ,
		console->name, console->index);

	res = _braille_unregister_console(console);
	if (res)
		return res;

	res = 1;
	console_lock();
	if (console_drivers == console) {
		console_drivers=console->next;
		res = 0;
	} else if (console_drivers) {
		for (a=console_drivers->next, b=console_drivers ;
		     a; b=a, a=b->next) {
			if (a == console) {
				b->next = a->next;
				res = 0;
				break;
			}
		}
	}

	/*
	 * If this isn't the last console and it has CON_CONSDEV set, we
	 * need to set it on the next preferred console.
	 */
	if (console_drivers != NULL && console->flags & CON_CONSDEV)
		console_drivers->flags |= CON_CONSDEV;

	console_unlock();
	console_sysfs_notify();
	return res;
}
EXPORT_SYMBOL(unregister_console);

static int __init printk_late_init(void)
{
	struct console *con;

	for_each_console(con) {
		if (!keep_bootcon && con->flags & CON_BOOT) {
			unregister_console(con);
		}
	}
	hotcpu_notifier(console_cpu_notify, 0);
	return 0;
}
late_initcall(printk_late_init);

#if defined CONFIG_PRINTK
/*
 * Delayed printk version, for scheduler-internal messages:
 */
#define PRINTK_BUF_SIZE		512

#define PRINTK_PENDING_WAKEUP	0x01
#define PRINTK_PENDING_SCHED	0x02

static DEFINE_PER_CPU(int, printk_pending);
static DEFINE_PER_CPU(char [PRINTK_BUF_SIZE], printk_sched_buf);

static void wake_up_klogd_work_func(struct irq_work *irq_work)
{
	int pending = __this_cpu_xchg(printk_pending, 0);

	if (pending & PRINTK_PENDING_SCHED) {
		char *buf = __get_cpu_var(printk_sched_buf);
		pr_warn("[sched_delayed] %s", buf);
	}

	if (pending & PRINTK_PENDING_WAKEUP)
		wake_up_interruptible(&log_wait);
}

static DEFINE_PER_CPU(struct irq_work, wake_up_klogd_work) = {
	.func = wake_up_klogd_work_func,
	.flags = IRQ_WORK_LAZY,
};

void wake_up_klogd(void)
{
	preempt_disable();
	if (waitqueue_active(&log_wait)) {
		this_cpu_or(printk_pending, PRINTK_PENDING_WAKEUP);
		irq_work_queue(&__get_cpu_var(wake_up_klogd_work));
	}
	preempt_enable();
}

int printk_deferred(const char *fmt, ...)
{
	unsigned long flags;
	va_list args;
	char *buf;
	int r;

	local_irq_save(flags);
	buf = __get_cpu_var(printk_sched_buf);

	va_start(args, fmt);
	r = vsnprintf(buf, PRINTK_BUF_SIZE, fmt, args);
	va_end(args);

	__this_cpu_or(printk_pending, PRINTK_PENDING_SCHED);
	irq_work_queue(&__get_cpu_var(wake_up_klogd_work));
	local_irq_restore(flags);

	return r;
}

/*
 * printk rate limiting, lifted from the networking subsystem.
 *
 * This enforces a rate limit: not more than 10 kernel messages
 * every 5s to make a denial-of-service attack impossible.
 */
DEFINE_RATELIMIT_STATE(printk_ratelimit_state, 5 * HZ, 10);

int __printk_ratelimit(const char *func)
{
	return ___ratelimit(&printk_ratelimit_state, func);
}
EXPORT_SYMBOL(__printk_ratelimit);

/**
 * printk_timed_ratelimit - caller-controlled printk ratelimiting
 * @caller_jiffies: pointer to caller's state
 * @interval_msecs: minimum interval between prints
 *
 * printk_timed_ratelimit() returns true if more than @interval_msecs
 * milliseconds have elapsed since the last time printk_timed_ratelimit()
 * returned true.
 */
bool printk_timed_ratelimit(unsigned long *caller_jiffies,
			unsigned int interval_msecs)
{
	if (*caller_jiffies == 0
			|| !time_in_range(jiffies, *caller_jiffies,
					*caller_jiffies
					+ msecs_to_jiffies(interval_msecs))) {
		*caller_jiffies = jiffies;
		return true;
	}
	return false;
}
EXPORT_SYMBOL(printk_timed_ratelimit);

static DEFINE_SPINLOCK(dump_list_lock);
static LIST_HEAD(dump_list);

/**
 * kmsg_dump_register - register a kernel log dumper.
 * @dumper: pointer to the kmsg_dumper structure
 *
 * Adds a kernel log dumper to the system. The dump callback in the
 * structure will be called when the kernel oopses or panics and must be
 * set. Returns zero on success and %-EINVAL or %-EBUSY otherwise.
 */
int kmsg_dump_register(struct kmsg_dumper *dumper)
{
	unsigned long flags;
	int err = -EBUSY;

	/* The dump callback needs to be set */
	if (!dumper->dump)
		return -EINVAL;

	spin_lock_irqsave(&dump_list_lock, flags);
	/* Don't allow registering multiple times */
	if (!dumper->registered) {
		dumper->registered = 1;
		list_add_tail_rcu(&dumper->list, &dump_list);
		err = 0;
	}
	spin_unlock_irqrestore(&dump_list_lock, flags);

	return err;
}
EXPORT_SYMBOL_GPL(kmsg_dump_register);

/**
 * kmsg_dump_unregister - unregister a kmsg dumper.
 * @dumper: pointer to the kmsg_dumper structure
 *
 * Removes a dump device from the system. Returns zero on success and
 * %-EINVAL otherwise.
 */
int kmsg_dump_unregister(struct kmsg_dumper *dumper)
{
	unsigned long flags;
	int err = -EINVAL;

	spin_lock_irqsave(&dump_list_lock, flags);
	if (dumper->registered) {
		dumper->registered = 0;
		list_del_rcu(&dumper->list);
		err = 0;
	}
	spin_unlock_irqrestore(&dump_list_lock, flags);
	synchronize_rcu();

	return err;
}
EXPORT_SYMBOL_GPL(kmsg_dump_unregister);

static bool always_kmsg_dump;
module_param_named(always_kmsg_dump, always_kmsg_dump, bool, S_IRUGO | S_IWUSR);

/**
 * kmsg_dump - dump kernel log to kernel message dumpers.
 * @reason: the reason (oops, panic etc) for dumping
 *
 * Call each of the registered dumper's dump() callback, which can
 * retrieve the kmsg records with kmsg_dump_get_line() or
 * kmsg_dump_get_buffer().
 */
void kmsg_dump(enum kmsg_dump_reason reason)
{
	struct kmsg_dumper *dumper;
	unsigned long flags;

	if ((reason > KMSG_DUMP_OOPS) && !always_kmsg_dump)
		return;

	rcu_read_lock();
	list_for_each_entry_rcu(dumper, &dump_list, list) {
		if (dumper->max_reason && reason > dumper->max_reason)
			continue;

		/* initialize iterator with data about the stored records */
		dumper->active = true;

		raw_spin_lock_irqsave(&logbuf_lock, flags);
		dumper->cur_seq = clear_seq;
		dumper->cur_idx = clear_idx;
		dumper->next_seq = log_next_seq;
		dumper->next_idx = log_next_idx;
		raw_spin_unlock_irqrestore(&logbuf_lock, flags);

		/* invoke dumper which will iterate over records */
		dumper->dump(dumper, reason);

		/* reset iterator */
		dumper->active = false;
	}
	rcu_read_unlock();
}

/**
 * kmsg_dump_get_line_nolock - retrieve one kmsg log line (unlocked version)
 * @dumper: registered kmsg dumper
 * @syslog: include the "<4>" prefixes
 * @line: buffer to copy the line to
 * @size: maximum size of the buffer
 * @len: length of line placed into buffer
 *
 * Start at the beginning of the kmsg buffer, with the oldest kmsg
 * record, and copy one record into the provided buffer.
 *
 * Consecutive calls will return the next available record moving
 * towards the end of the buffer with the youngest messages.
 *
 * A return value of FALSE indicates that there are no more records to
 * read.
 *
 * The function is similar to kmsg_dump_get_line(), but grabs no locks.
 */
bool kmsg_dump_get_line_nolock(struct kmsg_dumper *dumper, bool syslog,
			       char *line, size_t size, size_t *len)
{
	struct printk_log *msg;
	size_t l = 0;
	bool ret = false;

	if (!dumper->active)
		goto out;

	if (dumper->cur_seq < log_first_seq) {
		/* messages are gone, move to first available one */
		dumper->cur_seq = log_first_seq;
		dumper->cur_idx = log_first_idx;
	}

	/* last entry */
	if (dumper->cur_seq >= log_next_seq)
		goto out;

	msg = log_from_idx(dumper->cur_idx);
	l = msg_print_text(msg, 0, syslog, line, size);

	dumper->cur_idx = log_next(dumper->cur_idx);
	dumper->cur_seq++;
	ret = true;
out:
	if (len)
		*len = l;
	return ret;
}

/**
 * kmsg_dump_get_line - retrieve one kmsg log line
 * @dumper: registered kmsg dumper
 * @syslog: include the "<4>" prefixes
 * @line: buffer to copy the line to
 * @size: maximum size of the buffer
 * @len: length of line placed into buffer
 *
 * Start at the beginning of the kmsg buffer, with the oldest kmsg
 * record, and copy one record into the provided buffer.
 *
 * Consecutive calls will return the next available record moving
 * towards the end of the buffer with the youngest messages.
 *
 * A return value of FALSE indicates that there are no more records to
 * read.
 */
bool kmsg_dump_get_line(struct kmsg_dumper *dumper, bool syslog,
			char *line, size_t size, size_t *len)
{
	unsigned long flags;
	bool ret;

	raw_spin_lock_irqsave(&logbuf_lock, flags);
	ret = kmsg_dump_get_line_nolock(dumper, syslog, line, size, len);
	raw_spin_unlock_irqrestore(&logbuf_lock, flags);

	return ret;
}
EXPORT_SYMBOL_GPL(kmsg_dump_get_line);

/**
 * kmsg_dump_get_buffer - copy kmsg log lines
 * @dumper: registered kmsg dumper
 * @syslog: include the "<4>" prefixes
 * @buf: buffer to copy the line to
 * @size: maximum size of the buffer
 * @len: length of line placed into buffer
 *
 * Start at the end of the kmsg buffer and fill the provided buffer
 * with as many of the the *youngest* kmsg records that fit into it.
 * If the buffer is large enough, all available kmsg records will be
 * copied with a single call.
 *
 * Consecutive calls will fill the buffer with the next block of
 * available older records, not including the earlier retrieved ones.
 *
 * A return value of FALSE indicates that there are no more records to
 * read.
 */
bool kmsg_dump_get_buffer(struct kmsg_dumper *dumper, bool syslog,
			  char *buf, size_t size, size_t *len)
{
	unsigned long flags;
	u64 seq;
	u32 idx;
	u64 next_seq;
	u32 next_idx;
	enum log_flags prev;
	size_t l = 0;
	bool ret = false;

	if (!dumper->active)
		goto out;

	raw_spin_lock_irqsave(&logbuf_lock, flags);
	if (dumper->cur_seq < log_first_seq) {
		/* messages are gone, move to first available one */
		dumper->cur_seq = log_first_seq;
		dumper->cur_idx = log_first_idx;
	}

	/* last entry */
	if (dumper->cur_seq >= dumper->next_seq) {
		raw_spin_unlock_irqrestore(&logbuf_lock, flags);
		goto out;
	}

	/* calculate length of entire buffer */
	seq = dumper->cur_seq;
	idx = dumper->cur_idx;
	prev = 0;
	while (seq < dumper->next_seq) {
		struct printk_log *msg = log_from_idx(idx);

		l += msg_print_text(msg, prev, true, NULL, 0);
		idx = log_next(idx);
		seq++;
		prev = msg->flags;
	}

	/* move first record forward until length fits into the buffer */
	seq = dumper->cur_seq;
	idx = dumper->cur_idx;
	prev = 0;
	while (l > size && seq < dumper->next_seq) {
		struct printk_log *msg = log_from_idx(idx);

		l -= msg_print_text(msg, prev, true, NULL, 0);
		idx = log_next(idx);
		seq++;
		prev = msg->flags;
	}

	/* last message in next interation */
	next_seq = seq;
	next_idx = idx;

	l = 0;
	while (seq < dumper->next_seq) {
		struct printk_log *msg = log_from_idx(idx);

		l += msg_print_text(msg, prev, syslog, buf + l, size - l);
		idx = log_next(idx);
		seq++;
		prev = msg->flags;
	}

	dumper->next_seq = next_seq;
	dumper->next_idx = next_idx;
	ret = true;
	raw_spin_unlock_irqrestore(&logbuf_lock, flags);
out:
	if (len)
		*len = l;
	return ret;
}
EXPORT_SYMBOL_GPL(kmsg_dump_get_buffer);

/**
 * kmsg_dump_rewind_nolock - reset the interator (unlocked version)
 * @dumper: registered kmsg dumper
 *
 * Reset the dumper's iterator so that kmsg_dump_get_line() and
 * kmsg_dump_get_buffer() can be called again and used multiple
 * times within the same dumper.dump() callback.
 *
 * The function is similar to kmsg_dump_rewind(), but grabs no locks.
 */
void kmsg_dump_rewind_nolock(struct kmsg_dumper *dumper)
{
	dumper->cur_seq = clear_seq;
	dumper->cur_idx = clear_idx;
	dumper->next_seq = log_next_seq;
	dumper->next_idx = log_next_idx;
}

/**
 * kmsg_dump_rewind - reset the interator
 * @dumper: registered kmsg dumper
 *
 * Reset the dumper's iterator so that kmsg_dump_get_line() and
 * kmsg_dump_get_buffer() can be called again and used multiple
 * times within the same dumper.dump() callback.
 */
void kmsg_dump_rewind(struct kmsg_dumper *dumper)
{
	unsigned long flags;

	raw_spin_lock_irqsave(&logbuf_lock, flags);
	kmsg_dump_rewind_nolock(dumper);
	raw_spin_unlock_irqrestore(&logbuf_lock, flags);
}
EXPORT_SYMBOL_GPL(kmsg_dump_rewind);

static char dump_stack_arch_desc_str[128];

/**
 * dump_stack_set_arch_desc - set arch-specific str to show with task dumps
 * @fmt: printf-style format string
 * @...: arguments for the format string
 *
 * The configured string will be printed right after utsname during task
 * dumps.  Usually used to add arch-specific system identifiers.  If an
 * arch wants to make use of such an ID string, it should initialize this
 * as soon as possible during boot.
 */
void __init dump_stack_set_arch_desc(const char *fmt, ...)
{
	va_list args;

	va_start(args, fmt);
	vsnprintf(dump_stack_arch_desc_str, sizeof(dump_stack_arch_desc_str),
		  fmt, args);
	va_end(args);
}

/**
 * dump_stack_print_info - print generic debug info for dump_stack()
 * @log_lvl: log level
 *
 * Arch-specific dump_stack() implementations can use this function to
 * print out the same debug information as the generic dump_stack().
 */
void dump_stack_print_info(const char *log_lvl)
{
	printk("%sCPU: %d PID: %d Comm: %.20s %s %s %.*s\n",
	       log_lvl, raw_smp_processor_id(), current->pid, current->comm,
	       print_tainted(), init_utsname()->release,
	       (int)strcspn(init_utsname()->version, " "),
	       init_utsname()->version);

	if (dump_stack_arch_desc_str[0] != '\0')
		printk("%sHardware name: %s\n",
		       log_lvl, dump_stack_arch_desc_str);

	print_worker_info(log_lvl, current);
}

/**
 * show_regs_print_info - print generic debug info for show_regs()
 * @log_lvl: log level
 *
 * show_regs() implementations can use this function to print out generic
 * debug information.
 */
void show_regs_print_info(const char *log_lvl)
{
	dump_stack_print_info(log_lvl);

	printk("%stask: %p ti: %p task.ti: %p\n",
	       log_lvl, current, current_thread_info(),
	       task_thread_info(current));
}

#endif<|MERGE_RESOLUTION|>--- conflicted
+++ resolved
@@ -2176,16 +2176,12 @@
 		call_console_drivers(level, text, len);
 		start_critical_timings();
 		local_irq_restore(flags);
-<<<<<<< HEAD
 #else
 		raw_spin_unlock_irqrestore(&logbuf_lock, flags);
 		call_console_drivers(level, text, len);
 #endif
-=======
-
 		if (do_cond_resched)
 			cond_resched();
->>>>>>> c0e754d6
 	}
 	console_locked = 0;
 	mutex_release(&console_lock_dep_map, 1, _RET_IP_);
