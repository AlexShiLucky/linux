/*
 *  Fast Userspace Mutexes (which I call "Futexes!").
 *  (C) Rusty Russell, IBM 2002
 *
 *  Generalized futexes, futex requeueing, misc fixes by Ingo Molnar
 *  (C) Copyright 2003 Red Hat Inc, All Rights Reserved
 *
 *  Removed page pinning, fix privately mapped COW pages and other cleanups
 *  (C) Copyright 2003, 2004 Jamie Lokier
 *
 *  Robust futex support started by Ingo Molnar
 *  (C) Copyright 2006 Red Hat Inc, All Rights Reserved
 *  Thanks to Thomas Gleixner for suggestions, analysis and fixes.
 *
 *  PI-futex support started by Ingo Molnar and Thomas Gleixner
 *  Copyright (C) 2006 Red Hat, Inc., Ingo Molnar <mingo@redhat.com>
 *  Copyright (C) 2006 Timesys Corp., Thomas Gleixner <tglx@timesys.com>
 *
 *  PRIVATE futexes by Eric Dumazet
 *  Copyright (C) 2007 Eric Dumazet <dada1@cosmosbay.com>
 *
 *  Requeue-PI support by Darren Hart <dvhltc@us.ibm.com>
 *  Copyright (C) IBM Corporation, 2009
 *  Thanks to Thomas Gleixner for conceptual design and careful reviews.
 *
 *  Thanks to Ben LaHaise for yelling "hashed waitqueues" loudly
 *  enough at me, Linus for the original (flawed) idea, Matthew
 *  Kirkwood for proof-of-concept implementation.
 *
 *  "The futexes are also cursed."
 *  "But they come in a choice of three flavours!"
 *
 *  This program is free software; you can redistribute it and/or modify
 *  it under the terms of the GNU General Public License as published by
 *  the Free Software Foundation; either version 2 of the License, or
 *  (at your option) any later version.
 *
 *  This program is distributed in the hope that it will be useful,
 *  but WITHOUT ANY WARRANTY; without even the implied warranty of
 *  MERCHANTABILITY or FITNESS FOR A PARTICULAR PURPOSE.  See the
 *  GNU General Public License for more details.
 *
 *  You should have received a copy of the GNU General Public License
 *  along with this program; if not, write to the Free Software
 *  Foundation, Inc., 59 Temple Place, Suite 330, Boston, MA  02111-1307  USA
 */
#include <linux/slab.h>
#include <linux/poll.h>
#include <linux/fs.h>
#include <linux/file.h>
#include <linux/jhash.h>
#include <linux/init.h>
#include <linux/futex.h>
#include <linux/mount.h>
#include <linux/pagemap.h>
#include <linux/syscalls.h>
#include <linux/signal.h>
#include <linux/export.h>
#include <linux/magic.h>
#include <linux/pid.h>
#include <linux/nsproxy.h>
#include <linux/ptrace.h>
#include <linux/sched/rt.h>
#include <linux/hugetlb.h>

#include <asm/futex.h>

#include "rtmutex_common.h"

int __read_mostly futex_cmpxchg_enabled;

#define FUTEX_HASHBITS (CONFIG_BASE_SMALL ? 4 : 8)

/*
 * Futex flags used to encode options to functions and preserve them across
 * restarts.
 */
#define FLAGS_SHARED		0x01
#define FLAGS_CLOCKRT		0x02
#define FLAGS_HAS_TIMEOUT	0x04

/*
 * Priority Inheritance state:
 */
struct futex_pi_state {
	/*
	 * list of 'owned' pi_state instances - these have to be
	 * cleaned up in do_exit() if the task exits prematurely:
	 */
	struct list_head list;

	/*
	 * The PI object:
	 */
	struct rt_mutex pi_mutex;

	struct task_struct *owner;
	atomic_t refcount;

	union futex_key key;
};

/**
 * struct futex_q - The hashed futex queue entry, one per waiting task
 * @list:		priority-sorted list of tasks waiting on this futex
 * @task:		the task waiting on the futex
 * @lock_ptr:		the hash bucket lock
 * @key:		the key the futex is hashed on
 * @pi_state:		optional priority inheritance state
 * @rt_waiter:		rt_waiter storage for use with requeue_pi
 * @requeue_pi_key:	the requeue_pi target futex key
 * @bitset:		bitset for the optional bitmasked wakeup
 *
 * We use this hashed waitqueue, instead of a normal wait_queue_t, so
 * we can wake only the relevant ones (hashed queues may be shared).
 *
 * A futex_q has a woken state, just like tasks have TASK_RUNNING.
 * It is considered woken when plist_node_empty(&q->list) || q->lock_ptr == 0.
 * The order of wakeup is always to make the first condition true, then
 * the second.
 *
 * PI futexes are typically woken before they are removed from the hash list via
 * the rt_mutex code. See unqueue_me_pi().
 */
struct futex_q {
	struct plist_node list;

	struct task_struct *task;
	spinlock_t *lock_ptr;
	union futex_key key;
	struct futex_pi_state *pi_state;
	struct rt_mutex_waiter *rt_waiter;
	union futex_key *requeue_pi_key;
	u32 bitset;
};

static const struct futex_q futex_q_init = {
	/* list gets initialized in queue_me()*/
	.key = FUTEX_KEY_INIT,
	.bitset = FUTEX_BITSET_MATCH_ANY
};

/*
 * Hash buckets are shared by all the futex_keys that hash to the same
 * location.  Each key may have multiple futex_q structures, one for each task
 * waiting on a futex.
 */
struct futex_hash_bucket {
	spinlock_t lock;
	struct plist_head chain;
};

static struct futex_hash_bucket futex_queues[1<<FUTEX_HASHBITS];

/*
 * We hash on the keys returned from get_futex_key (see below).
 */
static struct futex_hash_bucket *hash_futex(union futex_key *key)
{
	u32 hash = jhash2((u32*)&key->both.word,
			  (sizeof(key->both.word)+sizeof(key->both.ptr))/4,
			  key->both.offset);
	return &futex_queues[hash & ((1 << FUTEX_HASHBITS)-1)];
}

/*
 * Return 1 if two futex_keys are equal, 0 otherwise.
 */
static inline int match_futex(union futex_key *key1, union futex_key *key2)
{
	return (key1 && key2
		&& key1->both.word == key2->both.word
		&& key1->both.ptr == key2->both.ptr
		&& key1->both.offset == key2->both.offset);
}

/*
 * Take a reference to the resource addressed by a key.
 * Can be called while holding spinlocks.
 *
 */
static void get_futex_key_refs(union futex_key *key)
{
	if (!key->both.ptr)
		return;

	switch (key->both.offset & (FUT_OFF_INODE|FUT_OFF_MMSHARED)) {
	case FUT_OFF_INODE:
		ihold(key->shared.inode);
		break;
	case FUT_OFF_MMSHARED:
		atomic_inc(&key->private.mm->mm_count);
		break;
	}
}

/*
 * Drop a reference to the resource addressed by a key.
 * The hash bucket spinlock must not be held.
 */
static void drop_futex_key_refs(union futex_key *key)
{
	if (!key->both.ptr) {
		/* If we're here then we tried to put a key we failed to get */
		WARN_ON_ONCE(1);
		return;
	}

	switch (key->both.offset & (FUT_OFF_INODE|FUT_OFF_MMSHARED)) {
	case FUT_OFF_INODE:
		iput(key->shared.inode);
		break;
	case FUT_OFF_MMSHARED:
		mmdrop(key->private.mm);
		break;
	}
}

/**
 * get_futex_key() - Get parameters which are the keys for a futex
 * @uaddr:	virtual address of the futex
 * @fshared:	0 for a PROCESS_PRIVATE futex, 1 for PROCESS_SHARED
 * @key:	address where result is stored.
 * @rw:		mapping needs to be read/write (values: VERIFY_READ,
 *              VERIFY_WRITE)
 *
 * Return: a negative error code or 0
 *
 * The key words are stored in *key on success.
 *
 * For shared mappings, it's (page->index, file_inode(vma->vm_file),
 * offset_within_page).  For private mappings, it's (uaddr, current->mm).
 * We can usually work out the index without swapping in the page.
 *
 * lock_page() might sleep, the caller should not hold a spinlock.
 */
static int
get_futex_key(u32 __user *uaddr, int fshared, union futex_key *key, int rw)
{
	unsigned long address = (unsigned long)uaddr;
	struct mm_struct *mm = current->mm;
	struct page *page, *page_head;
	int err, ro = 0;

	/*
	 * The futex address must be "naturally" aligned.
	 */
	key->both.offset = address % PAGE_SIZE;
	if (unlikely((address % sizeof(u32)) != 0))
		return -EINVAL;
	address -= key->both.offset;

	/*
	 * PROCESS_PRIVATE futexes are fast.
	 * As the mm cannot disappear under us and the 'key' only needs
	 * virtual address, we dont even have to find the underlying vma.
	 * Note : We do have to check 'uaddr' is a valid user address,
	 *        but access_ok() should be faster than find_vma()
	 */
	if (!fshared) {
		if (unlikely(!access_ok(VERIFY_WRITE, uaddr, sizeof(u32))))
			return -EFAULT;
		key->private.mm = mm;
		key->private.address = address;
		get_futex_key_refs(key);
		return 0;
	}

again:
	err = get_user_pages_fast(address, 1, 1, &page);
	/*
	 * If write access is not required (eg. FUTEX_WAIT), try
	 * and get read-only access.
	 */
	if (err == -EFAULT && rw == VERIFY_READ) {
		err = get_user_pages_fast(address, 1, 0, &page);
		ro = 1;
	}
	if (err < 0)
		return err;
	else
		err = 0;

#ifdef CONFIG_TRANSPARENT_HUGEPAGE
	page_head = page;
	if (unlikely(PageTail(page))) {
		put_page(page);
		/* serialize against __split_huge_page_splitting() */
<<<<<<< HEAD
		arch_block_thp_split(mm);
		if (likely(__get_user_pages_fast(address, 1, 1, &page) == 1)) {
=======
		local_irq_disable();
		if (likely(__get_user_pages_fast(address, 1, !ro, &page) == 1)) {
>>>>>>> 095f493c
			page_head = compound_head(page);
			/*
			 * page_head is valid pointer but we must pin
			 * it before taking the PG_lock and/or
			 * PG_compound_lock. The moment we re-enable
			 * irqs __split_huge_page_splitting() can
			 * return and the head page can be freed from
			 * under us. We can't take the PG_lock and/or
			 * PG_compound_lock on a page that could be
			 * freed from under us.
			 */
			if (page != page_head) {
				get_page(page_head);
				put_page(page);
			}
			arch_unblock_thp_split(mm);
		} else {
			arch_unblock_thp_split(mm);
			goto again;
		}
	}
#else
	page_head = compound_head(page);
	if (page != page_head) {
		get_page(page_head);
		put_page(page);
	}
#endif

	lock_page(page_head);

	/*
	 * If page_head->mapping is NULL, then it cannot be a PageAnon
	 * page; but it might be the ZERO_PAGE or in the gate area or
	 * in a special mapping (all cases which we are happy to fail);
	 * or it may have been a good file page when get_user_pages_fast
	 * found it, but truncated or holepunched or subjected to
	 * invalidate_complete_page2 before we got the page lock (also
	 * cases which we are happy to fail).  And we hold a reference,
	 * so refcount care in invalidate_complete_page's remove_mapping
	 * prevents drop_caches from setting mapping to NULL beneath us.
	 *
	 * The case we do have to guard against is when memory pressure made
	 * shmem_writepage move it from filecache to swapcache beneath us:
	 * an unlikely race, but we do need to retry for page_head->mapping.
	 */
	if (!page_head->mapping) {
		int shmem_swizzled = PageSwapCache(page_head);
		unlock_page(page_head);
		put_page(page_head);
		if (shmem_swizzled)
			goto again;
		return -EFAULT;
	}

	/*
	 * Private mappings are handled in a simple way.
	 *
	 * NOTE: When userspace waits on a MAP_SHARED mapping, even if
	 * it's a read-only handle, it's expected that futexes attach to
	 * the object not the particular process.
	 */
	if (PageAnon(page_head)) {
		/*
		 * A RO anonymous page will never change and thus doesn't make
		 * sense for futex operations.
		 */
		if (ro) {
			err = -EFAULT;
			goto out;
		}

		key->both.offset |= FUT_OFF_MMSHARED; /* ref taken on mm */
		key->private.mm = mm;
		key->private.address = address;
	} else {
		key->both.offset |= FUT_OFF_INODE; /* inode-based key */
		key->shared.inode = page_head->mapping->host;
		key->shared.pgoff = basepage_index(page);
	}

	get_futex_key_refs(key);

out:
	unlock_page(page_head);
	put_page(page_head);
	return err;
}

static inline void put_futex_key(union futex_key *key)
{
	drop_futex_key_refs(key);
}

/**
 * fault_in_user_writeable() - Fault in user address and verify RW access
 * @uaddr:	pointer to faulting user space address
 *
 * Slow path to fixup the fault we just took in the atomic write
 * access to @uaddr.
 *
 * We have no generic implementation of a non-destructive write to the
 * user address. We know that we faulted in the atomic pagefault
 * disabled section so we can as well avoid the #PF overhead by
 * calling get_user_pages() right away.
 */
static int fault_in_user_writeable(u32 __user *uaddr)
{
	struct mm_struct *mm = current->mm;
	int ret;

	down_read(&mm->mmap_sem);
	ret = fixup_user_fault(current, mm, (unsigned long)uaddr,
			       FAULT_FLAG_WRITE);
	up_read(&mm->mmap_sem);

	return ret < 0 ? ret : 0;
}

/**
 * futex_top_waiter() - Return the highest priority waiter on a futex
 * @hb:		the hash bucket the futex_q's reside in
 * @key:	the futex key (to distinguish it from other futex futex_q's)
 *
 * Must be called with the hb lock held.
 */
static struct futex_q *futex_top_waiter(struct futex_hash_bucket *hb,
					union futex_key *key)
{
	struct futex_q *this;

	plist_for_each_entry(this, &hb->chain, list) {
		if (match_futex(&this->key, key))
			return this;
	}
	return NULL;
}

static int cmpxchg_futex_value_locked(u32 *curval, u32 __user *uaddr,
				      u32 uval, u32 newval)
{
	int ret;

	pagefault_disable();
	ret = futex_atomic_cmpxchg_inatomic(curval, uaddr, uval, newval);
	pagefault_enable();

	return ret;
}

static int get_futex_value_locked(u32 *dest, u32 __user *from)
{
	int ret;

	pagefault_disable();
	ret = __copy_from_user_inatomic(dest, from, sizeof(u32));
	pagefault_enable();

	return ret ? -EFAULT : 0;
}


/*
 * PI code:
 */
static int refill_pi_state_cache(void)
{
	struct futex_pi_state *pi_state;

	if (likely(current->pi_state_cache))
		return 0;

	pi_state = kzalloc(sizeof(*pi_state), GFP_KERNEL);

	if (!pi_state)
		return -ENOMEM;

	INIT_LIST_HEAD(&pi_state->list);
	/* pi_mutex gets initialized later */
	pi_state->owner = NULL;
	atomic_set(&pi_state->refcount, 1);
	pi_state->key = FUTEX_KEY_INIT;

	current->pi_state_cache = pi_state;

	return 0;
}

static struct futex_pi_state * alloc_pi_state(void)
{
	struct futex_pi_state *pi_state = current->pi_state_cache;

	WARN_ON(!pi_state);
	current->pi_state_cache = NULL;

	return pi_state;
}

static void free_pi_state(struct futex_pi_state *pi_state)
{
	if (!atomic_dec_and_test(&pi_state->refcount))
		return;

	/*
	 * If pi_state->owner is NULL, the owner is most probably dying
	 * and has cleaned up the pi_state already
	 */
	if (pi_state->owner) {
		raw_spin_lock_irq(&pi_state->owner->pi_lock);
		list_del_init(&pi_state->list);
		raw_spin_unlock_irq(&pi_state->owner->pi_lock);

		rt_mutex_proxy_unlock(&pi_state->pi_mutex, pi_state->owner);
	}

	if (current->pi_state_cache)
		kfree(pi_state);
	else {
		/*
		 * pi_state->list is already empty.
		 * clear pi_state->owner.
		 * refcount is at 0 - put it back to 1.
		 */
		pi_state->owner = NULL;
		atomic_set(&pi_state->refcount, 1);
		current->pi_state_cache = pi_state;
	}
}

/*
 * Look up the task based on what TID userspace gave us.
 * We dont trust it.
 */
static struct task_struct * futex_find_get_task(pid_t pid)
{
	struct task_struct *p;

	rcu_read_lock();
	p = find_task_by_vpid(pid);
	if (p)
		get_task_struct(p);

	rcu_read_unlock();

	return p;
}

/*
 * This task is holding PI mutexes at exit time => bad.
 * Kernel cleans up PI-state, but userspace is likely hosed.
 * (Robust-futex cleanup is separate and might save the day for userspace.)
 */
void exit_pi_state_list(struct task_struct *curr)
{
	struct list_head *next, *head = &curr->pi_state_list;
	struct futex_pi_state *pi_state;
	struct futex_hash_bucket *hb;
	union futex_key key = FUTEX_KEY_INIT;

	if (!futex_cmpxchg_enabled)
		return;
	/*
	 * We are a ZOMBIE and nobody can enqueue itself on
	 * pi_state_list anymore, but we have to be careful
	 * versus waiters unqueueing themselves:
	 */
	raw_spin_lock_irq(&curr->pi_lock);
	while (!list_empty(head)) {

		next = head->next;
		pi_state = list_entry(next, struct futex_pi_state, list);
		key = pi_state->key;
		hb = hash_futex(&key);
		raw_spin_unlock_irq(&curr->pi_lock);

		spin_lock(&hb->lock);

		raw_spin_lock_irq(&curr->pi_lock);
		/*
		 * We dropped the pi-lock, so re-check whether this
		 * task still owns the PI-state:
		 */
		if (head->next != next) {
			spin_unlock(&hb->lock);
			continue;
		}

		WARN_ON(pi_state->owner != curr);
		WARN_ON(list_empty(&pi_state->list));
		list_del_init(&pi_state->list);
		pi_state->owner = NULL;
		raw_spin_unlock_irq(&curr->pi_lock);

		rt_mutex_unlock(&pi_state->pi_mutex);

		spin_unlock(&hb->lock);

		raw_spin_lock_irq(&curr->pi_lock);
	}
	raw_spin_unlock_irq(&curr->pi_lock);
}

static int
lookup_pi_state(u32 uval, struct futex_hash_bucket *hb,
		union futex_key *key, struct futex_pi_state **ps)
{
	struct futex_pi_state *pi_state = NULL;
	struct futex_q *this, *next;
	struct plist_head *head;
	struct task_struct *p;
	pid_t pid = uval & FUTEX_TID_MASK;

	head = &hb->chain;

	plist_for_each_entry_safe(this, next, head, list) {
		if (match_futex(&this->key, key)) {
			/*
			 * Another waiter already exists - bump up
			 * the refcount and return its pi_state:
			 */
			pi_state = this->pi_state;
			/*
			 * Userspace might have messed up non-PI and PI futexes
			 */
			if (unlikely(!pi_state))
				return -EINVAL;

			WARN_ON(!atomic_read(&pi_state->refcount));

			/*
			 * When pi_state->owner is NULL then the owner died
			 * and another waiter is on the fly. pi_state->owner
			 * is fixed up by the task which acquires
			 * pi_state->rt_mutex.
			 *
			 * We do not check for pid == 0 which can happen when
			 * the owner died and robust_list_exit() cleared the
			 * TID.
			 */
			if (pid && pi_state->owner) {
				/*
				 * Bail out if user space manipulated the
				 * futex value.
				 */
				if (pid != task_pid_vnr(pi_state->owner))
					return -EINVAL;
			}

			atomic_inc(&pi_state->refcount);
			*ps = pi_state;

			return 0;
		}
	}

	/*
	 * We are the first waiter - try to look up the real owner and attach
	 * the new pi_state to it, but bail out when TID = 0
	 */
	if (!pid)
		return -ESRCH;
	p = futex_find_get_task(pid);
	if (!p)
		return -ESRCH;

	/*
	 * We need to look at the task state flags to figure out,
	 * whether the task is exiting. To protect against the do_exit
	 * change of the task flags, we do this protected by
	 * p->pi_lock:
	 */
	raw_spin_lock_irq(&p->pi_lock);
	if (unlikely(p->flags & PF_EXITING)) {
		/*
		 * The task is on the way out. When PF_EXITPIDONE is
		 * set, we know that the task has finished the
		 * cleanup:
		 */
		int ret = (p->flags & PF_EXITPIDONE) ? -ESRCH : -EAGAIN;

		raw_spin_unlock_irq(&p->pi_lock);
		put_task_struct(p);
		return ret;
	}

	pi_state = alloc_pi_state();

	/*
	 * Initialize the pi_mutex in locked state and make 'p'
	 * the owner of it:
	 */
	rt_mutex_init_proxy_locked(&pi_state->pi_mutex, p);

	/* Store the key for possible exit cleanups: */
	pi_state->key = *key;

	WARN_ON(!list_empty(&pi_state->list));
	list_add(&pi_state->list, &p->pi_state_list);
	pi_state->owner = p;
	raw_spin_unlock_irq(&p->pi_lock);

	put_task_struct(p);

	*ps = pi_state;

	return 0;
}

/**
 * futex_lock_pi_atomic() - Atomic work required to acquire a pi aware futex
 * @uaddr:		the pi futex user address
 * @hb:			the pi futex hash bucket
 * @key:		the futex key associated with uaddr and hb
 * @ps:			the pi_state pointer where we store the result of the
 *			lookup
 * @task:		the task to perform the atomic lock work for.  This will
 *			be "current" except in the case of requeue pi.
 * @set_waiters:	force setting the FUTEX_WAITERS bit (1) or not (0)
 *
 * Return:
 *  0 - ready to wait;
 *  1 - acquired the lock;
 * <0 - error
 *
 * The hb->lock and futex_key refs shall be held by the caller.
 */
static int futex_lock_pi_atomic(u32 __user *uaddr, struct futex_hash_bucket *hb,
				union futex_key *key,
				struct futex_pi_state **ps,
				struct task_struct *task, int set_waiters)
{
	int lock_taken, ret, force_take = 0;
	u32 uval, newval, curval, vpid = task_pid_vnr(task);

retry:
	ret = lock_taken = 0;

	/*
	 * To avoid races, we attempt to take the lock here again
	 * (by doing a 0 -> TID atomic cmpxchg), while holding all
	 * the locks. It will most likely not succeed.
	 */
	newval = vpid;
	if (set_waiters)
		newval |= FUTEX_WAITERS;

	if (unlikely(cmpxchg_futex_value_locked(&curval, uaddr, 0, newval)))
		return -EFAULT;

	/*
	 * Detect deadlocks.
	 */
	if ((unlikely((curval & FUTEX_TID_MASK) == vpid)))
		return -EDEADLK;

	/*
	 * Surprise - we got the lock. Just return to userspace:
	 */
	if (unlikely(!curval))
		return 1;

	uval = curval;

	/*
	 * Set the FUTEX_WAITERS flag, so the owner will know it has someone
	 * to wake at the next unlock.
	 */
	newval = curval | FUTEX_WAITERS;

	/*
	 * Should we force take the futex? See below.
	 */
	if (unlikely(force_take)) {
		/*
		 * Keep the OWNER_DIED and the WAITERS bit and set the
		 * new TID value.
		 */
		newval = (curval & ~FUTEX_TID_MASK) | vpid;
		force_take = 0;
		lock_taken = 1;
	}

	if (unlikely(cmpxchg_futex_value_locked(&curval, uaddr, uval, newval)))
		return -EFAULT;
	if (unlikely(curval != uval))
		goto retry;

	/*
	 * We took the lock due to forced take over.
	 */
	if (unlikely(lock_taken))
		return 1;

	/*
	 * We dont have the lock. Look up the PI state (or create it if
	 * we are the first waiter):
	 */
	ret = lookup_pi_state(uval, hb, key, ps);

	if (unlikely(ret)) {
		switch (ret) {
		case -ESRCH:
			/*
			 * We failed to find an owner for this
			 * futex. So we have no pi_state to block
			 * on. This can happen in two cases:
			 *
			 * 1) The owner died
			 * 2) A stale FUTEX_WAITERS bit
			 *
			 * Re-read the futex value.
			 */
			if (get_futex_value_locked(&curval, uaddr))
				return -EFAULT;

			/*
			 * If the owner died or we have a stale
			 * WAITERS bit the owner TID in the user space
			 * futex is 0.
			 */
			if (!(curval & FUTEX_TID_MASK)) {
				force_take = 1;
				goto retry;
			}
		default:
			break;
		}
	}

	return ret;
}

/**
 * __unqueue_futex() - Remove the futex_q from its futex_hash_bucket
 * @q:	The futex_q to unqueue
 *
 * The q->lock_ptr must not be NULL and must be held by the caller.
 */
static void __unqueue_futex(struct futex_q *q)
{
	struct futex_hash_bucket *hb;

	if (WARN_ON_SMP(!q->lock_ptr || !spin_is_locked(q->lock_ptr))
	    || WARN_ON(plist_node_empty(&q->list)))
		return;

	hb = container_of(q->lock_ptr, struct futex_hash_bucket, lock);
	plist_del(&q->list, &hb->chain);
}

/*
 * The hash bucket lock must be held when this is called.
 * Afterwards, the futex_q must not be accessed.
 */
static void wake_futex(struct futex_q *q)
{
	struct task_struct *p = q->task;

	if (WARN(q->pi_state || q->rt_waiter, "refusing to wake PI futex\n"))
		return;

	/*
	 * We set q->lock_ptr = NULL _before_ we wake up the task. If
	 * a non-futex wake up happens on another CPU then the task
	 * might exit and p would dereference a non-existing task
	 * struct. Prevent this by holding a reference on p across the
	 * wake up.
	 */
	get_task_struct(p);

	__unqueue_futex(q);
	/*
	 * The waiting task can free the futex_q as soon as
	 * q->lock_ptr = NULL is written, without taking any locks. A
	 * memory barrier is required here to prevent the following
	 * store to lock_ptr from getting ahead of the plist_del.
	 */
	smp_wmb();
	q->lock_ptr = NULL;

	wake_up_state(p, TASK_NORMAL);
	put_task_struct(p);
}

static int wake_futex_pi(u32 __user *uaddr, u32 uval, struct futex_q *this)
{
	struct task_struct *new_owner;
	struct futex_pi_state *pi_state = this->pi_state;
	u32 uninitialized_var(curval), newval;

	if (!pi_state)
		return -EINVAL;

	/*
	 * If current does not own the pi_state then the futex is
	 * inconsistent and user space fiddled with the futex value.
	 */
	if (pi_state->owner != current)
		return -EINVAL;

	raw_spin_lock(&pi_state->pi_mutex.wait_lock);
	new_owner = rt_mutex_next_owner(&pi_state->pi_mutex);

	/*
	 * It is possible that the next waiter (the one that brought
	 * this owner to the kernel) timed out and is no longer
	 * waiting on the lock.
	 */
	if (!new_owner)
		new_owner = this->task;

	/*
	 * We pass it to the next owner. (The WAITERS bit is always
	 * kept enabled while there is PI state around. We must also
	 * preserve the owner died bit.)
	 */
	if (!(uval & FUTEX_OWNER_DIED)) {
		int ret = 0;

		newval = FUTEX_WAITERS | task_pid_vnr(new_owner);

		if (cmpxchg_futex_value_locked(&curval, uaddr, uval, newval))
			ret = -EFAULT;
		else if (curval != uval)
			ret = -EINVAL;
		if (ret) {
			raw_spin_unlock(&pi_state->pi_mutex.wait_lock);
			return ret;
		}
	}

	raw_spin_lock_irq(&pi_state->owner->pi_lock);
	WARN_ON(list_empty(&pi_state->list));
	list_del_init(&pi_state->list);
	raw_spin_unlock_irq(&pi_state->owner->pi_lock);

	raw_spin_lock_irq(&new_owner->pi_lock);
	WARN_ON(!list_empty(&pi_state->list));
	list_add(&pi_state->list, &new_owner->pi_state_list);
	pi_state->owner = new_owner;
	raw_spin_unlock_irq(&new_owner->pi_lock);

	raw_spin_unlock(&pi_state->pi_mutex.wait_lock);
	rt_mutex_unlock(&pi_state->pi_mutex);

	return 0;
}

static int unlock_futex_pi(u32 __user *uaddr, u32 uval)
{
	u32 uninitialized_var(oldval);

	/*
	 * There is no waiter, so we unlock the futex. The owner died
	 * bit has not to be preserved here. We are the owner:
	 */
	if (cmpxchg_futex_value_locked(&oldval, uaddr, uval, 0))
		return -EFAULT;
	if (oldval != uval)
		return -EAGAIN;

	return 0;
}

/*
 * Express the locking dependencies for lockdep:
 */
static inline void
double_lock_hb(struct futex_hash_bucket *hb1, struct futex_hash_bucket *hb2)
{
	if (hb1 <= hb2) {
		spin_lock(&hb1->lock);
		if (hb1 < hb2)
			spin_lock_nested(&hb2->lock, SINGLE_DEPTH_NESTING);
	} else { /* hb1 > hb2 */
		spin_lock(&hb2->lock);
		spin_lock_nested(&hb1->lock, SINGLE_DEPTH_NESTING);
	}
}

static inline void
double_unlock_hb(struct futex_hash_bucket *hb1, struct futex_hash_bucket *hb2)
{
	spin_unlock(&hb1->lock);
	if (hb1 != hb2)
		spin_unlock(&hb2->lock);
}

/*
 * Wake up waiters matching bitset queued on this futex (uaddr).
 */
static int
futex_wake(u32 __user *uaddr, unsigned int flags, int nr_wake, u32 bitset)
{
	struct futex_hash_bucket *hb;
	struct futex_q *this, *next;
	struct plist_head *head;
	union futex_key key = FUTEX_KEY_INIT;
	int ret;

	if (!bitset)
		return -EINVAL;

	ret = get_futex_key(uaddr, flags & FLAGS_SHARED, &key, VERIFY_READ);
	if (unlikely(ret != 0))
		goto out;

	hb = hash_futex(&key);
	spin_lock(&hb->lock);
	head = &hb->chain;

	plist_for_each_entry_safe(this, next, head, list) {
		if (match_futex (&this->key, &key)) {
			if (this->pi_state || this->rt_waiter) {
				ret = -EINVAL;
				break;
			}

			/* Check if one of the bits is set in both bitsets */
			if (!(this->bitset & bitset))
				continue;

			wake_futex(this);
			if (++ret >= nr_wake)
				break;
		}
	}

	spin_unlock(&hb->lock);
	put_futex_key(&key);
out:
	return ret;
}

/*
 * Wake up all waiters hashed on the physical page that is mapped
 * to this virtual address:
 */
static int
futex_wake_op(u32 __user *uaddr1, unsigned int flags, u32 __user *uaddr2,
	      int nr_wake, int nr_wake2, int op)
{
	union futex_key key1 = FUTEX_KEY_INIT, key2 = FUTEX_KEY_INIT;
	struct futex_hash_bucket *hb1, *hb2;
	struct plist_head *head;
	struct futex_q *this, *next;
	int ret, op_ret;

retry:
	ret = get_futex_key(uaddr1, flags & FLAGS_SHARED, &key1, VERIFY_READ);
	if (unlikely(ret != 0))
		goto out;
	ret = get_futex_key(uaddr2, flags & FLAGS_SHARED, &key2, VERIFY_WRITE);
	if (unlikely(ret != 0))
		goto out_put_key1;

	hb1 = hash_futex(&key1);
	hb2 = hash_futex(&key2);

retry_private:
	double_lock_hb(hb1, hb2);
	op_ret = futex_atomic_op_inuser(op, uaddr2);
	if (unlikely(op_ret < 0)) {

		double_unlock_hb(hb1, hb2);

#ifndef CONFIG_MMU
		/*
		 * we don't get EFAULT from MMU faults if we don't have an MMU,
		 * but we might get them from range checking
		 */
		ret = op_ret;
		goto out_put_keys;
#endif

		if (unlikely(op_ret != -EFAULT)) {
			ret = op_ret;
			goto out_put_keys;
		}

		ret = fault_in_user_writeable(uaddr2);
		if (ret)
			goto out_put_keys;

		if (!(flags & FLAGS_SHARED))
			goto retry_private;

		put_futex_key(&key2);
		put_futex_key(&key1);
		goto retry;
	}

	head = &hb1->chain;

	plist_for_each_entry_safe(this, next, head, list) {
		if (match_futex (&this->key, &key1)) {
			if (this->pi_state || this->rt_waiter) {
				ret = -EINVAL;
				goto out_unlock;
			}
			wake_futex(this);
			if (++ret >= nr_wake)
				break;
		}
	}

	if (op_ret > 0) {
		head = &hb2->chain;

		op_ret = 0;
		plist_for_each_entry_safe(this, next, head, list) {
			if (match_futex (&this->key, &key2)) {
				if (this->pi_state || this->rt_waiter) {
					ret = -EINVAL;
					goto out_unlock;
				}
				wake_futex(this);
				if (++op_ret >= nr_wake2)
					break;
			}
		}
		ret += op_ret;
	}

out_unlock:
	double_unlock_hb(hb1, hb2);
out_put_keys:
	put_futex_key(&key2);
out_put_key1:
	put_futex_key(&key1);
out:
	return ret;
}

/**
 * requeue_futex() - Requeue a futex_q from one hb to another
 * @q:		the futex_q to requeue
 * @hb1:	the source hash_bucket
 * @hb2:	the target hash_bucket
 * @key2:	the new key for the requeued futex_q
 */
static inline
void requeue_futex(struct futex_q *q, struct futex_hash_bucket *hb1,
		   struct futex_hash_bucket *hb2, union futex_key *key2)
{

	/*
	 * If key1 and key2 hash to the same bucket, no need to
	 * requeue.
	 */
	if (likely(&hb1->chain != &hb2->chain)) {
		plist_del(&q->list, &hb1->chain);
		plist_add(&q->list, &hb2->chain);
		q->lock_ptr = &hb2->lock;
	}
	get_futex_key_refs(key2);
	q->key = *key2;
}

/**
 * requeue_pi_wake_futex() - Wake a task that acquired the lock during requeue
 * @q:		the futex_q
 * @key:	the key of the requeue target futex
 * @hb:		the hash_bucket of the requeue target futex
 *
 * During futex_requeue, with requeue_pi=1, it is possible to acquire the
 * target futex if it is uncontended or via a lock steal.  Set the futex_q key
 * to the requeue target futex so the waiter can detect the wakeup on the right
 * futex, but remove it from the hb and NULL the rt_waiter so it can detect
 * atomic lock acquisition.  Set the q->lock_ptr to the requeue target hb->lock
 * to protect access to the pi_state to fixup the owner later.  Must be called
 * with both q->lock_ptr and hb->lock held.
 */
static inline
void requeue_pi_wake_futex(struct futex_q *q, union futex_key *key,
			   struct futex_hash_bucket *hb)
{
	get_futex_key_refs(key);
	q->key = *key;

	__unqueue_futex(q);

	WARN_ON(!q->rt_waiter);
	q->rt_waiter = NULL;

	q->lock_ptr = &hb->lock;

	wake_up_state(q->task, TASK_NORMAL);
}

/**
 * futex_proxy_trylock_atomic() - Attempt an atomic lock for the top waiter
 * @pifutex:		the user address of the to futex
 * @hb1:		the from futex hash bucket, must be locked by the caller
 * @hb2:		the to futex hash bucket, must be locked by the caller
 * @key1:		the from futex key
 * @key2:		the to futex key
 * @ps:			address to store the pi_state pointer
 * @set_waiters:	force setting the FUTEX_WAITERS bit (1) or not (0)
 *
 * Try and get the lock on behalf of the top waiter if we can do it atomically.
 * Wake the top waiter if we succeed.  If the caller specified set_waiters,
 * then direct futex_lock_pi_atomic() to force setting the FUTEX_WAITERS bit.
 * hb1 and hb2 must be held by the caller.
 *
 * Return:
 *  0 - failed to acquire the lock atomically;
 *  1 - acquired the lock;
 * <0 - error
 */
static int futex_proxy_trylock_atomic(u32 __user *pifutex,
				 struct futex_hash_bucket *hb1,
				 struct futex_hash_bucket *hb2,
				 union futex_key *key1, union futex_key *key2,
				 struct futex_pi_state **ps, int set_waiters)
{
	struct futex_q *top_waiter = NULL;
	u32 curval;
	int ret;

	if (get_futex_value_locked(&curval, pifutex))
		return -EFAULT;

	/*
	 * Find the top_waiter and determine if there are additional waiters.
	 * If the caller intends to requeue more than 1 waiter to pifutex,
	 * force futex_lock_pi_atomic() to set the FUTEX_WAITERS bit now,
	 * as we have means to handle the possible fault.  If not, don't set
	 * the bit unecessarily as it will force the subsequent unlock to enter
	 * the kernel.
	 */
	top_waiter = futex_top_waiter(hb1, key1);

	/* There are no waiters, nothing for us to do. */
	if (!top_waiter)
		return 0;

	/* Ensure we requeue to the expected futex. */
	if (!match_futex(top_waiter->requeue_pi_key, key2))
		return -EINVAL;

	/*
	 * Try to take the lock for top_waiter.  Set the FUTEX_WAITERS bit in
	 * the contended case or if set_waiters is 1.  The pi_state is returned
	 * in ps in contended cases.
	 */
	ret = futex_lock_pi_atomic(pifutex, hb2, key2, ps, top_waiter->task,
				   set_waiters);
	if (ret == 1)
		requeue_pi_wake_futex(top_waiter, key2, hb2);

	return ret;
}

/**
 * futex_requeue() - Requeue waiters from uaddr1 to uaddr2
 * @uaddr1:	source futex user address
 * @flags:	futex flags (FLAGS_SHARED, etc.)
 * @uaddr2:	target futex user address
 * @nr_wake:	number of waiters to wake (must be 1 for requeue_pi)
 * @nr_requeue:	number of waiters to requeue (0-INT_MAX)
 * @cmpval:	@uaddr1 expected value (or %NULL)
 * @requeue_pi:	if we are attempting to requeue from a non-pi futex to a
 *		pi futex (pi to pi requeue is not supported)
 *
 * Requeue waiters on uaddr1 to uaddr2. In the requeue_pi case, try to acquire
 * uaddr2 atomically on behalf of the top waiter.
 *
 * Return:
 * >=0 - on success, the number of tasks requeued or woken;
 *  <0 - on error
 */
static int futex_requeue(u32 __user *uaddr1, unsigned int flags,
			 u32 __user *uaddr2, int nr_wake, int nr_requeue,
			 u32 *cmpval, int requeue_pi)
{
	union futex_key key1 = FUTEX_KEY_INIT, key2 = FUTEX_KEY_INIT;
	int drop_count = 0, task_count = 0, ret;
	struct futex_pi_state *pi_state = NULL;
	struct futex_hash_bucket *hb1, *hb2;
	struct plist_head *head1;
	struct futex_q *this, *next;
	u32 curval2;

	if (requeue_pi) {
		/*
		 * requeue_pi requires a pi_state, try to allocate it now
		 * without any locks in case it fails.
		 */
		if (refill_pi_state_cache())
			return -ENOMEM;
		/*
		 * requeue_pi must wake as many tasks as it can, up to nr_wake
		 * + nr_requeue, since it acquires the rt_mutex prior to
		 * returning to userspace, so as to not leave the rt_mutex with
		 * waiters and no owner.  However, second and third wake-ups
		 * cannot be predicted as they involve race conditions with the
		 * first wake and a fault while looking up the pi_state.  Both
		 * pthread_cond_signal() and pthread_cond_broadcast() should
		 * use nr_wake=1.
		 */
		if (nr_wake != 1)
			return -EINVAL;
	}

retry:
	if (pi_state != NULL) {
		/*
		 * We will have to lookup the pi_state again, so free this one
		 * to keep the accounting correct.
		 */
		free_pi_state(pi_state);
		pi_state = NULL;
	}

	ret = get_futex_key(uaddr1, flags & FLAGS_SHARED, &key1, VERIFY_READ);
	if (unlikely(ret != 0))
		goto out;
	ret = get_futex_key(uaddr2, flags & FLAGS_SHARED, &key2,
			    requeue_pi ? VERIFY_WRITE : VERIFY_READ);
	if (unlikely(ret != 0))
		goto out_put_key1;

	hb1 = hash_futex(&key1);
	hb2 = hash_futex(&key2);

retry_private:
	double_lock_hb(hb1, hb2);

	if (likely(cmpval != NULL)) {
		u32 curval;

		ret = get_futex_value_locked(&curval, uaddr1);

		if (unlikely(ret)) {
			double_unlock_hb(hb1, hb2);

			ret = get_user(curval, uaddr1);
			if (ret)
				goto out_put_keys;

			if (!(flags & FLAGS_SHARED))
				goto retry_private;

			put_futex_key(&key2);
			put_futex_key(&key1);
			goto retry;
		}
		if (curval != *cmpval) {
			ret = -EAGAIN;
			goto out_unlock;
		}
	}

	if (requeue_pi && (task_count - nr_wake < nr_requeue)) {
		/*
		 * Attempt to acquire uaddr2 and wake the top waiter. If we
		 * intend to requeue waiters, force setting the FUTEX_WAITERS
		 * bit.  We force this here where we are able to easily handle
		 * faults rather in the requeue loop below.
		 */
		ret = futex_proxy_trylock_atomic(uaddr2, hb1, hb2, &key1,
						 &key2, &pi_state, nr_requeue);

		/*
		 * At this point the top_waiter has either taken uaddr2 or is
		 * waiting on it.  If the former, then the pi_state will not
		 * exist yet, look it up one more time to ensure we have a
		 * reference to it.
		 */
		if (ret == 1) {
			WARN_ON(pi_state);
			drop_count++;
			task_count++;
			ret = get_futex_value_locked(&curval2, uaddr2);
			if (!ret)
				ret = lookup_pi_state(curval2, hb2, &key2,
						      &pi_state);
		}

		switch (ret) {
		case 0:
			break;
		case -EFAULT:
			double_unlock_hb(hb1, hb2);
			put_futex_key(&key2);
			put_futex_key(&key1);
			ret = fault_in_user_writeable(uaddr2);
			if (!ret)
				goto retry;
			goto out;
		case -EAGAIN:
			/* The owner was exiting, try again. */
			double_unlock_hb(hb1, hb2);
			put_futex_key(&key2);
			put_futex_key(&key1);
			cond_resched();
			goto retry;
		default:
			goto out_unlock;
		}
	}

	head1 = &hb1->chain;
	plist_for_each_entry_safe(this, next, head1, list) {
		if (task_count - nr_wake >= nr_requeue)
			break;

		if (!match_futex(&this->key, &key1))
			continue;

		/*
		 * FUTEX_WAIT_REQEUE_PI and FUTEX_CMP_REQUEUE_PI should always
		 * be paired with each other and no other futex ops.
		 *
		 * We should never be requeueing a futex_q with a pi_state,
		 * which is awaiting a futex_unlock_pi().
		 */
		if ((requeue_pi && !this->rt_waiter) ||
		    (!requeue_pi && this->rt_waiter) ||
		    this->pi_state) {
			ret = -EINVAL;
			break;
		}

		/*
		 * Wake nr_wake waiters.  For requeue_pi, if we acquired the
		 * lock, we already woke the top_waiter.  If not, it will be
		 * woken by futex_unlock_pi().
		 */
		if (++task_count <= nr_wake && !requeue_pi) {
			wake_futex(this);
			continue;
		}

		/* Ensure we requeue to the expected futex for requeue_pi. */
		if (requeue_pi && !match_futex(this->requeue_pi_key, &key2)) {
			ret = -EINVAL;
			break;
		}

		/*
		 * Requeue nr_requeue waiters and possibly one more in the case
		 * of requeue_pi if we couldn't acquire the lock atomically.
		 */
		if (requeue_pi) {
			/* Prepare the waiter to take the rt_mutex. */
			atomic_inc(&pi_state->refcount);
			this->pi_state = pi_state;
			ret = rt_mutex_start_proxy_lock(&pi_state->pi_mutex,
							this->rt_waiter,
							this->task, 1);
			if (ret == 1) {
				/* We got the lock. */
				requeue_pi_wake_futex(this, &key2, hb2);
				drop_count++;
				continue;
			} else if (ret) {
				/* -EDEADLK */
				this->pi_state = NULL;
				free_pi_state(pi_state);
				goto out_unlock;
			}
		}
		requeue_futex(this, hb1, hb2, &key2);
		drop_count++;
	}

out_unlock:
	double_unlock_hb(hb1, hb2);

	/*
	 * drop_futex_key_refs() must be called outside the spinlocks. During
	 * the requeue we moved futex_q's from the hash bucket at key1 to the
	 * one at key2 and updated their key pointer.  We no longer need to
	 * hold the references to key1.
	 */
	while (--drop_count >= 0)
		drop_futex_key_refs(&key1);

out_put_keys:
	put_futex_key(&key2);
out_put_key1:
	put_futex_key(&key1);
out:
	if (pi_state != NULL)
		free_pi_state(pi_state);
	return ret ? ret : task_count;
}

/* The key must be already stored in q->key. */
static inline struct futex_hash_bucket *queue_lock(struct futex_q *q)
	__acquires(&hb->lock)
{
	struct futex_hash_bucket *hb;

	hb = hash_futex(&q->key);
	q->lock_ptr = &hb->lock;

	spin_lock(&hb->lock);
	return hb;
}

static inline void
queue_unlock(struct futex_q *q, struct futex_hash_bucket *hb)
	__releases(&hb->lock)
{
	spin_unlock(&hb->lock);
}

/**
 * queue_me() - Enqueue the futex_q on the futex_hash_bucket
 * @q:	The futex_q to enqueue
 * @hb:	The destination hash bucket
 *
 * The hb->lock must be held by the caller, and is released here. A call to
 * queue_me() is typically paired with exactly one call to unqueue_me().  The
 * exceptions involve the PI related operations, which may use unqueue_me_pi()
 * or nothing if the unqueue is done as part of the wake process and the unqueue
 * state is implicit in the state of woken task (see futex_wait_requeue_pi() for
 * an example).
 */
static inline void queue_me(struct futex_q *q, struct futex_hash_bucket *hb)
	__releases(&hb->lock)
{
	int prio;

	/*
	 * The priority used to register this element is
	 * - either the real thread-priority for the real-time threads
	 * (i.e. threads with a priority lower than MAX_RT_PRIO)
	 * - or MAX_RT_PRIO for non-RT threads.
	 * Thus, all RT-threads are woken first in priority order, and
	 * the others are woken last, in FIFO order.
	 */
	prio = min(current->normal_prio, MAX_RT_PRIO);

	plist_node_init(&q->list, prio);
	plist_add(&q->list, &hb->chain);
	q->task = current;
	spin_unlock(&hb->lock);
}

/**
 * unqueue_me() - Remove the futex_q from its futex_hash_bucket
 * @q:	The futex_q to unqueue
 *
 * The q->lock_ptr must not be held by the caller. A call to unqueue_me() must
 * be paired with exactly one earlier call to queue_me().
 *
 * Return:
 *   1 - if the futex_q was still queued (and we removed unqueued it);
 *   0 - if the futex_q was already removed by the waking thread
 */
static int unqueue_me(struct futex_q *q)
{
	spinlock_t *lock_ptr;
	int ret = 0;

	/* In the common case we don't take the spinlock, which is nice. */
retry:
	lock_ptr = q->lock_ptr;
	barrier();
	if (lock_ptr != NULL) {
		spin_lock(lock_ptr);
		/*
		 * q->lock_ptr can change between reading it and
		 * spin_lock(), causing us to take the wrong lock.  This
		 * corrects the race condition.
		 *
		 * Reasoning goes like this: if we have the wrong lock,
		 * q->lock_ptr must have changed (maybe several times)
		 * between reading it and the spin_lock().  It can
		 * change again after the spin_lock() but only if it was
		 * already changed before the spin_lock().  It cannot,
		 * however, change back to the original value.  Therefore
		 * we can detect whether we acquired the correct lock.
		 */
		if (unlikely(lock_ptr != q->lock_ptr)) {
			spin_unlock(lock_ptr);
			goto retry;
		}
		__unqueue_futex(q);

		BUG_ON(q->pi_state);

		spin_unlock(lock_ptr);
		ret = 1;
	}

	drop_futex_key_refs(&q->key);
	return ret;
}

/*
 * PI futexes can not be requeued and must remove themself from the
 * hash bucket. The hash bucket lock (i.e. lock_ptr) is held on entry
 * and dropped here.
 */
static void unqueue_me_pi(struct futex_q *q)
	__releases(q->lock_ptr)
{
	__unqueue_futex(q);

	BUG_ON(!q->pi_state);
	free_pi_state(q->pi_state);
	q->pi_state = NULL;

	spin_unlock(q->lock_ptr);
}

/*
 * Fixup the pi_state owner with the new owner.
 *
 * Must be called with hash bucket lock held and mm->sem held for non
 * private futexes.
 */
static int fixup_pi_state_owner(u32 __user *uaddr, struct futex_q *q,
				struct task_struct *newowner)
{
	u32 newtid = task_pid_vnr(newowner) | FUTEX_WAITERS;
	struct futex_pi_state *pi_state = q->pi_state;
	struct task_struct *oldowner = pi_state->owner;
	u32 uval, uninitialized_var(curval), newval;
	int ret;

	/* Owner died? */
	if (!pi_state->owner)
		newtid |= FUTEX_OWNER_DIED;

	/*
	 * We are here either because we stole the rtmutex from the
	 * previous highest priority waiter or we are the highest priority
	 * waiter but failed to get the rtmutex the first time.
	 * We have to replace the newowner TID in the user space variable.
	 * This must be atomic as we have to preserve the owner died bit here.
	 *
	 * Note: We write the user space value _before_ changing the pi_state
	 * because we can fault here. Imagine swapped out pages or a fork
	 * that marked all the anonymous memory readonly for cow.
	 *
	 * Modifying pi_state _before_ the user space value would
	 * leave the pi_state in an inconsistent state when we fault
	 * here, because we need to drop the hash bucket lock to
	 * handle the fault. This might be observed in the PID check
	 * in lookup_pi_state.
	 */
retry:
	if (get_futex_value_locked(&uval, uaddr))
		goto handle_fault;

	while (1) {
		newval = (uval & FUTEX_OWNER_DIED) | newtid;

		if (cmpxchg_futex_value_locked(&curval, uaddr, uval, newval))
			goto handle_fault;
		if (curval == uval)
			break;
		uval = curval;
	}

	/*
	 * We fixed up user space. Now we need to fix the pi_state
	 * itself.
	 */
	if (pi_state->owner != NULL) {
		raw_spin_lock_irq(&pi_state->owner->pi_lock);
		WARN_ON(list_empty(&pi_state->list));
		list_del_init(&pi_state->list);
		raw_spin_unlock_irq(&pi_state->owner->pi_lock);
	}

	pi_state->owner = newowner;

	raw_spin_lock_irq(&newowner->pi_lock);
	WARN_ON(!list_empty(&pi_state->list));
	list_add(&pi_state->list, &newowner->pi_state_list);
	raw_spin_unlock_irq(&newowner->pi_lock);
	return 0;

	/*
	 * To handle the page fault we need to drop the hash bucket
	 * lock here. That gives the other task (either the highest priority
	 * waiter itself or the task which stole the rtmutex) the
	 * chance to try the fixup of the pi_state. So once we are
	 * back from handling the fault we need to check the pi_state
	 * after reacquiring the hash bucket lock and before trying to
	 * do another fixup. When the fixup has been done already we
	 * simply return.
	 */
handle_fault:
	spin_unlock(q->lock_ptr);

	ret = fault_in_user_writeable(uaddr);

	spin_lock(q->lock_ptr);

	/*
	 * Check if someone else fixed it for us:
	 */
	if (pi_state->owner != oldowner)
		return 0;

	if (ret)
		return ret;

	goto retry;
}

static long futex_wait_restart(struct restart_block *restart);

/**
 * fixup_owner() - Post lock pi_state and corner case management
 * @uaddr:	user address of the futex
 * @q:		futex_q (contains pi_state and access to the rt_mutex)
 * @locked:	if the attempt to take the rt_mutex succeeded (1) or not (0)
 *
 * After attempting to lock an rt_mutex, this function is called to cleanup
 * the pi_state owner as well as handle race conditions that may allow us to
 * acquire the lock. Must be called with the hb lock held.
 *
 * Return:
 *  1 - success, lock taken;
 *  0 - success, lock not taken;
 * <0 - on error (-EFAULT)
 */
static int fixup_owner(u32 __user *uaddr, struct futex_q *q, int locked)
{
	struct task_struct *owner;
	int ret = 0;

	if (locked) {
		/*
		 * Got the lock. We might not be the anticipated owner if we
		 * did a lock-steal - fix up the PI-state in that case:
		 */
		if (q->pi_state->owner != current)
			ret = fixup_pi_state_owner(uaddr, q, current);
		goto out;
	}

	/*
	 * Catch the rare case, where the lock was released when we were on the
	 * way back before we locked the hash bucket.
	 */
	if (q->pi_state->owner == current) {
		/*
		 * Try to get the rt_mutex now. This might fail as some other
		 * task acquired the rt_mutex after we removed ourself from the
		 * rt_mutex waiters list.
		 */
		if (rt_mutex_trylock(&q->pi_state->pi_mutex)) {
			locked = 1;
			goto out;
		}

		/*
		 * pi_state is incorrect, some other task did a lock steal and
		 * we returned due to timeout or signal without taking the
		 * rt_mutex. Too late.
		 */
		raw_spin_lock(&q->pi_state->pi_mutex.wait_lock);
		owner = rt_mutex_owner(&q->pi_state->pi_mutex);
		if (!owner)
			owner = rt_mutex_next_owner(&q->pi_state->pi_mutex);
		raw_spin_unlock(&q->pi_state->pi_mutex.wait_lock);
		ret = fixup_pi_state_owner(uaddr, q, owner);
		goto out;
	}

	/*
	 * Paranoia check. If we did not take the lock, then we should not be
	 * the owner of the rt_mutex.
	 */
	if (rt_mutex_owner(&q->pi_state->pi_mutex) == current)
		printk(KERN_ERR "fixup_owner: ret = %d pi-mutex: %p "
				"pi-state %p\n", ret,
				q->pi_state->pi_mutex.owner,
				q->pi_state->owner);

out:
	return ret ? ret : locked;
}

/**
 * futex_wait_queue_me() - queue_me() and wait for wakeup, timeout, or signal
 * @hb:		the futex hash bucket, must be locked by the caller
 * @q:		the futex_q to queue up on
 * @timeout:	the prepared hrtimer_sleeper, or null for no timeout
 */
static void futex_wait_queue_me(struct futex_hash_bucket *hb, struct futex_q *q,
				struct hrtimer_sleeper *timeout)
{
	/*
	 * The task state is guaranteed to be set before another task can
	 * wake it. set_current_state() is implemented using set_mb() and
	 * queue_me() calls spin_unlock() upon completion, both serializing
	 * access to the hash list and forcing another memory barrier.
	 */
	set_current_state(TASK_INTERRUPTIBLE);
	queue_me(q, hb);

	/* Arm the timer */
	if (timeout) {
		hrtimer_start_expires(&timeout->timer, HRTIMER_MODE_ABS);
		if (!hrtimer_active(&timeout->timer))
			timeout->task = NULL;
	}

	/*
	 * If we have been removed from the hash list, then another task
	 * has tried to wake us, and we can skip the call to schedule().
	 */
	if (likely(!plist_node_empty(&q->list))) {
		/*
		 * If the timer has already expired, current will already be
		 * flagged for rescheduling. Only call schedule if there
		 * is no timeout, or if it has yet to expire.
		 */
		if (!timeout || timeout->task)
			schedule();
	}
	__set_current_state(TASK_RUNNING);
}

/**
 * futex_wait_setup() - Prepare to wait on a futex
 * @uaddr:	the futex userspace address
 * @val:	the expected value
 * @flags:	futex flags (FLAGS_SHARED, etc.)
 * @q:		the associated futex_q
 * @hb:		storage for hash_bucket pointer to be returned to caller
 *
 * Setup the futex_q and locate the hash_bucket.  Get the futex value and
 * compare it with the expected value.  Handle atomic faults internally.
 * Return with the hb lock held and a q.key reference on success, and unlocked
 * with no q.key reference on failure.
 *
 * Return:
 *  0 - uaddr contains val and hb has been locked;
 * <1 - -EFAULT or -EWOULDBLOCK (uaddr does not contain val) and hb is unlocked
 */
static int futex_wait_setup(u32 __user *uaddr, u32 val, unsigned int flags,
			   struct futex_q *q, struct futex_hash_bucket **hb)
{
	u32 uval;
	int ret;

	/*
	 * Access the page AFTER the hash-bucket is locked.
	 * Order is important:
	 *
	 *   Userspace waiter: val = var; if (cond(val)) futex_wait(&var, val);
	 *   Userspace waker:  if (cond(var)) { var = new; futex_wake(&var); }
	 *
	 * The basic logical guarantee of a futex is that it blocks ONLY
	 * if cond(var) is known to be true at the time of blocking, for
	 * any cond.  If we locked the hash-bucket after testing *uaddr, that
	 * would open a race condition where we could block indefinitely with
	 * cond(var) false, which would violate the guarantee.
	 *
	 * On the other hand, we insert q and release the hash-bucket only
	 * after testing *uaddr.  This guarantees that futex_wait() will NOT
	 * absorb a wakeup if *uaddr does not match the desired values
	 * while the syscall executes.
	 */
retry:
	ret = get_futex_key(uaddr, flags & FLAGS_SHARED, &q->key, VERIFY_READ);
	if (unlikely(ret != 0))
		return ret;

retry_private:
	*hb = queue_lock(q);

	ret = get_futex_value_locked(&uval, uaddr);

	if (ret) {
		queue_unlock(q, *hb);

		ret = get_user(uval, uaddr);
		if (ret)
			goto out;

		if (!(flags & FLAGS_SHARED))
			goto retry_private;

		put_futex_key(&q->key);
		goto retry;
	}

	if (uval != val) {
		queue_unlock(q, *hb);
		ret = -EWOULDBLOCK;
	}

out:
	if (ret)
		put_futex_key(&q->key);
	return ret;
}

static int futex_wait(u32 __user *uaddr, unsigned int flags, u32 val,
		      ktime_t *abs_time, u32 bitset)
{
	struct hrtimer_sleeper timeout, *to = NULL;
	struct restart_block *restart;
	struct futex_hash_bucket *hb;
	struct futex_q q = futex_q_init;
	int ret;

	if (!bitset)
		return -EINVAL;
	q.bitset = bitset;

	if (abs_time) {
		to = &timeout;

		hrtimer_init_on_stack(&to->timer, (flags & FLAGS_CLOCKRT) ?
				      CLOCK_REALTIME : CLOCK_MONOTONIC,
				      HRTIMER_MODE_ABS);
		hrtimer_init_sleeper(to, current);
		hrtimer_set_expires_range_ns(&to->timer, *abs_time,
					     current->timer_slack_ns);
	}

retry:
	/*
	 * Prepare to wait on uaddr. On success, holds hb lock and increments
	 * q.key refs.
	 */
	ret = futex_wait_setup(uaddr, val, flags, &q, &hb);
	if (ret)
		goto out;

	/* queue_me and wait for wakeup, timeout, or a signal. */
	futex_wait_queue_me(hb, &q, to);

	/* If we were woken (and unqueued), we succeeded, whatever. */
	ret = 0;
	/* unqueue_me() drops q.key ref */
	if (!unqueue_me(&q))
		goto out;
	ret = -ETIMEDOUT;
	if (to && !to->task)
		goto out;

	/*
	 * We expect signal_pending(current), but we might be the
	 * victim of a spurious wakeup as well.
	 */
	if (!signal_pending(current))
		goto retry;

	ret = -ERESTARTSYS;
	if (!abs_time)
		goto out;

	restart = &current_thread_info()->restart_block;
	restart->fn = futex_wait_restart;
	restart->futex.uaddr = uaddr;
	restart->futex.val = val;
	restart->futex.time = abs_time->tv64;
	restart->futex.bitset = bitset;
	restart->futex.flags = flags | FLAGS_HAS_TIMEOUT;

	ret = -ERESTART_RESTARTBLOCK;

out:
	if (to) {
		hrtimer_cancel(&to->timer);
		destroy_hrtimer_on_stack(&to->timer);
	}
	return ret;
}


static long futex_wait_restart(struct restart_block *restart)
{
	u32 __user *uaddr = restart->futex.uaddr;
	ktime_t t, *tp = NULL;

	if (restart->futex.flags & FLAGS_HAS_TIMEOUT) {
		t.tv64 = restart->futex.time;
		tp = &t;
	}
	restart->fn = do_no_restart_syscall;

	return (long)futex_wait(uaddr, restart->futex.flags,
				restart->futex.val, tp, restart->futex.bitset);
}


/*
 * Userspace tried a 0 -> TID atomic transition of the futex value
 * and failed. The kernel side here does the whole locking operation:
 * if there are waiters then it will block, it does PI, etc. (Due to
 * races the kernel might see a 0 value of the futex too.)
 */
static int futex_lock_pi(u32 __user *uaddr, unsigned int flags, int detect,
			 ktime_t *time, int trylock)
{
	struct hrtimer_sleeper timeout, *to = NULL;
	struct futex_hash_bucket *hb;
	struct futex_q q = futex_q_init;
	int res, ret;

	if (refill_pi_state_cache())
		return -ENOMEM;

	if (time) {
		to = &timeout;
		hrtimer_init_on_stack(&to->timer, CLOCK_REALTIME,
				      HRTIMER_MODE_ABS);
		hrtimer_init_sleeper(to, current);
		hrtimer_set_expires(&to->timer, *time);
	}

retry:
	ret = get_futex_key(uaddr, flags & FLAGS_SHARED, &q.key, VERIFY_WRITE);
	if (unlikely(ret != 0))
		goto out;

retry_private:
	hb = queue_lock(&q);

	ret = futex_lock_pi_atomic(uaddr, hb, &q.key, &q.pi_state, current, 0);
	if (unlikely(ret)) {
		switch (ret) {
		case 1:
			/* We got the lock. */
			ret = 0;
			goto out_unlock_put_key;
		case -EFAULT:
			goto uaddr_faulted;
		case -EAGAIN:
			/*
			 * Task is exiting and we just wait for the
			 * exit to complete.
			 */
			queue_unlock(&q, hb);
			put_futex_key(&q.key);
			cond_resched();
			goto retry;
		default:
			goto out_unlock_put_key;
		}
	}

	/*
	 * Only actually queue now that the atomic ops are done:
	 */
	queue_me(&q, hb);

	WARN_ON(!q.pi_state);
	/*
	 * Block on the PI mutex:
	 */
	if (!trylock)
		ret = rt_mutex_timed_lock(&q.pi_state->pi_mutex, to, 1);
	else {
		ret = rt_mutex_trylock(&q.pi_state->pi_mutex);
		/* Fixup the trylock return value: */
		ret = ret ? 0 : -EWOULDBLOCK;
	}

	spin_lock(q.lock_ptr);
	/*
	 * Fixup the pi_state owner and possibly acquire the lock if we
	 * haven't already.
	 */
	res = fixup_owner(uaddr, &q, !ret);
	/*
	 * If fixup_owner() returned an error, proprogate that.  If it acquired
	 * the lock, clear our -ETIMEDOUT or -EINTR.
	 */
	if (res)
		ret = (res < 0) ? res : 0;

	/*
	 * If fixup_owner() faulted and was unable to handle the fault, unlock
	 * it and return the fault to userspace.
	 */
	if (ret && (rt_mutex_owner(&q.pi_state->pi_mutex) == current))
		rt_mutex_unlock(&q.pi_state->pi_mutex);

	/* Unqueue and drop the lock */
	unqueue_me_pi(&q);

	goto out_put_key;

out_unlock_put_key:
	queue_unlock(&q, hb);

out_put_key:
	put_futex_key(&q.key);
out:
	if (to)
		destroy_hrtimer_on_stack(&to->timer);
	return ret != -EINTR ? ret : -ERESTARTNOINTR;

uaddr_faulted:
	queue_unlock(&q, hb);

	ret = fault_in_user_writeable(uaddr);
	if (ret)
		goto out_put_key;

	if (!(flags & FLAGS_SHARED))
		goto retry_private;

	put_futex_key(&q.key);
	goto retry;
}

/*
 * Userspace attempted a TID -> 0 atomic transition, and failed.
 * This is the in-kernel slowpath: we look up the PI state (if any),
 * and do the rt-mutex unlock.
 */
static int futex_unlock_pi(u32 __user *uaddr, unsigned int flags)
{
	struct futex_hash_bucket *hb;
	struct futex_q *this, *next;
	struct plist_head *head;
	union futex_key key = FUTEX_KEY_INIT;
	u32 uval, vpid = task_pid_vnr(current);
	int ret;

retry:
	if (get_user(uval, uaddr))
		return -EFAULT;
	/*
	 * We release only a lock we actually own:
	 */
	if ((uval & FUTEX_TID_MASK) != vpid)
		return -EPERM;

	ret = get_futex_key(uaddr, flags & FLAGS_SHARED, &key, VERIFY_WRITE);
	if (unlikely(ret != 0))
		goto out;

	hb = hash_futex(&key);
	spin_lock(&hb->lock);

	/*
	 * To avoid races, try to do the TID -> 0 atomic transition
	 * again. If it succeeds then we can return without waking
	 * anyone else up:
	 */
	if (!(uval & FUTEX_OWNER_DIED) &&
	    cmpxchg_futex_value_locked(&uval, uaddr, vpid, 0))
		goto pi_faulted;
	/*
	 * Rare case: we managed to release the lock atomically,
	 * no need to wake anyone else up:
	 */
	if (unlikely(uval == vpid))
		goto out_unlock;

	/*
	 * Ok, other tasks may need to be woken up - check waiters
	 * and do the wakeup if necessary:
	 */
	head = &hb->chain;

	plist_for_each_entry_safe(this, next, head, list) {
		if (!match_futex (&this->key, &key))
			continue;
		ret = wake_futex_pi(uaddr, uval, this);
		/*
		 * The atomic access to the futex value
		 * generated a pagefault, so retry the
		 * user-access and the wakeup:
		 */
		if (ret == -EFAULT)
			goto pi_faulted;
		goto out_unlock;
	}
	/*
	 * No waiters - kernel unlocks the futex:
	 */
	if (!(uval & FUTEX_OWNER_DIED)) {
		ret = unlock_futex_pi(uaddr, uval);
		if (ret == -EFAULT)
			goto pi_faulted;
	}

out_unlock:
	spin_unlock(&hb->lock);
	put_futex_key(&key);

out:
	return ret;

pi_faulted:
	spin_unlock(&hb->lock);
	put_futex_key(&key);

	ret = fault_in_user_writeable(uaddr);
	if (!ret)
		goto retry;

	return ret;
}

/**
 * handle_early_requeue_pi_wakeup() - Detect early wakeup on the initial futex
 * @hb:		the hash_bucket futex_q was original enqueued on
 * @q:		the futex_q woken while waiting to be requeued
 * @key2:	the futex_key of the requeue target futex
 * @timeout:	the timeout associated with the wait (NULL if none)
 *
 * Detect if the task was woken on the initial futex as opposed to the requeue
 * target futex.  If so, determine if it was a timeout or a signal that caused
 * the wakeup and return the appropriate error code to the caller.  Must be
 * called with the hb lock held.
 *
 * Return:
 *  0 = no early wakeup detected;
 * <0 = -ETIMEDOUT or -ERESTARTNOINTR
 */
static inline
int handle_early_requeue_pi_wakeup(struct futex_hash_bucket *hb,
				   struct futex_q *q, union futex_key *key2,
				   struct hrtimer_sleeper *timeout)
{
	int ret = 0;

	/*
	 * With the hb lock held, we avoid races while we process the wakeup.
	 * We only need to hold hb (and not hb2) to ensure atomicity as the
	 * wakeup code can't change q.key from uaddr to uaddr2 if we hold hb.
	 * It can't be requeued from uaddr2 to something else since we don't
	 * support a PI aware source futex for requeue.
	 */
	if (!match_futex(&q->key, key2)) {
		WARN_ON(q->lock_ptr && (&hb->lock != q->lock_ptr));
		/*
		 * We were woken prior to requeue by a timeout or a signal.
		 * Unqueue the futex_q and determine which it was.
		 */
		plist_del(&q->list, &hb->chain);

		/* Handle spurious wakeups gracefully */
		ret = -EWOULDBLOCK;
		if (timeout && !timeout->task)
			ret = -ETIMEDOUT;
		else if (signal_pending(current))
			ret = -ERESTARTNOINTR;
	}
	return ret;
}

/**
 * futex_wait_requeue_pi() - Wait on uaddr and take uaddr2
 * @uaddr:	the futex we initially wait on (non-pi)
 * @flags:	futex flags (FLAGS_SHARED, FLAGS_CLOCKRT, etc.), they must be
 * 		the same type, no requeueing from private to shared, etc.
 * @val:	the expected value of uaddr
 * @abs_time:	absolute timeout
 * @bitset:	32 bit wakeup bitset set by userspace, defaults to all
 * @uaddr2:	the pi futex we will take prior to returning to user-space
 *
 * The caller will wait on uaddr and will be requeued by futex_requeue() to
 * uaddr2 which must be PI aware and unique from uaddr.  Normal wakeup will wake
 * on uaddr2 and complete the acquisition of the rt_mutex prior to returning to
 * userspace.  This ensures the rt_mutex maintains an owner when it has waiters;
 * without one, the pi logic would not know which task to boost/deboost, if
 * there was a need to.
 *
 * We call schedule in futex_wait_queue_me() when we enqueue and return there
 * via the following--
 * 1) wakeup on uaddr2 after an atomic lock acquisition by futex_requeue()
 * 2) wakeup on uaddr2 after a requeue
 * 3) signal
 * 4) timeout
 *
 * If 3, cleanup and return -ERESTARTNOINTR.
 *
 * If 2, we may then block on trying to take the rt_mutex and return via:
 * 5) successful lock
 * 6) signal
 * 7) timeout
 * 8) other lock acquisition failure
 *
 * If 6, return -EWOULDBLOCK (restarting the syscall would do the same).
 *
 * If 4 or 7, we cleanup and return with -ETIMEDOUT.
 *
 * Return:
 *  0 - On success;
 * <0 - On error
 */
static int futex_wait_requeue_pi(u32 __user *uaddr, unsigned int flags,
				 u32 val, ktime_t *abs_time, u32 bitset,
				 u32 __user *uaddr2)
{
	struct hrtimer_sleeper timeout, *to = NULL;
	struct rt_mutex_waiter rt_waiter;
	struct rt_mutex *pi_mutex = NULL;
	struct futex_hash_bucket *hb;
	union futex_key key2 = FUTEX_KEY_INIT;
	struct futex_q q = futex_q_init;
	int res, ret;

	if (uaddr == uaddr2)
		return -EINVAL;

	if (!bitset)
		return -EINVAL;

	if (abs_time) {
		to = &timeout;
		hrtimer_init_on_stack(&to->timer, (flags & FLAGS_CLOCKRT) ?
				      CLOCK_REALTIME : CLOCK_MONOTONIC,
				      HRTIMER_MODE_ABS);
		hrtimer_init_sleeper(to, current);
		hrtimer_set_expires_range_ns(&to->timer, *abs_time,
					     current->timer_slack_ns);
	}

	/*
	 * The waiter is allocated on our stack, manipulated by the requeue
	 * code while we sleep on uaddr.
	 */
	debug_rt_mutex_init_waiter(&rt_waiter);
	rt_waiter.task = NULL;

	ret = get_futex_key(uaddr2, flags & FLAGS_SHARED, &key2, VERIFY_WRITE);
	if (unlikely(ret != 0))
		goto out;

	q.bitset = bitset;
	q.rt_waiter = &rt_waiter;
	q.requeue_pi_key = &key2;

	/*
	 * Prepare to wait on uaddr. On success, increments q.key (key1) ref
	 * count.
	 */
	ret = futex_wait_setup(uaddr, val, flags, &q, &hb);
	if (ret)
		goto out_key2;

	/* Queue the futex_q, drop the hb lock, wait for wakeup. */
	futex_wait_queue_me(hb, &q, to);

	spin_lock(&hb->lock);
	ret = handle_early_requeue_pi_wakeup(hb, &q, &key2, to);
	spin_unlock(&hb->lock);
	if (ret)
		goto out_put_keys;

	/*
	 * In order for us to be here, we know our q.key == key2, and since
	 * we took the hb->lock above, we also know that futex_requeue() has
	 * completed and we no longer have to concern ourselves with a wakeup
	 * race with the atomic proxy lock acquisition by the requeue code. The
	 * futex_requeue dropped our key1 reference and incremented our key2
	 * reference count.
	 */

	/* Check if the requeue code acquired the second futex for us. */
	if (!q.rt_waiter) {
		/*
		 * Got the lock. We might not be the anticipated owner if we
		 * did a lock-steal - fix up the PI-state in that case.
		 */
		if (q.pi_state && (q.pi_state->owner != current)) {
			spin_lock(q.lock_ptr);
			ret = fixup_pi_state_owner(uaddr2, &q, current);
			spin_unlock(q.lock_ptr);
		}
	} else {
		/*
		 * We have been woken up by futex_unlock_pi(), a timeout, or a
		 * signal.  futex_unlock_pi() will not destroy the lock_ptr nor
		 * the pi_state.
		 */
		WARN_ON(!q.pi_state);
		pi_mutex = &q.pi_state->pi_mutex;
		ret = rt_mutex_finish_proxy_lock(pi_mutex, to, &rt_waiter, 1);
		debug_rt_mutex_free_waiter(&rt_waiter);

		spin_lock(q.lock_ptr);
		/*
		 * Fixup the pi_state owner and possibly acquire the lock if we
		 * haven't already.
		 */
		res = fixup_owner(uaddr2, &q, !ret);
		/*
		 * If fixup_owner() returned an error, proprogate that.  If it
		 * acquired the lock, clear -ETIMEDOUT or -EINTR.
		 */
		if (res)
			ret = (res < 0) ? res : 0;

		/* Unqueue and drop the lock. */
		unqueue_me_pi(&q);
	}

	/*
	 * If fixup_pi_state_owner() faulted and was unable to handle the
	 * fault, unlock the rt_mutex and return the fault to userspace.
	 */
	if (ret == -EFAULT) {
		if (pi_mutex && rt_mutex_owner(pi_mutex) == current)
			rt_mutex_unlock(pi_mutex);
	} else if (ret == -EINTR) {
		/*
		 * We've already been requeued, but cannot restart by calling
		 * futex_lock_pi() directly. We could restart this syscall, but
		 * it would detect that the user space "val" changed and return
		 * -EWOULDBLOCK.  Save the overhead of the restart and return
		 * -EWOULDBLOCK directly.
		 */
		ret = -EWOULDBLOCK;
	}

out_put_keys:
	put_futex_key(&q.key);
out_key2:
	put_futex_key(&key2);

out:
	if (to) {
		hrtimer_cancel(&to->timer);
		destroy_hrtimer_on_stack(&to->timer);
	}
	return ret;
}

/*
 * Support for robust futexes: the kernel cleans up held futexes at
 * thread exit time.
 *
 * Implementation: user-space maintains a per-thread list of locks it
 * is holding. Upon do_exit(), the kernel carefully walks this list,
 * and marks all locks that are owned by this thread with the
 * FUTEX_OWNER_DIED bit, and wakes up a waiter (if any). The list is
 * always manipulated with the lock held, so the list is private and
 * per-thread. Userspace also maintains a per-thread 'list_op_pending'
 * field, to allow the kernel to clean up if the thread dies after
 * acquiring the lock, but just before it could have added itself to
 * the list. There can only be one such pending lock.
 */

/**
 * sys_set_robust_list() - Set the robust-futex list head of a task
 * @head:	pointer to the list-head
 * @len:	length of the list-head, as userspace expects
 */
SYSCALL_DEFINE2(set_robust_list, struct robust_list_head __user *, head,
		size_t, len)
{
	if (!futex_cmpxchg_enabled)
		return -ENOSYS;
	/*
	 * The kernel knows only one size for now:
	 */
	if (unlikely(len != sizeof(*head)))
		return -EINVAL;

	current->robust_list = head;

	return 0;
}

/**
 * sys_get_robust_list() - Get the robust-futex list head of a task
 * @pid:	pid of the process [zero for current task]
 * @head_ptr:	pointer to a list-head pointer, the kernel fills it in
 * @len_ptr:	pointer to a length field, the kernel fills in the header size
 */
SYSCALL_DEFINE3(get_robust_list, int, pid,
		struct robust_list_head __user * __user *, head_ptr,
		size_t __user *, len_ptr)
{
	struct robust_list_head __user *head;
	unsigned long ret;
	struct task_struct *p;

	if (!futex_cmpxchg_enabled)
		return -ENOSYS;

	rcu_read_lock();

	ret = -ESRCH;
	if (!pid)
		p = current;
	else {
		p = find_task_by_vpid(pid);
		if (!p)
			goto err_unlock;
	}

	ret = -EPERM;
	if (!ptrace_may_access(p, PTRACE_MODE_READ))
		goto err_unlock;

	head = p->robust_list;
	rcu_read_unlock();

	if (put_user(sizeof(*head), len_ptr))
		return -EFAULT;
	return put_user(head, head_ptr);

err_unlock:
	rcu_read_unlock();

	return ret;
}

/*
 * Process a futex-list entry, check whether it's owned by the
 * dying task, and do notification if so:
 */
int handle_futex_death(u32 __user *uaddr, struct task_struct *curr, int pi)
{
	u32 uval, uninitialized_var(nval), mval;

retry:
	if (get_user(uval, uaddr))
		return -1;

	if ((uval & FUTEX_TID_MASK) == task_pid_vnr(curr)) {
		/*
		 * Ok, this dying thread is truly holding a futex
		 * of interest. Set the OWNER_DIED bit atomically
		 * via cmpxchg, and if the value had FUTEX_WAITERS
		 * set, wake up a waiter (if any). (We have to do a
		 * futex_wake() even if OWNER_DIED is already set -
		 * to handle the rare but possible case of recursive
		 * thread-death.) The rest of the cleanup is done in
		 * userspace.
		 */
		mval = (uval & FUTEX_WAITERS) | FUTEX_OWNER_DIED;
		/*
		 * We are not holding a lock here, but we want to have
		 * the pagefault_disable/enable() protection because
		 * we want to handle the fault gracefully. If the
		 * access fails we try to fault in the futex with R/W
		 * verification via get_user_pages. get_user() above
		 * does not guarantee R/W access. If that fails we
		 * give up and leave the futex locked.
		 */
		if (cmpxchg_futex_value_locked(&nval, uaddr, uval, mval)) {
			if (fault_in_user_writeable(uaddr))
				return -1;
			goto retry;
		}
		if (nval != uval)
			goto retry;

		/*
		 * Wake robust non-PI futexes here. The wakeup of
		 * PI futexes happens in exit_pi_state():
		 */
		if (!pi && (uval & FUTEX_WAITERS))
			futex_wake(uaddr, 1, 1, FUTEX_BITSET_MATCH_ANY);
	}
	return 0;
}

/*
 * Fetch a robust-list pointer. Bit 0 signals PI futexes:
 */
static inline int fetch_robust_entry(struct robust_list __user **entry,
				     struct robust_list __user * __user *head,
				     unsigned int *pi)
{
	unsigned long uentry;

	if (get_user(uentry, (unsigned long __user *)head))
		return -EFAULT;

	*entry = (void __user *)(uentry & ~1UL);
	*pi = uentry & 1;

	return 0;
}

/*
 * Walk curr->robust_list (very carefully, it's a userspace list!)
 * and mark any locks found there dead, and notify any waiters.
 *
 * We silently return on any sign of list-walking problem.
 */
void exit_robust_list(struct task_struct *curr)
{
	struct robust_list_head __user *head = curr->robust_list;
	struct robust_list __user *entry, *next_entry, *pending;
	unsigned int limit = ROBUST_LIST_LIMIT, pi, pip;
	unsigned int uninitialized_var(next_pi);
	unsigned long futex_offset;
	int rc;

	if (!futex_cmpxchg_enabled)
		return;

	/*
	 * Fetch the list head (which was registered earlier, via
	 * sys_set_robust_list()):
	 */
	if (fetch_robust_entry(&entry, &head->list.next, &pi))
		return;
	/*
	 * Fetch the relative futex offset:
	 */
	if (get_user(futex_offset, &head->futex_offset))
		return;
	/*
	 * Fetch any possibly pending lock-add first, and handle it
	 * if it exists:
	 */
	if (fetch_robust_entry(&pending, &head->list_op_pending, &pip))
		return;

	next_entry = NULL;	/* avoid warning with gcc */
	while (entry != &head->list) {
		/*
		 * Fetch the next entry in the list before calling
		 * handle_futex_death:
		 */
		rc = fetch_robust_entry(&next_entry, &entry->next, &next_pi);
		/*
		 * A pending lock might already be on the list, so
		 * don't process it twice:
		 */
		if (entry != pending)
			if (handle_futex_death((void __user *)entry + futex_offset,
						curr, pi))
				return;
		if (rc)
			return;
		entry = next_entry;
		pi = next_pi;
		/*
		 * Avoid excessively long or circular lists:
		 */
		if (!--limit)
			break;

		cond_resched();
	}

	if (pending)
		handle_futex_death((void __user *)pending + futex_offset,
				   curr, pip);
}

long do_futex(u32 __user *uaddr, int op, u32 val, ktime_t *timeout,
		u32 __user *uaddr2, u32 val2, u32 val3)
{
	int cmd = op & FUTEX_CMD_MASK;
	unsigned int flags = 0;

	if (!(op & FUTEX_PRIVATE_FLAG))
		flags |= FLAGS_SHARED;

	if (op & FUTEX_CLOCK_REALTIME) {
		flags |= FLAGS_CLOCKRT;
		if (cmd != FUTEX_WAIT_BITSET && cmd != FUTEX_WAIT_REQUEUE_PI)
			return -ENOSYS;
	}

	switch (cmd) {
	case FUTEX_LOCK_PI:
	case FUTEX_UNLOCK_PI:
	case FUTEX_TRYLOCK_PI:
	case FUTEX_WAIT_REQUEUE_PI:
	case FUTEX_CMP_REQUEUE_PI:
		if (!futex_cmpxchg_enabled)
			return -ENOSYS;
	}

	switch (cmd) {
	case FUTEX_WAIT:
		val3 = FUTEX_BITSET_MATCH_ANY;
	case FUTEX_WAIT_BITSET:
		return futex_wait(uaddr, flags, val, timeout, val3);
	case FUTEX_WAKE:
		val3 = FUTEX_BITSET_MATCH_ANY;
	case FUTEX_WAKE_BITSET:
		return futex_wake(uaddr, flags, val, val3);
	case FUTEX_REQUEUE:
		return futex_requeue(uaddr, flags, uaddr2, val, val2, NULL, 0);
	case FUTEX_CMP_REQUEUE:
		return futex_requeue(uaddr, flags, uaddr2, val, val2, &val3, 0);
	case FUTEX_WAKE_OP:
		return futex_wake_op(uaddr, flags, uaddr2, val, val2, val3);
	case FUTEX_LOCK_PI:
		return futex_lock_pi(uaddr, flags, val, timeout, 0);
	case FUTEX_UNLOCK_PI:
		return futex_unlock_pi(uaddr, flags);
	case FUTEX_TRYLOCK_PI:
		return futex_lock_pi(uaddr, flags, 0, timeout, 1);
	case FUTEX_WAIT_REQUEUE_PI:
		val3 = FUTEX_BITSET_MATCH_ANY;
		return futex_wait_requeue_pi(uaddr, flags, val, timeout, val3,
					     uaddr2);
	case FUTEX_CMP_REQUEUE_PI:
		return futex_requeue(uaddr, flags, uaddr2, val, val2, &val3, 1);
	}
	return -ENOSYS;
}


SYSCALL_DEFINE6(futex, u32 __user *, uaddr, int, op, u32, val,
		struct timespec __user *, utime, u32 __user *, uaddr2,
		u32, val3)
{
	struct timespec ts;
	ktime_t t, *tp = NULL;
	u32 val2 = 0;
	int cmd = op & FUTEX_CMD_MASK;

	if (utime && (cmd == FUTEX_WAIT || cmd == FUTEX_LOCK_PI ||
		      cmd == FUTEX_WAIT_BITSET ||
		      cmd == FUTEX_WAIT_REQUEUE_PI)) {
		if (copy_from_user(&ts, utime, sizeof(ts)) != 0)
			return -EFAULT;
		if (!timespec_valid(&ts))
			return -EINVAL;

		t = timespec_to_ktime(ts);
		if (cmd == FUTEX_WAIT)
			t = ktime_add_safe(ktime_get(), t);
		tp = &t;
	}
	/*
	 * requeue parameter in 'utime' if cmd == FUTEX_*_REQUEUE_*.
	 * number of waiters to wake in 'utime' if cmd == FUTEX_WAKE_OP.
	 */
	if (cmd == FUTEX_REQUEUE || cmd == FUTEX_CMP_REQUEUE ||
	    cmd == FUTEX_CMP_REQUEUE_PI || cmd == FUTEX_WAKE_OP)
		val2 = (u32) (unsigned long) utime;

	return do_futex(uaddr, op, val, tp, uaddr2, val2, val3);
}

static int __init futex_init(void)
{
	u32 curval;
	int i;

	/*
	 * This will fail and we want it. Some arch implementations do
	 * runtime detection of the futex_atomic_cmpxchg_inatomic()
	 * functionality. We want to know that before we call in any
	 * of the complex code paths. Also we want to prevent
	 * registration of robust lists in that case. NULL is
	 * guaranteed to fault and we get -EFAULT on functional
	 * implementation, the non-functional ones will return
	 * -ENOSYS.
	 */
	if (cmpxchg_futex_value_locked(&curval, NULL, 0, 0) == -EFAULT)
		futex_cmpxchg_enabled = 1;

	for (i = 0; i < ARRAY_SIZE(futex_queues); i++) {
		plist_head_init(&futex_queues[i].chain);
		spin_lock_init(&futex_queues[i].lock);
	}

	return 0;
}
__initcall(futex_init);<|MERGE_RESOLUTION|>--- conflicted
+++ resolved
@@ -286,13 +286,8 @@
 	if (unlikely(PageTail(page))) {
 		put_page(page);
 		/* serialize against __split_huge_page_splitting() */
-<<<<<<< HEAD
-		arch_block_thp_split(mm);
-		if (likely(__get_user_pages_fast(address, 1, 1, &page) == 1)) {
-=======
 		local_irq_disable();
 		if (likely(__get_user_pages_fast(address, 1, !ro, &page) == 1)) {
->>>>>>> 095f493c
 			page_head = compound_head(page);
 			/*
 			 * page_head is valid pointer but we must pin
