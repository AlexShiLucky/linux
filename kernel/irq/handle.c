/*
 * linux/kernel/irq/handle.c
 *
 * Copyright (C) 1992, 1998-2006 Linus Torvalds, Ingo Molnar
 * Copyright (C) 2005-2006, Thomas Gleixner, Russell King
 *
 * This file contains the core interrupt handling code.
 *
 * Detailed information is available in Documentation/DocBook/genericirq
 *
 */

#include <linux/irq.h>
#include <linux/random.h>
#include <linux/sched.h>
#include <linux/interrupt.h>
#include <linux/kernel_stat.h>

#include <trace/events/irq.h>

#include "internals.h"

/**
 * handle_bad_irq - handle spurious and unhandled irqs
 * @irq:       the interrupt number
 * @desc:      description of the interrupt
 *
 * Handles spurious and unhandled IRQ's. It also prints a debugmessage.
 */
void handle_bad_irq(unsigned int irq, struct irq_desc *desc)
{
	print_irq_desc(irq, desc);
	kstat_incr_irqs_this_cpu(irq, desc);
	ack_bad_irq(irq);
}

/*
 * Special, empty irq handler:
 */
irqreturn_t no_action(int cpl, void *dev_id)
{
	return IRQ_NONE;
}

static void warn_no_thread(unsigned int irq, struct irqaction *action)
{
	if (test_and_set_bit(IRQTF_WARNED, &action->thread_flags))
		return;

	printk(KERN_WARNING "IRQ %d device %s returned IRQ_WAKE_THREAD "
	       "but no thread function available.", irq, action->name);
}

static void irq_wake_thread(struct irq_desc *desc, struct irqaction *action)
{
	/*
	 * In case the thread crashed and was killed we just pretend that
	 * we handled the interrupt. The hardirq handler has disabled the
	 * device interrupt, so no irq storm is lurking.
	 */
	if (action->thread->flags & PF_EXITING)
		return;

	/*
	 * Wake up the handler thread for this action. If the
	 * RUNTHREAD bit is already set, nothing to do.
	 */
	if (test_and_set_bit(IRQTF_RUNTHREAD, &action->thread_flags))
		return;

	/*
	 * It's safe to OR the mask lockless here. We have only two
	 * places which write to threads_oneshot: This code and the
	 * irq thread.
	 *
	 * This code is the hard irq context and can never run on two
	 * cpus in parallel. If it ever does we have more serious
	 * problems than this bitmask.
	 *
	 * The irq threads of this irq which clear their "running" bit
	 * in threads_oneshot are serialized via desc->lock against
	 * each other and they are serialized against this code by
	 * IRQS_INPROGRESS.
	 *
	 * Hard irq handler:
	 *
	 *	spin_lock(desc->lock);
	 *	desc->state |= IRQS_INPROGRESS;
	 *	spin_unlock(desc->lock);
	 *	set_bit(IRQTF_RUNTHREAD, &action->thread_flags);
	 *	desc->threads_oneshot |= mask;
	 *	spin_lock(desc->lock);
	 *	desc->state &= ~IRQS_INPROGRESS;
	 *	spin_unlock(desc->lock);
	 *
	 * irq thread:
	 *
	 * again:
	 *	spin_lock(desc->lock);
	 *	if (desc->state & IRQS_INPROGRESS) {
	 *		spin_unlock(desc->lock);
	 *		while(desc->state & IRQS_INPROGRESS)
	 *			cpu_relax();
	 *		goto again;
	 *	}
	 *	if (!test_bit(IRQTF_RUNTHREAD, &action->thread_flags))
	 *		desc->threads_oneshot &= ~mask;
	 *	spin_unlock(desc->lock);
	 *
	 * So either the thread waits for us to clear IRQS_INPROGRESS
	 * or we are waiting in the flow handler for desc->lock to be
	 * released before we reach this point. The thread also checks
	 * IRQTF_RUNTHREAD under desc->lock. If set it leaves
	 * threads_oneshot untouched and runs the thread another time.
	 */
	desc->threads_oneshot |= action->thread_mask;

	/*
	 * We increment the threads_active counter in case we wake up
	 * the irq thread. The irq thread decrements the counter when
	 * it returns from the handler or in the exit path and wakes
	 * up waiters which are stuck in synchronize_irq() when the
	 * active count becomes zero. synchronize_irq() is serialized
	 * against this code (hard irq handler) via IRQS_INPROGRESS
	 * like the finalize_oneshot() code. See comment above.
	 */
	atomic_inc(&desc->threads_active);

	wake_up_process(action->thread);
}

irqreturn_t
handle_irq_event_percpu(struct irq_desc *desc, struct irqaction *action)
{
	irqreturn_t retval = IRQ_NONE;
	unsigned int flags = 0, irq = desc->irq_data.irq;

	do {
		irqreturn_t res;

		trace_irq_handler_entry(irq, action);
		res = action->handler(irq, action->dev_id);
		trace_irq_handler_exit(irq, action, res);

		if (WARN_ONCE(!irqs_disabled(),"irq %u handler %pF enabled interrupts\n",
			      irq, action->handler))
			local_irq_disable();

		switch (res) {
		case IRQ_WAKE_THREAD:
			/*
			 * Catch drivers which return WAKE_THREAD but
			 * did not set up a thread function
			 */
			if (unlikely(!action->thread_fn)) {
				warn_no_thread(irq, action);
				break;
			}

			irq_wake_thread(desc, action);

			/* Fall through to add to randomness */
		case IRQ_HANDLED:
			flags |= action->flags;
			break;

		default:
			break;
		}

		retval |= res;
		action = action->next;
	} while (action);

<<<<<<< HEAD
#ifndef CONFIG_PREEMPT_RT_FULL
	/* FIXME: Can we unbreak that ? */
	if (random & IRQF_SAMPLE_RANDOM)
		add_interrupt_randomness(irq);
#endif
=======
	add_interrupt_randomness(irq, flags);
>>>>>>> 196ad09b

	if (!noirqdebug)
		note_interrupt(irq, desc, retval);
	return retval;
}

irqreturn_t handle_irq_event(struct irq_desc *desc)
{
	struct irqaction *action = desc->action;
	irqreturn_t ret;

	desc->istate &= ~IRQS_PENDING;
	irqd_set(&desc->irq_data, IRQD_IRQ_INPROGRESS);
	raw_spin_unlock(&desc->lock);

	ret = handle_irq_event_percpu(desc, action);

	raw_spin_lock(&desc->lock);
	irqd_clear(&desc->irq_data, IRQD_IRQ_INPROGRESS);
	return ret;
}<|MERGE_RESOLUTION|>--- conflicted
+++ resolved
@@ -172,15 +172,10 @@
 		action = action->next;
 	} while (action);
 
-<<<<<<< HEAD
 #ifndef CONFIG_PREEMPT_RT_FULL
 	/* FIXME: Can we unbreak that ? */
-	if (random & IRQF_SAMPLE_RANDOM)
-		add_interrupt_randomness(irq);
+	add_interrupt_randomness(irq, flags);
 #endif
-=======
-	add_interrupt_randomness(irq, flags);
->>>>>>> 196ad09b
 
 	if (!noirqdebug)
 		note_interrupt(irq, desc, retval);
