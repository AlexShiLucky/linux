/*
 *  linux/drivers/cpufreq/cpufreq.c
 *
 *  Copyright (C) 2001 Russell King
 *            (C) 2002 - 2003 Dominik Brodowski <linux@brodo.de>
 *            (C) 2013 Viresh Kumar <viresh.kumar@linaro.org>
 *
 *  Oct 2005 - Ashok Raj <ashok.raj@intel.com>
 *	Added handling for CPU hotplug
 *  Feb 2006 - Jacob Shin <jacob.shin@amd.com>
 *	Fix handling for CPU hotplug -- affected CPUs
 *
 * This program is free software; you can redistribute it and/or modify
 * it under the terms of the GNU General Public License version 2 as
 * published by the Free Software Foundation.
 */

#define pr_fmt(fmt) KBUILD_MODNAME ": " fmt

#include <linux/cpu.h>
#include <linux/cpufreq.h>
#include <linux/delay.h>
#include <linux/device.h>
#include <linux/init.h>
#include <linux/kernel_stat.h>
#include <linux/module.h>
#include <linux/mutex.h>
#include <linux/slab.h>
#include <linux/syscore_ops.h>
#include <linux/tick.h>
#include <trace/events/power.h>

/**
 * The "cpufreq driver" - the arch- or hardware-dependent low
 * level driver of CPUFreq support, and its spinlock. This lock
 * also protects the cpufreq_cpu_data array.
 */
static struct cpufreq_driver *cpufreq_driver;
static DEFINE_PER_CPU(struct cpufreq_policy *, cpufreq_cpu_data);
static DEFINE_PER_CPU(struct cpufreq_policy *, cpufreq_cpu_data_fallback);
static DEFINE_RWLOCK(cpufreq_driver_lock);
static DEFINE_MUTEX(cpufreq_governor_lock);
static LIST_HEAD(cpufreq_policy_list);

#ifdef CONFIG_HOTPLUG_CPU
/* This one keeps track of the previously set governor of a removed CPU */
static DEFINE_PER_CPU(char[CPUFREQ_NAME_LEN], cpufreq_cpu_governor);
#endif

/*
 * cpu_policy_rwsem is a per CPU reader-writer semaphore designed to cure
 * all cpufreq/hotplug/workqueue/etc related lock issues.
 *
 * The rules for this semaphore:
 * - Any routine that wants to read from the policy structure will
 *   do a down_read on this semaphore.
 * - Any routine that will write to the policy structure and/or may take away
 *   the policy altogether (eg. CPU hotplug), will hold this lock in write
 *   mode before doing so.
 *
 * Additional rules:
 * - Governor routines that can be called in cpufreq hotplug path should not
 *   take this sem as top level hotplug notifier handler takes this.
 * - Lock should not be held across
 *     __cpufreq_governor(data, CPUFREQ_GOV_STOP);
 */
static DEFINE_PER_CPU(struct rw_semaphore, cpu_policy_rwsem);

#define lock_policy_rwsem(mode, cpu)					\
static int lock_policy_rwsem_##mode(int cpu)				\
{									\
	struct cpufreq_policy *policy = per_cpu(cpufreq_cpu_data, cpu);	\
	BUG_ON(!policy);						\
	down_##mode(&per_cpu(cpu_policy_rwsem, policy->cpu));		\
									\
	return 0;							\
}

lock_policy_rwsem(read, cpu);
lock_policy_rwsem(write, cpu);

#define unlock_policy_rwsem(mode, cpu)					\
static void unlock_policy_rwsem_##mode(int cpu)				\
{									\
	struct cpufreq_policy *policy = per_cpu(cpufreq_cpu_data, cpu);	\
	BUG_ON(!policy);						\
	up_##mode(&per_cpu(cpu_policy_rwsem, policy->cpu));		\
}

unlock_policy_rwsem(read, cpu);
unlock_policy_rwsem(write, cpu);

/* internal prototypes */
static int __cpufreq_governor(struct cpufreq_policy *policy,
		unsigned int event);
static unsigned int __cpufreq_get(unsigned int cpu);
static void handle_update(struct work_struct *work);

/**
 * Two notifier lists: the "policy" list is involved in the
 * validation process for a new CPU frequency policy; the
 * "transition" list for kernel code that needs to handle
 * changes to devices when the CPU clock speed changes.
 * The mutex locks both lists.
 */
static BLOCKING_NOTIFIER_HEAD(cpufreq_policy_notifier_list);
static struct srcu_notifier_head cpufreq_transition_notifier_list;

static bool init_cpufreq_transition_notifier_list_called;
static int __init init_cpufreq_transition_notifier_list(void)
{
	srcu_init_notifier_head(&cpufreq_transition_notifier_list);
	init_cpufreq_transition_notifier_list_called = true;
	return 0;
}
pure_initcall(init_cpufreq_transition_notifier_list);

static int off __read_mostly;
static int cpufreq_disabled(void)
{
	return off;
}
void disable_cpufreq(void)
{
	off = 1;
}
static LIST_HEAD(cpufreq_governor_list);
static DEFINE_MUTEX(cpufreq_governor_mutex);

bool have_governor_per_policy(void)
{
	return cpufreq_driver->have_governor_per_policy;
}
EXPORT_SYMBOL_GPL(have_governor_per_policy);

struct kobject *get_governor_parent_kobj(struct cpufreq_policy *policy)
{
	if (have_governor_per_policy())
		return &policy->kobj;
	else
		return cpufreq_global_kobject;
}
EXPORT_SYMBOL_GPL(get_governor_parent_kobj);

static inline u64 get_cpu_idle_time_jiffy(unsigned int cpu, u64 *wall)
{
	u64 idle_time;
	u64 cur_wall_time;
	u64 busy_time;

	cur_wall_time = jiffies64_to_cputime64(get_jiffies_64());

	busy_time = kcpustat_cpu(cpu).cpustat[CPUTIME_USER];
	busy_time += kcpustat_cpu(cpu).cpustat[CPUTIME_SYSTEM];
	busy_time += kcpustat_cpu(cpu).cpustat[CPUTIME_IRQ];
	busy_time += kcpustat_cpu(cpu).cpustat[CPUTIME_SOFTIRQ];
	busy_time += kcpustat_cpu(cpu).cpustat[CPUTIME_STEAL];
	busy_time += kcpustat_cpu(cpu).cpustat[CPUTIME_NICE];

	idle_time = cur_wall_time - busy_time;
	if (wall)
		*wall = cputime_to_usecs(cur_wall_time);

	return cputime_to_usecs(idle_time);
}

u64 get_cpu_idle_time(unsigned int cpu, u64 *wall, int io_busy)
{
	u64 idle_time = get_cpu_idle_time_us(cpu, io_busy ? wall : NULL);

	if (idle_time == -1ULL)
		return get_cpu_idle_time_jiffy(cpu, wall);
	else if (!io_busy)
		idle_time += get_cpu_iowait_time_us(cpu, wall);

	return idle_time;
}
EXPORT_SYMBOL_GPL(get_cpu_idle_time);

struct cpufreq_policy *cpufreq_cpu_get(unsigned int cpu)
{
	struct cpufreq_policy *policy = NULL;
	unsigned long flags;

	if (cpufreq_disabled() || (cpu >= nr_cpu_ids))
		return NULL;

	/* get the cpufreq driver */
	read_lock_irqsave(&cpufreq_driver_lock, flags);

	if (cpufreq_driver) {
		/* get the CPU */
		policy = per_cpu(cpufreq_cpu_data, cpu);
		if (policy)
			kobject_get(&policy->kobj);
	}

	read_unlock_irqrestore(&cpufreq_driver_lock, flags);

	return policy;
}
EXPORT_SYMBOL_GPL(cpufreq_cpu_get);

void cpufreq_cpu_put(struct cpufreq_policy *policy)
{
	if (cpufreq_disabled())
		return;

	kobject_put(&policy->kobj);
}
EXPORT_SYMBOL_GPL(cpufreq_cpu_put);

/*********************************************************************
 *            EXTERNALLY AFFECTING FREQUENCY CHANGES                 *
 *********************************************************************/

/**
 * adjust_jiffies - adjust the system "loops_per_jiffy"
 *
 * This function alters the system "loops_per_jiffy" for the clock
 * speed change. Note that loops_per_jiffy cannot be updated on SMP
 * systems as each CPU might be scaled differently. So, use the arch
 * per-CPU loops_per_jiffy value wherever possible.
 */
#ifndef CONFIG_SMP
static unsigned long l_p_j_ref;
static unsigned int l_p_j_ref_freq;

static void adjust_jiffies(unsigned long val, struct cpufreq_freqs *ci)
{
	if (ci->flags & CPUFREQ_CONST_LOOPS)
		return;

	if (!l_p_j_ref_freq) {
		l_p_j_ref = loops_per_jiffy;
		l_p_j_ref_freq = ci->old;
		pr_debug("saving %lu as reference value for loops_per_jiffy; "
			"freq is %u kHz\n", l_p_j_ref, l_p_j_ref_freq);
	}
	if ((val == CPUFREQ_POSTCHANGE && ci->old != ci->new) ||
	    (val == CPUFREQ_RESUMECHANGE || val == CPUFREQ_SUSPENDCHANGE)) {
		loops_per_jiffy = cpufreq_scale(l_p_j_ref, l_p_j_ref_freq,
								ci->new);
		pr_debug("scaling loops_per_jiffy to %lu "
			"for frequency %u kHz\n", loops_per_jiffy, ci->new);
	}
}
#else
static inline void adjust_jiffies(unsigned long val, struct cpufreq_freqs *ci)
{
	return;
}
#endif

static void __cpufreq_notify_transition(struct cpufreq_policy *policy,
		struct cpufreq_freqs *freqs, unsigned int state)
{
	BUG_ON(irqs_disabled());

	if (cpufreq_disabled())
		return;

	freqs->flags = cpufreq_driver->flags;
	pr_debug("notification %u of frequency transition to %u kHz\n",
		state, freqs->new);

	switch (state) {

	case CPUFREQ_PRECHANGE:
		/* detect if the driver reported a value as "old frequency"
		 * which is not equal to what the cpufreq core thinks is
		 * "old frequency".
		 */
		if (!(cpufreq_driver->flags & CPUFREQ_CONST_LOOPS)) {
			if ((policy) && (policy->cpu == freqs->cpu) &&
			    (policy->cur) && (policy->cur != freqs->old)) {
				pr_debug("Warning: CPU frequency is"
					" %u, cpufreq assumed %u kHz.\n",
					freqs->old, policy->cur);
				freqs->old = policy->cur;
			}
		}
		srcu_notifier_call_chain(&cpufreq_transition_notifier_list,
				CPUFREQ_PRECHANGE, freqs);
		adjust_jiffies(CPUFREQ_PRECHANGE, freqs);
		break;

	case CPUFREQ_POSTCHANGE:
		adjust_jiffies(CPUFREQ_POSTCHANGE, freqs);
		pr_debug("FREQ: %lu - CPU: %lu", (unsigned long)freqs->new,
			(unsigned long)freqs->cpu);
		trace_cpu_frequency(freqs->new, freqs->cpu);
		srcu_notifier_call_chain(&cpufreq_transition_notifier_list,
				CPUFREQ_POSTCHANGE, freqs);
		if (likely(policy) && likely(policy->cpu == freqs->cpu))
			policy->cur = freqs->new;
		break;
	}
}

/**
 * cpufreq_notify_transition - call notifier chain and adjust_jiffies
 * on frequency transition.
 *
 * This function calls the transition notifiers and the "adjust_jiffies"
 * function. It is called twice on all CPU frequency changes that have
 * external effects.
 */
void cpufreq_notify_transition(struct cpufreq_policy *policy,
		struct cpufreq_freqs *freqs, unsigned int state)
{
	for_each_cpu(freqs->cpu, policy->cpus)
		__cpufreq_notify_transition(policy, freqs, state);
}
EXPORT_SYMBOL_GPL(cpufreq_notify_transition);


/*********************************************************************
 *                          SYSFS INTERFACE                          *
 *********************************************************************/

static struct cpufreq_governor *__find_governor(const char *str_governor)
{
	struct cpufreq_governor *t;

	list_for_each_entry(t, &cpufreq_governor_list, governor_list)
		if (!strnicmp(str_governor, t->name, CPUFREQ_NAME_LEN))
			return t;

	return NULL;
}

/**
 * cpufreq_parse_governor - parse a governor string
 */
static int cpufreq_parse_governor(char *str_governor, unsigned int *policy,
				struct cpufreq_governor **governor)
{
	int err = -EINVAL;

	if (!cpufreq_driver)
		goto out;

	if (cpufreq_driver->setpolicy) {
		if (!strnicmp(str_governor, "performance", CPUFREQ_NAME_LEN)) {
			*policy = CPUFREQ_POLICY_PERFORMANCE;
			err = 0;
		} else if (!strnicmp(str_governor, "powersave",
						CPUFREQ_NAME_LEN)) {
			*policy = CPUFREQ_POLICY_POWERSAVE;
			err = 0;
		}
	} else if (cpufreq_driver->target) {
		struct cpufreq_governor *t;

		mutex_lock(&cpufreq_governor_mutex);

		t = __find_governor(str_governor);

		if (t == NULL) {
			int ret;

			mutex_unlock(&cpufreq_governor_mutex);
			ret = request_module("cpufreq_%s", str_governor);
			mutex_lock(&cpufreq_governor_mutex);

			if (ret == 0)
				t = __find_governor(str_governor);
		}

		if (t != NULL) {
			*governor = t;
			err = 0;
		}

		mutex_unlock(&cpufreq_governor_mutex);
	}
out:
	return err;
}

/**
 * cpufreq_per_cpu_attr_read() / show_##file_name() -
 * print out cpufreq information
 *
 * Write out information from cpufreq_driver->policy[cpu]; object must be
 * "unsigned int".
 */

#define show_one(file_name, object)			\
static ssize_t show_##file_name				\
(struct cpufreq_policy *policy, char *buf)		\
{							\
	return sprintf(buf, "%u\n", policy->object);	\
}

show_one(cpuinfo_min_freq, cpuinfo.min_freq);
show_one(cpuinfo_max_freq, cpuinfo.max_freq);
show_one(cpuinfo_transition_latency, cpuinfo.transition_latency);
show_one(scaling_min_freq, min);
show_one(scaling_max_freq, max);

static ssize_t show_scaling_cur_freq(
	struct cpufreq_policy *policy, char *buf)
{
	ssize_t ret;

	if (cpufreq_driver && cpufreq_driver->setpolicy && cpufreq_driver->get)
		ret = sprintf(buf, "%u\n", cpufreq_driver->get(policy->cpu));
	else
		ret = sprintf(buf, "%u\n", policy->cur);
	return ret;
}

static int __cpufreq_set_policy(struct cpufreq_policy *policy,
				struct cpufreq_policy *new_policy);

/**
 * cpufreq_per_cpu_attr_write() / store_##file_name() - sysfs write access
 */
#define store_one(file_name, object)			\
static ssize_t store_##file_name					\
(struct cpufreq_policy *policy, const char *buf, size_t count)		\
{									\
	int ret;							\
	struct cpufreq_policy new_policy;				\
									\
	ret = cpufreq_get_policy(&new_policy, policy->cpu);		\
	if (ret)							\
		return -EINVAL;						\
									\
	ret = sscanf(buf, "%u", &new_policy.object);			\
	if (ret != 1)							\
		return -EINVAL;						\
									\
	ret = __cpufreq_set_policy(policy, &new_policy);		\
	policy->user_policy.object = policy->object;			\
									\
	return ret ? ret : count;					\
}

store_one(scaling_min_freq, min);
store_one(scaling_max_freq, max);

/**
 * show_cpuinfo_cur_freq - current CPU frequency as detected by hardware
 */
static ssize_t show_cpuinfo_cur_freq(struct cpufreq_policy *policy,
					char *buf)
{
	unsigned int cur_freq = __cpufreq_get(policy->cpu);
	if (!cur_freq)
		return sprintf(buf, "<unknown>");
	return sprintf(buf, "%u\n", cur_freq);
}

/**
 * show_scaling_governor - show the current policy for the specified CPU
 */
static ssize_t show_scaling_governor(struct cpufreq_policy *policy, char *buf)
{
	if (policy->policy == CPUFREQ_POLICY_POWERSAVE)
		return sprintf(buf, "powersave\n");
	else if (policy->policy == CPUFREQ_POLICY_PERFORMANCE)
		return sprintf(buf, "performance\n");
	else if (policy->governor)
		return scnprintf(buf, CPUFREQ_NAME_PLEN, "%s\n",
				policy->governor->name);
	return -EINVAL;
}

/**
 * store_scaling_governor - store policy for the specified CPU
 */
static ssize_t store_scaling_governor(struct cpufreq_policy *policy,
					const char *buf, size_t count)
{
	int ret;
	char	str_governor[16];
	struct cpufreq_policy new_policy;

	ret = cpufreq_get_policy(&new_policy, policy->cpu);
	if (ret)
		return ret;

	ret = sscanf(buf, "%15s", str_governor);
	if (ret != 1)
		return -EINVAL;

	if (cpufreq_parse_governor(str_governor, &new_policy.policy,
						&new_policy.governor))
		return -EINVAL;

	/*
	 * Do not use cpufreq_set_policy here or the user_policy.max
	 * will be wrongly overridden
	 */
	ret = __cpufreq_set_policy(policy, &new_policy);

	policy->user_policy.policy = policy->policy;
	policy->user_policy.governor = policy->governor;

	if (ret)
		return ret;
	else
		return count;
}

/**
 * show_scaling_driver - show the cpufreq driver currently loaded
 */
static ssize_t show_scaling_driver(struct cpufreq_policy *policy, char *buf)
{
	return scnprintf(buf, CPUFREQ_NAME_PLEN, "%s\n", cpufreq_driver->name);
}

/**
 * show_scaling_available_governors - show the available CPUfreq governors
 */
static ssize_t show_scaling_available_governors(struct cpufreq_policy *policy,
						char *buf)
{
	ssize_t i = 0;
	struct cpufreq_governor *t;

	if (!cpufreq_driver->target) {
		i += sprintf(buf, "performance powersave");
		goto out;
	}

	list_for_each_entry(t, &cpufreq_governor_list, governor_list) {
		if (i >= (ssize_t) ((PAGE_SIZE / sizeof(char))
		    - (CPUFREQ_NAME_LEN + 2)))
			goto out;
		i += scnprintf(&buf[i], CPUFREQ_NAME_PLEN, "%s ", t->name);
	}
out:
	i += sprintf(&buf[i], "\n");
	return i;
}

ssize_t cpufreq_show_cpus(const struct cpumask *mask, char *buf)
{
	ssize_t i = 0;
	unsigned int cpu;

	for_each_cpu(cpu, mask) {
		if (i)
			i += scnprintf(&buf[i], (PAGE_SIZE - i - 2), " ");
		i += scnprintf(&buf[i], (PAGE_SIZE - i - 2), "%u", cpu);
		if (i >= (PAGE_SIZE - 5))
			break;
	}
	i += sprintf(&buf[i], "\n");
	return i;
}
EXPORT_SYMBOL_GPL(cpufreq_show_cpus);

/**
 * show_related_cpus - show the CPUs affected by each transition even if
 * hw coordination is in use
 */
static ssize_t show_related_cpus(struct cpufreq_policy *policy, char *buf)
{
	return cpufreq_show_cpus(policy->related_cpus, buf);
}

/**
 * show_affected_cpus - show the CPUs affected by each transition
 */
static ssize_t show_affected_cpus(struct cpufreq_policy *policy, char *buf)
{
	return cpufreq_show_cpus(policy->cpus, buf);
}

static ssize_t store_scaling_setspeed(struct cpufreq_policy *policy,
					const char *buf, size_t count)
{
	unsigned int freq = 0;
	unsigned int ret;

	if (!policy->governor || !policy->governor->store_setspeed)
		return -EINVAL;

	ret = sscanf(buf, "%u", &freq);
	if (ret != 1)
		return -EINVAL;

	policy->governor->store_setspeed(policy, freq);

	return count;
}

static ssize_t show_scaling_setspeed(struct cpufreq_policy *policy, char *buf)
{
	if (!policy->governor || !policy->governor->show_setspeed)
		return sprintf(buf, "<unsupported>\n");

	return policy->governor->show_setspeed(policy, buf);
}

/**
 * show_bios_limit - show the current cpufreq HW/BIOS limitation
 */
static ssize_t show_bios_limit(struct cpufreq_policy *policy, char *buf)
{
	unsigned int limit;
	int ret;
	if (cpufreq_driver->bios_limit) {
		ret = cpufreq_driver->bios_limit(policy->cpu, &limit);
		if (!ret)
			return sprintf(buf, "%u\n", limit);
	}
	return sprintf(buf, "%u\n", policy->cpuinfo.max_freq);
}

cpufreq_freq_attr_ro_perm(cpuinfo_cur_freq, 0400);
cpufreq_freq_attr_ro(cpuinfo_min_freq);
cpufreq_freq_attr_ro(cpuinfo_max_freq);
cpufreq_freq_attr_ro(cpuinfo_transition_latency);
cpufreq_freq_attr_ro(scaling_available_governors);
cpufreq_freq_attr_ro(scaling_driver);
cpufreq_freq_attr_ro(scaling_cur_freq);
cpufreq_freq_attr_ro(bios_limit);
cpufreq_freq_attr_ro(related_cpus);
cpufreq_freq_attr_ro(affected_cpus);
cpufreq_freq_attr_rw(scaling_min_freq);
cpufreq_freq_attr_rw(scaling_max_freq);
cpufreq_freq_attr_rw(scaling_governor);
cpufreq_freq_attr_rw(scaling_setspeed);

static struct attribute *default_attrs[] = {
	&cpuinfo_min_freq.attr,
	&cpuinfo_max_freq.attr,
	&cpuinfo_transition_latency.attr,
	&scaling_min_freq.attr,
	&scaling_max_freq.attr,
	&affected_cpus.attr,
	&related_cpus.attr,
	&scaling_governor.attr,
	&scaling_driver.attr,
	&scaling_available_governors.attr,
	&scaling_setspeed.attr,
	NULL
};

#define to_policy(k) container_of(k, struct cpufreq_policy, kobj)
#define to_attr(a) container_of(a, struct freq_attr, attr)

static ssize_t show(struct kobject *kobj, struct attribute *attr, char *buf)
{
	struct cpufreq_policy *policy = to_policy(kobj);
	struct freq_attr *fattr = to_attr(attr);
	ssize_t ret;

	if (lock_policy_rwsem_read(policy->cpu) < 0)
		return -EINVAL;

	if (fattr->show)
		ret = fattr->show(policy, buf);
	else
		ret = -EIO;

	unlock_policy_rwsem_read(policy->cpu);

	return ret;
}

static ssize_t store(struct kobject *kobj, struct attribute *attr,
		     const char *buf, size_t count)
{
	struct cpufreq_policy *policy = to_policy(kobj);
	struct freq_attr *fattr = to_attr(attr);
	ssize_t ret = -EINVAL;

	get_online_cpus();

	if (!cpu_online(policy->cpu))
		goto unlock;

	if (lock_policy_rwsem_write(policy->cpu) < 0)
		goto unlock;

	if (fattr->store)
		ret = fattr->store(policy, buf, count);
	else
		ret = -EIO;

	unlock_policy_rwsem_write(policy->cpu);

unlock:
	put_online_cpus();

	return ret;
}

static void cpufreq_sysfs_release(struct kobject *kobj)
{
	struct cpufreq_policy *policy = to_policy(kobj);
	pr_debug("last reference is dropped\n");
	complete(&policy->kobj_unregister);
}

static const struct sysfs_ops sysfs_ops = {
	.show	= show,
	.store	= store,
};

static struct kobj_type ktype_cpufreq = {
	.sysfs_ops	= &sysfs_ops,
	.default_attrs	= default_attrs,
	.release	= cpufreq_sysfs_release,
};

struct kobject *cpufreq_global_kobject;
EXPORT_SYMBOL(cpufreq_global_kobject);

static int cpufreq_global_kobject_usage;

int cpufreq_get_global_kobject(void)
{
	if (!cpufreq_global_kobject_usage++)
		return kobject_add(cpufreq_global_kobject,
				&cpu_subsys.dev_root->kobj, "%s", "cpufreq");

	return 0;
}
EXPORT_SYMBOL(cpufreq_get_global_kobject);

void cpufreq_put_global_kobject(void)
{
	if (!--cpufreq_global_kobject_usage)
		kobject_del(cpufreq_global_kobject);
}
EXPORT_SYMBOL(cpufreq_put_global_kobject);

int cpufreq_sysfs_create_file(const struct attribute *attr)
{
	int ret = cpufreq_get_global_kobject();

	if (!ret) {
		ret = sysfs_create_file(cpufreq_global_kobject, attr);
		if (ret)
			cpufreq_put_global_kobject();
	}

	return ret;
}
EXPORT_SYMBOL(cpufreq_sysfs_create_file);

void cpufreq_sysfs_remove_file(const struct attribute *attr)
{
	sysfs_remove_file(cpufreq_global_kobject, attr);
	cpufreq_put_global_kobject();
}
EXPORT_SYMBOL(cpufreq_sysfs_remove_file);

/* symlink affected CPUs */
static int cpufreq_add_dev_symlink(struct cpufreq_policy *policy)
{
	unsigned int j;
	int ret = 0;

	for_each_cpu(j, policy->cpus) {
		struct device *cpu_dev;

		if (j == policy->cpu)
			continue;

		pr_debug("Adding link for CPU: %u\n", j);
		cpu_dev = get_cpu_device(j);
		ret = sysfs_create_link(&cpu_dev->kobj, &policy->kobj,
					"cpufreq");
		if (ret)
			break;
	}
	return ret;
}

static int cpufreq_add_dev_interface(struct cpufreq_policy *policy,
				     struct device *dev)
{
	struct freq_attr **drv_attr;
	int ret = 0;

	/* prepare interface data */
	ret = kobject_init_and_add(&policy->kobj, &ktype_cpufreq,
				   &dev->kobj, "cpufreq");
	if (ret)
		return ret;

	/* set up files for this cpu device */
	drv_attr = cpufreq_driver->attr;
	while ((drv_attr) && (*drv_attr)) {
		ret = sysfs_create_file(&policy->kobj, &((*drv_attr)->attr));
		if (ret)
			goto err_out_kobj_put;
		drv_attr++;
	}
	if (cpufreq_driver->get) {
		ret = sysfs_create_file(&policy->kobj, &cpuinfo_cur_freq.attr);
		if (ret)
			goto err_out_kobj_put;
	}

	ret = sysfs_create_file(&policy->kobj, &scaling_cur_freq.attr);
	if (ret)
		goto err_out_kobj_put;

	if (cpufreq_driver->bios_limit) {
		ret = sysfs_create_file(&policy->kobj, &bios_limit.attr);
		if (ret)
			goto err_out_kobj_put;
	}

	ret = cpufreq_add_dev_symlink(policy);
	if (ret)
		goto err_out_kobj_put;

	return ret;

err_out_kobj_put:
	kobject_put(&policy->kobj);
	wait_for_completion(&policy->kobj_unregister);
	return ret;
}

static void cpufreq_init_policy(struct cpufreq_policy *policy)
{
	struct cpufreq_policy new_policy;
	int ret = 0;

	memcpy(&new_policy, policy, sizeof(*policy));
	/* assure that the starting sequence is run in __cpufreq_set_policy */
	policy->governor = NULL;

	/* set default policy */
	ret = __cpufreq_set_policy(policy, &new_policy);
	if (ret) {
		pr_debug("setting policy failed\n");
		if (cpufreq_driver->exit)
			cpufreq_driver->exit(policy);
	}
}

#ifdef CONFIG_HOTPLUG_CPU
static int cpufreq_add_policy_cpu(struct cpufreq_policy *policy,
				  unsigned int cpu, struct device *dev)
{
	int ret = 0, has_target = !!cpufreq_driver->target;
	unsigned long flags;

	if (has_target) {
		ret = __cpufreq_governor(policy, CPUFREQ_GOV_STOP);
		if (ret) {
			pr_err("%s: Failed to stop governor\n", __func__);
			return ret;
		}
	}

	lock_policy_rwsem_write(policy->cpu);

	write_lock_irqsave(&cpufreq_driver_lock, flags);

	cpumask_set_cpu(cpu, policy->cpus);
	per_cpu(cpufreq_cpu_data, cpu) = policy;
	write_unlock_irqrestore(&cpufreq_driver_lock, flags);

	unlock_policy_rwsem_write(policy->cpu);

	if (has_target) {
		if ((ret = __cpufreq_governor(policy, CPUFREQ_GOV_START)) ||
			(ret = __cpufreq_governor(policy, CPUFREQ_GOV_LIMITS))) {
			pr_err("%s: Failed to start governor\n", __func__);
			return ret;
		}
	}

	return sysfs_create_link(&dev->kobj, &policy->kobj, "cpufreq");
}
#endif

static struct cpufreq_policy *cpufreq_policy_restore(unsigned int cpu)
{
	struct cpufreq_policy *policy;
	unsigned long flags;

	read_lock_irqsave(&cpufreq_driver_lock, flags);

	policy = per_cpu(cpufreq_cpu_data_fallback, cpu);

	read_unlock_irqrestore(&cpufreq_driver_lock, flags);

	return policy;
}

static struct cpufreq_policy *cpufreq_policy_alloc(void)
{
	struct cpufreq_policy *policy;

	policy = kzalloc(sizeof(*policy), GFP_KERNEL);
	if (!policy)
		return NULL;

	if (!alloc_cpumask_var(&policy->cpus, GFP_KERNEL))
		goto err_free_policy;

	if (!zalloc_cpumask_var(&policy->related_cpus, GFP_KERNEL))
		goto err_free_cpumask;

	INIT_LIST_HEAD(&policy->policy_list);
	return policy;

err_free_cpumask:
	free_cpumask_var(policy->cpus);
err_free_policy:
	kfree(policy);

	return NULL;
}

static void cpufreq_policy_put_kobj(struct cpufreq_policy *policy)
{
	struct kobject *kobj;
	struct completion *cmp;

	lock_policy_rwsem_read(policy->cpu);
	kobj = &policy->kobj;
	cmp = &policy->kobj_unregister;
	unlock_policy_rwsem_read(policy->cpu);
	kobject_put(kobj);

	/*
	 * We need to make sure that the underlying kobj is
	 * actually not referenced anymore by anybody before we
	 * proceed with unloading.
	 */
	pr_debug("waiting for dropping of refcount\n");
	wait_for_completion(cmp);
	pr_debug("wait complete\n");
}

static void cpufreq_policy_free(struct cpufreq_policy *policy)
{
	free_cpumask_var(policy->related_cpus);
	free_cpumask_var(policy->cpus);
	kfree(policy);
}

static void update_policy_cpu(struct cpufreq_policy *policy, unsigned int cpu)
{
	if (cpu == policy->cpu)
		return;

	/*
	 * Take direct locks as lock_policy_rwsem_write wouldn't work here.
	 * Also lock for last cpu is enough here as contention will happen only
	 * after policy->cpu is changed and after it is changed, other threads
	 * will try to acquire lock for new cpu. And policy is already updated
	 * by then.
	 */
	down_write(&per_cpu(cpu_policy_rwsem, policy->cpu));

	policy->last_cpu = policy->cpu;
	policy->cpu = cpu;

	up_write(&per_cpu(cpu_policy_rwsem, policy->last_cpu));

#ifdef CONFIG_CPU_FREQ_TABLE
	cpufreq_frequency_table_update_policy_cpu(policy);
#endif
	blocking_notifier_call_chain(&cpufreq_policy_notifier_list,
			CPUFREQ_UPDATE_POLICY_CPU, policy);
}

static int __cpufreq_add_dev(struct device *dev, struct subsys_interface *sif,
			     bool frozen)
{
	unsigned int j, cpu = dev->id;
	int ret = -ENOMEM;
	struct cpufreq_policy *policy;
	unsigned long flags;
#ifdef CONFIG_HOTPLUG_CPU
	struct cpufreq_policy *tpolicy;
	struct cpufreq_governor *gov;
#endif

	if (cpu_is_offline(cpu))
		return 0;

	pr_debug("adding CPU %u\n", cpu);

#ifdef CONFIG_SMP
	/* check whether a different CPU already registered this
	 * CPU because it is in the same boat. */
	policy = cpufreq_cpu_get(cpu);
	if (unlikely(policy)) {
		cpufreq_cpu_put(policy);
		return 0;
	}
#endif

#ifdef CONFIG_HOTPLUG_CPU
	/* Check if this cpu was hot-unplugged earlier and has siblings */
	read_lock_irqsave(&cpufreq_driver_lock, flags);
	list_for_each_entry(tpolicy, &cpufreq_policy_list, policy_list) {
		if (cpumask_test_cpu(cpu, tpolicy->related_cpus)) {
			read_unlock_irqrestore(&cpufreq_driver_lock, flags);
<<<<<<< HEAD
			ret = cpufreq_add_policy_cpu(tpolicy, cpu, dev, frozen);
=======
			ret = cpufreq_add_policy_cpu(tpolicy, cpu, dev);
			up_read(&cpufreq_rwsem);
>>>>>>> 6733ad64
			return ret;
		}
	}
	read_unlock_irqrestore(&cpufreq_driver_lock, flags);
#endif

	/*
	 * Restore the saved policy when doing light-weight init and fall back
	 * to the full init if that fails.
	 */
	policy = frozen ? cpufreq_policy_restore(cpu) : NULL;
	if (!policy) {
		frozen = false;
		policy = cpufreq_policy_alloc();
<<<<<<< HEAD

	if (!policy)
		return ret;

=======
		if (!policy)
			goto nomem_out;
	}
>>>>>>> 6733ad64

	/*
	 * In the resume path, since we restore a saved policy, the assignment
	 * to policy->cpu is like an update of the existing policy, rather than
	 * the creation of a brand new one. So we need to perform this update
	 * by invoking update_policy_cpu().
	 */
	if (frozen && cpu != policy->cpu)
		update_policy_cpu(policy, cpu);
	else
		policy->cpu = cpu;

	policy->governor = CPUFREQ_DEFAULT_GOVERNOR;
	cpumask_copy(policy->cpus, cpumask_of(cpu));

	init_completion(&policy->kobj_unregister);
	INIT_WORK(&policy->update, handle_update);

	/* call driver. From then on the cpufreq must be able
	 * to accept all calls to ->verify and ->setpolicy for this CPU
	 */
	ret = cpufreq_driver->init(policy);
	if (ret) {
		pr_debug("initialization failed\n");
		goto err_set_policy_cpu;
	}

	/* related cpus should atleast have policy->cpus */
	cpumask_or(policy->related_cpus, policy->related_cpus, policy->cpus);

	/*
	 * affected cpus must always be the one, which are online. We aren't
	 * managing offline cpus here.
	 */
	cpumask_and(policy->cpus, policy->cpus, cpu_online_mask);

	if (!frozen) {
		policy->user_policy.min = policy->min;
		policy->user_policy.max = policy->max;
	}

	blocking_notifier_call_chain(&cpufreq_policy_notifier_list,
				     CPUFREQ_START, policy);

#ifdef CONFIG_HOTPLUG_CPU
	gov = __find_governor(per_cpu(cpufreq_cpu_governor, cpu));
	if (gov) {
		policy->governor = gov;
		pr_debug("Restoring governor %s for cpu %d\n",
		       policy->governor->name, cpu);
	}
#endif

	write_lock_irqsave(&cpufreq_driver_lock, flags);
	for_each_cpu(j, policy->cpus)
		per_cpu(cpufreq_cpu_data, j) = policy;
	write_unlock_irqrestore(&cpufreq_driver_lock, flags);

	if (!frozen) {
		ret = cpufreq_add_dev_interface(policy, dev);
		if (ret)
			goto err_out_unregister;
	}

	write_lock_irqsave(&cpufreq_driver_lock, flags);
	list_add(&policy->policy_list, &cpufreq_policy_list);
	write_unlock_irqrestore(&cpufreq_driver_lock, flags);

	cpufreq_init_policy(policy);

	if (!frozen) {
		policy->user_policy.policy = policy->policy;
		policy->user_policy.governor = policy->governor;
	}

	kobject_uevent(&policy->kobj, KOBJ_ADD);

	pr_debug("initialization complete\n");

	return 0;

err_out_unregister:
	write_lock_irqsave(&cpufreq_driver_lock, flags);
	for_each_cpu(j, policy->cpus)
		per_cpu(cpufreq_cpu_data, j) = NULL;
	write_unlock_irqrestore(&cpufreq_driver_lock, flags);

err_set_policy_cpu:
	if (frozen) {
		/* Do not leave stale fallback data behind. */
		per_cpu(cpufreq_cpu_data_fallback, cpu) = NULL;
		cpufreq_policy_put_kobj(policy);
	}
	cpufreq_policy_free(policy);
<<<<<<< HEAD
=======

nomem_out:
	up_read(&cpufreq_rwsem);
>>>>>>> 6733ad64

	return ret;
}

/**
 * cpufreq_add_dev - add a CPU device
 *
 * Adds the cpufreq interface for a CPU device.
 *
 * The Oracle says: try running cpufreq registration/unregistration concurrently
 * with with cpu hotplugging and all hell will break loose. Tried to clean this
 * mess up, but more thorough testing is needed. - Mathieu
 */
static int cpufreq_add_dev(struct device *dev, struct subsys_interface *sif)
{
	return __cpufreq_add_dev(dev, sif, false);
}

static int cpufreq_nominate_new_policy_cpu(struct cpufreq_policy *policy,
					   unsigned int old_cpu)
{
	struct device *cpu_dev;
	int ret;

	/* first sibling now owns the new sysfs dir */
	cpu_dev = get_cpu_device(cpumask_any_but(policy->cpus, old_cpu));

	sysfs_remove_link(&cpu_dev->kobj, "cpufreq");
	ret = kobject_move(&policy->kobj, &cpu_dev->kobj);
	if (ret) {
		pr_err("%s: Failed to move kobj: %d", __func__, ret);

		WARN_ON(lock_policy_rwsem_write(old_cpu));
		cpumask_set_cpu(old_cpu, policy->cpus);
		unlock_policy_rwsem_write(old_cpu);

		ret = sysfs_create_link(&cpu_dev->kobj, &policy->kobj,
					"cpufreq");

		return -EINVAL;
	}

	return cpu_dev->id;
}

static int __cpufreq_remove_dev_prepare(struct device *dev,
					struct subsys_interface *sif,
					bool frozen)
{
	unsigned int cpu = dev->id, cpus;
	int new_cpu, ret;
	unsigned long flags;
	struct cpufreq_policy *policy;

	pr_debug("%s: unregistering CPU %u\n", __func__, cpu);

	write_lock_irqsave(&cpufreq_driver_lock, flags);

	policy = per_cpu(cpufreq_cpu_data, cpu);

	/* Save the policy somewhere when doing a light-weight tear-down */
	if (frozen)
		per_cpu(cpufreq_cpu_data_fallback, cpu) = policy;

	write_unlock_irqrestore(&cpufreq_driver_lock, flags);

	if (!policy) {
		pr_debug("%s: No cpu_data found\n", __func__);
		return -EINVAL;
	}

	if (cpufreq_driver->target) {
		ret = __cpufreq_governor(policy, CPUFREQ_GOV_STOP);
		if (ret) {
			pr_err("%s: Failed to stop governor\n", __func__);
			return ret;
		}
	}

#ifdef CONFIG_HOTPLUG_CPU
	if (!cpufreq_driver->setpolicy)
		strncpy(per_cpu(cpufreq_cpu_governor, cpu),
			policy->governor->name, CPUFREQ_NAME_LEN);
#endif

	lock_policy_rwsem_read(cpu);
	cpus = cpumask_weight(policy->cpus);
	unlock_policy_rwsem_read(cpu);

	if (cpu != policy->cpu) {
		if (!frozen)
			sysfs_remove_link(&dev->kobj, "cpufreq");
	} else if (cpus > 1) {

		new_cpu = cpufreq_nominate_new_policy_cpu(policy, cpu);
		if (new_cpu >= 0) {
			update_policy_cpu(policy, new_cpu);

			if (!frozen) {
				pr_debug("%s: policy Kobject moved to cpu: %d "
					 "from: %d\n",__func__, new_cpu, cpu);
			}
		}
	}

	return 0;
}

static int __cpufreq_remove_dev_finish(struct device *dev,
				       struct subsys_interface *sif,
				       bool frozen)
{
	unsigned int cpu = dev->id, cpus;
	int ret;
	unsigned long flags;
	struct cpufreq_policy *policy;

	read_lock_irqsave(&cpufreq_driver_lock, flags);
	policy = per_cpu(cpufreq_cpu_data, cpu);
	read_unlock_irqrestore(&cpufreq_driver_lock, flags);

	if (!policy) {
		pr_debug("%s: No cpu_data found\n", __func__);
		return -EINVAL;
	}

	WARN_ON(lock_policy_rwsem_write(cpu));
	cpus = cpumask_weight(policy->cpus);

	if (cpus > 1)
		cpumask_clear_cpu(cpu, policy->cpus);
	unlock_policy_rwsem_write(cpu);

	/* If cpu is last user of policy, free policy */
	if (cpus == 1) {
		if (cpufreq_driver->target) {
			ret = __cpufreq_governor(policy,
					CPUFREQ_GOV_POLICY_EXIT);
			if (ret) {
				pr_err("%s: Failed to exit governor\n",
						__func__);
				return ret;
			}
		}

		if (!frozen)
			cpufreq_policy_put_kobj(policy);

		/*
		 * Perform the ->exit() even during light-weight tear-down,
		 * since this is a core component, and is essential for the
		 * subsequent light-weight ->init() to succeed.
		 */
		if (cpufreq_driver->exit)
			cpufreq_driver->exit(policy);

		/* Remove policy from list of active policies */
		write_lock_irqsave(&cpufreq_driver_lock, flags);
		list_del(&policy->policy_list);
		write_unlock_irqrestore(&cpufreq_driver_lock, flags);

		if (!frozen)
			cpufreq_policy_free(policy);
	} else {
		if (cpufreq_driver->target) {
			if ((ret = __cpufreq_governor(policy, CPUFREQ_GOV_START)) ||
					(ret = __cpufreq_governor(policy, CPUFREQ_GOV_LIMITS))) {
				pr_err("%s: Failed to start governor\n",
						__func__);
				return ret;
			}
		}
	}

	per_cpu(cpufreq_cpu_data, cpu) = NULL;
	return 0;
}

/**
 * __cpufreq_remove_dev - remove a CPU device
 *
 * Removes the cpufreq interface for a CPU device.
 * Caller should already have policy_rwsem in write mode for this CPU.
 * This routine frees the rwsem before returning.
 */
static inline int __cpufreq_remove_dev(struct device *dev,
				       struct subsys_interface *sif,
				       bool frozen)
{
	int ret;

	ret = __cpufreq_remove_dev_prepare(dev, sif, frozen);

	if (!ret)
		ret = __cpufreq_remove_dev_finish(dev, sif, frozen);

	return ret;
}

static int cpufreq_remove_dev(struct device *dev, struct subsys_interface *sif)
{
	unsigned int cpu = dev->id;
	int retval;

	if (cpu_is_offline(cpu))
		return 0;

	retval = __cpufreq_remove_dev(dev, sif, false);
	return retval;
}

static void handle_update(struct work_struct *work)
{
	struct cpufreq_policy *policy =
		container_of(work, struct cpufreq_policy, update);
	unsigned int cpu = policy->cpu;
	pr_debug("handle_update for cpu %u called\n", cpu);
	cpufreq_update_policy(cpu);
}

/**
 *	cpufreq_out_of_sync - If actual and saved CPU frequency differs, we're
 *	in deep trouble.
 *	@cpu: cpu number
 *	@old_freq: CPU frequency the kernel thinks the CPU runs at
 *	@new_freq: CPU frequency the CPU actually runs at
 *
 *	We adjust to current frequency first, and need to clean up later.
 *	So either call to cpufreq_update_policy() or schedule handle_update()).
 */
static void cpufreq_out_of_sync(unsigned int cpu, unsigned int old_freq,
				unsigned int new_freq)
{
	struct cpufreq_policy *policy;
	struct cpufreq_freqs freqs;
	unsigned long flags;

	pr_debug("Warning: CPU frequency out of sync: cpufreq and timing "
	       "core thinks of %u, is %u kHz.\n", old_freq, new_freq);

	freqs.old = old_freq;
	freqs.new = new_freq;

	read_lock_irqsave(&cpufreq_driver_lock, flags);
	policy = per_cpu(cpufreq_cpu_data, cpu);
	read_unlock_irqrestore(&cpufreq_driver_lock, flags);

	cpufreq_notify_transition(policy, &freqs, CPUFREQ_PRECHANGE);
	cpufreq_notify_transition(policy, &freqs, CPUFREQ_POSTCHANGE);
}

/**
 * cpufreq_quick_get - get the CPU frequency (in kHz) from policy->cur
 * @cpu: CPU number
 *
 * This is the last known freq, without actually getting it from the driver.
 * Return value will be same as what is shown in scaling_cur_freq in sysfs.
 */
unsigned int cpufreq_quick_get(unsigned int cpu)
{
	struct cpufreq_policy *policy;
	unsigned int ret_freq = 0;

	if (cpufreq_driver && cpufreq_driver->setpolicy && cpufreq_driver->get)
		return cpufreq_driver->get(cpu);

	policy = cpufreq_cpu_get(cpu);
	if (policy) {
		ret_freq = policy->cur;
		cpufreq_cpu_put(policy);
	}

	return ret_freq;
}
EXPORT_SYMBOL(cpufreq_quick_get);

/**
 * cpufreq_quick_get_max - get the max reported CPU frequency for this CPU
 * @cpu: CPU number
 *
 * Just return the max possible frequency for a given CPU.
 */
unsigned int cpufreq_quick_get_max(unsigned int cpu)
{
	struct cpufreq_policy *policy = cpufreq_cpu_get(cpu);
	unsigned int ret_freq = 0;

	if (policy) {
		ret_freq = policy->max;
		cpufreq_cpu_put(policy);
	}

	return ret_freq;
}
EXPORT_SYMBOL(cpufreq_quick_get_max);

static unsigned int __cpufreq_get(unsigned int cpu)
{
	struct cpufreq_policy *policy = per_cpu(cpufreq_cpu_data, cpu);
	unsigned int ret_freq = 0;

	if (!cpufreq_driver->get)
		return ret_freq;

	ret_freq = cpufreq_driver->get(cpu);

	if (ret_freq && policy->cur &&
		!(cpufreq_driver->flags & CPUFREQ_CONST_LOOPS)) {
		/* verify no discrepancy between actual and
					saved value exists */
		if (unlikely(ret_freq != policy->cur)) {
			cpufreq_out_of_sync(cpu, policy->cur, ret_freq);
			schedule_work(&policy->update);
		}
	}

	return ret_freq;
}

/**
 * cpufreq_get - get the current CPU frequency (in kHz)
 * @cpu: CPU number
 *
 * Get the CPU current (static) CPU frequency
 */
unsigned int cpufreq_get(unsigned int cpu)
{
	unsigned int ret_freq = 0;

	if (cpufreq_disabled() || !cpufreq_driver)
		return -ENOENT;

	if (unlikely(lock_policy_rwsem_read(cpu)))
		goto out_policy;

	ret_freq = __cpufreq_get(cpu);

	unlock_policy_rwsem_read(cpu);

out_policy:
	return ret_freq;
}
EXPORT_SYMBOL(cpufreq_get);

static struct subsys_interface cpufreq_interface = {
	.name		= "cpufreq",
	.subsys		= &cpu_subsys,
	.add_dev	= cpufreq_add_dev,
	.remove_dev	= cpufreq_remove_dev,
};

/**
 * cpufreq_bp_suspend - Prepare the boot CPU for system suspend.
 *
 * This function is only executed for the boot processor.  The other CPUs
 * have been put offline by means of CPU hotplug.
 */
static int cpufreq_bp_suspend(void)
{
	int ret = 0;

	int cpu = smp_processor_id();
	struct cpufreq_policy *policy;

	pr_debug("suspending cpu %u\n", cpu);

	/* If there's no policy for the boot CPU, we have nothing to do. */
	policy = cpufreq_cpu_get(cpu);
	if (!policy)
		return 0;

	if (cpufreq_driver->suspend) {
		ret = cpufreq_driver->suspend(policy);
		if (ret)
			printk(KERN_ERR "cpufreq: suspend failed in ->suspend "
					"step on CPU %u\n", policy->cpu);
	}

	cpufreq_cpu_put(policy);
	return ret;
}

/**
 * cpufreq_bp_resume - Restore proper frequency handling of the boot CPU.
 *
 *	1.) resume CPUfreq hardware support (cpufreq_driver->resume())
 *	2.) schedule call cpufreq_update_policy() ASAP as interrupts are
 *	    restored. It will verify that the current freq is in sync with
 *	    what we believe it to be. This is a bit later than when it
 *	    should be, but nonethteless it's better than calling
 *	    cpufreq_driver->get() here which might re-enable interrupts...
 *
 * This function is only executed for the boot CPU.  The other CPUs have not
 * been turned on yet.
 */
static void cpufreq_bp_resume(void)
{
	int ret = 0;

	int cpu = smp_processor_id();
	struct cpufreq_policy *policy;

	pr_debug("resuming cpu %u\n", cpu);

	/* If there's no policy for the boot CPU, we have nothing to do. */
	policy = cpufreq_cpu_get(cpu);
	if (!policy)
		return;

	if (cpufreq_driver->resume) {
		ret = cpufreq_driver->resume(policy);
		if (ret) {
			printk(KERN_ERR "cpufreq: resume failed in ->resume "
					"step on CPU %u\n", policy->cpu);
			goto fail;
		}
	}

	schedule_work(&policy->update);

fail:
	cpufreq_cpu_put(policy);
}

static struct syscore_ops cpufreq_syscore_ops = {
	.suspend	= cpufreq_bp_suspend,
	.resume		= cpufreq_bp_resume,
};

/**
 *	cpufreq_get_current_driver - return current driver's name
 *
 *	Return the name string of the currently loaded cpufreq driver
 *	or NULL, if none.
 */
const char *cpufreq_get_current_driver(void)
{
	if (cpufreq_driver)
		return cpufreq_driver->name;

	return NULL;
}
EXPORT_SYMBOL_GPL(cpufreq_get_current_driver);

/*********************************************************************
 *                     NOTIFIER LISTS INTERFACE                      *
 *********************************************************************/

/**
 *	cpufreq_register_notifier - register a driver with cpufreq
 *	@nb: notifier function to register
 *      @list: CPUFREQ_TRANSITION_NOTIFIER or CPUFREQ_POLICY_NOTIFIER
 *
 *	Add a driver to one of two lists: either a list of drivers that
 *      are notified about clock rate changes (once before and once after
 *      the transition), or a list of drivers that are notified about
 *      changes in cpufreq policy.
 *
 *	This function may sleep, and has the same return conditions as
 *	blocking_notifier_chain_register.
 */
int cpufreq_register_notifier(struct notifier_block *nb, unsigned int list)
{
	int ret;

	if (cpufreq_disabled())
		return -EINVAL;

	WARN_ON(!init_cpufreq_transition_notifier_list_called);

	switch (list) {
	case CPUFREQ_TRANSITION_NOTIFIER:
		ret = srcu_notifier_chain_register(
				&cpufreq_transition_notifier_list, nb);
		break;
	case CPUFREQ_POLICY_NOTIFIER:
		ret = blocking_notifier_chain_register(
				&cpufreq_policy_notifier_list, nb);
		break;
	default:
		ret = -EINVAL;
	}

	return ret;
}
EXPORT_SYMBOL(cpufreq_register_notifier);

/**
 *	cpufreq_unregister_notifier - unregister a driver with cpufreq
 *	@nb: notifier block to be unregistered
 *	@list: CPUFREQ_TRANSITION_NOTIFIER or CPUFREQ_POLICY_NOTIFIER
 *
 *	Remove a driver from the CPU frequency notifier list.
 *
 *	This function may sleep, and has the same return conditions as
 *	blocking_notifier_chain_unregister.
 */
int cpufreq_unregister_notifier(struct notifier_block *nb, unsigned int list)
{
	int ret;

	if (cpufreq_disabled())
		return -EINVAL;

	switch (list) {
	case CPUFREQ_TRANSITION_NOTIFIER:
		ret = srcu_notifier_chain_unregister(
				&cpufreq_transition_notifier_list, nb);
		break;
	case CPUFREQ_POLICY_NOTIFIER:
		ret = blocking_notifier_chain_unregister(
				&cpufreq_policy_notifier_list, nb);
		break;
	default:
		ret = -EINVAL;
	}

	return ret;
}
EXPORT_SYMBOL(cpufreq_unregister_notifier);


/*********************************************************************
 *                              GOVERNORS                            *
 *********************************************************************/

int __cpufreq_driver_target(struct cpufreq_policy *policy,
			    unsigned int target_freq,
			    unsigned int relation)
{
	int retval = -EINVAL;
	unsigned int old_target_freq = target_freq;

	if (cpufreq_disabled())
		return -ENODEV;

	/* Make sure that target_freq is within supported range */
	if (target_freq > policy->max)
		target_freq = policy->max;
	if (target_freq < policy->min)
		target_freq = policy->min;

	pr_debug("target for CPU %u: %u kHz, relation %u, requested %u kHz\n",
			policy->cpu, target_freq, relation, old_target_freq);

	if (target_freq == policy->cur)
		return 0;

	if (cpufreq_driver->target)
		retval = cpufreq_driver->target(policy, target_freq, relation);

	return retval;
}
EXPORT_SYMBOL_GPL(__cpufreq_driver_target);

int cpufreq_driver_target(struct cpufreq_policy *policy,
			  unsigned int target_freq,
			  unsigned int relation)
{
	int ret = -EINVAL;

	if (unlikely(lock_policy_rwsem_write(policy->cpu)))
		goto fail;

	ret = __cpufreq_driver_target(policy, target_freq, relation);

	unlock_policy_rwsem_write(policy->cpu);

fail:
	return ret;
}
EXPORT_SYMBOL_GPL(cpufreq_driver_target);

/*
 * when "event" is CPUFREQ_GOV_LIMITS
 */

static int __cpufreq_governor(struct cpufreq_policy *policy,
					unsigned int event)
{
	int ret;

	/* Only must be defined when default governor is known to have latency
	   restrictions, like e.g. conservative or ondemand.
	   That this is the case is already ensured in Kconfig
	*/
#ifdef CONFIG_CPU_FREQ_GOV_PERFORMANCE
	struct cpufreq_governor *gov = &cpufreq_gov_performance;
#else
	struct cpufreq_governor *gov = NULL;
#endif

	/*
	 * Governor might not be initiated here if ACPI _PPC changed
	 * notification happened, so check it.
	 */
	if (!policy->governor)
		return -EINVAL;

	if (policy->governor->max_transition_latency &&
	    policy->cpuinfo.transition_latency >
	    policy->governor->max_transition_latency) {
		if (!gov)
			return -EINVAL;
		else {
			printk(KERN_WARNING "%s governor failed, too long"
			       " transition latency of HW, fallback"
			       " to %s governor\n",
			       policy->governor->name,
			       gov->name);
			policy->governor = gov;
		}
	}

	if (event == CPUFREQ_GOV_POLICY_INIT)
		if (!try_module_get(policy->governor->owner))
			return -EINVAL;

	pr_debug("__cpufreq_governor for CPU %u, event %u\n",
						policy->cpu, event);

	mutex_lock(&cpufreq_governor_lock);
	if ((policy->governor_enabled && event == CPUFREQ_GOV_START)
	    || (!policy->governor_enabled
	    && (event == CPUFREQ_GOV_LIMITS || event == CPUFREQ_GOV_STOP))) {
		mutex_unlock(&cpufreq_governor_lock);
		return -EBUSY;
	}

	if (event == CPUFREQ_GOV_STOP)
		policy->governor_enabled = false;
	else if (event == CPUFREQ_GOV_START)
		policy->governor_enabled = true;

	mutex_unlock(&cpufreq_governor_lock);

	ret = policy->governor->governor(policy, event);

	if (!ret) {
		if (event == CPUFREQ_GOV_POLICY_INIT)
			policy->governor->initialized++;
		else if (event == CPUFREQ_GOV_POLICY_EXIT)
			policy->governor->initialized--;
	} else {
		/* Restore original values */
		mutex_lock(&cpufreq_governor_lock);
		if (event == CPUFREQ_GOV_STOP)
			policy->governor_enabled = true;
		else if (event == CPUFREQ_GOV_START)
			policy->governor_enabled = false;
		mutex_unlock(&cpufreq_governor_lock);
	}

	if (((event == CPUFREQ_GOV_POLICY_INIT) && ret) ||
			((event == CPUFREQ_GOV_POLICY_EXIT) && !ret))
		module_put(policy->governor->owner);

	return ret;
}

int cpufreq_register_governor(struct cpufreq_governor *governor)
{
	int err;

	if (!governor)
		return -EINVAL;

	if (cpufreq_disabled())
		return -ENODEV;

	mutex_lock(&cpufreq_governor_mutex);

	governor->initialized = 0;
	err = -EBUSY;
	if (__find_governor(governor->name) == NULL) {
		err = 0;
		list_add(&governor->governor_list, &cpufreq_governor_list);
	}

	mutex_unlock(&cpufreq_governor_mutex);
	return err;
}
EXPORT_SYMBOL_GPL(cpufreq_register_governor);

void cpufreq_unregister_governor(struct cpufreq_governor *governor)
{
#ifdef CONFIG_HOTPLUG_CPU
	int cpu;
#endif

	if (!governor)
		return;

	if (cpufreq_disabled())
		return;

#ifdef CONFIG_HOTPLUG_CPU
	for_each_present_cpu(cpu) {
		if (cpu_online(cpu))
			continue;
		if (!strcmp(per_cpu(cpufreq_cpu_governor, cpu), governor->name))
			strcpy(per_cpu(cpufreq_cpu_governor, cpu), "\0");
	}
#endif

	mutex_lock(&cpufreq_governor_mutex);
	list_del(&governor->governor_list);
	mutex_unlock(&cpufreq_governor_mutex);
	return;
}
EXPORT_SYMBOL_GPL(cpufreq_unregister_governor);


/*********************************************************************
 *                          POLICY INTERFACE                         *
 *********************************************************************/

/**
 * cpufreq_get_policy - get the current cpufreq_policy
 * @policy: struct cpufreq_policy into which the current cpufreq_policy
 *	is written
 *
 * Reads the current cpufreq policy.
 */
int cpufreq_get_policy(struct cpufreq_policy *policy, unsigned int cpu)
{
	struct cpufreq_policy *cpu_policy;
	if (!policy)
		return -EINVAL;

	cpu_policy = cpufreq_cpu_get(cpu);
	if (!cpu_policy)
		return -EINVAL;

	memcpy(policy, cpu_policy, sizeof(*policy));

	cpufreq_cpu_put(cpu_policy);
	return 0;
}
EXPORT_SYMBOL(cpufreq_get_policy);

/*
 * data   : current policy.
 * policy : policy to be set.
 */
static int __cpufreq_set_policy(struct cpufreq_policy *policy,
				struct cpufreq_policy *new_policy)
{
	int ret = 0, failed = 1;

	pr_debug("setting new policy for CPU %u: %u - %u kHz\n", new_policy->cpu,
		new_policy->min, new_policy->max);

	memcpy(&new_policy->cpuinfo, &policy->cpuinfo, sizeof(policy->cpuinfo));

	if (new_policy->min > policy->max || new_policy->max < policy->min) {
		ret = -EINVAL;
		goto error_out;
	}

	/* verify the cpu speed can be set within this limit */
	ret = cpufreq_driver->verify(new_policy);
	if (ret)
		goto error_out;

	/* adjust if necessary - all reasons */
	blocking_notifier_call_chain(&cpufreq_policy_notifier_list,
			CPUFREQ_ADJUST, new_policy);

	/* adjust if necessary - hardware incompatibility*/
	blocking_notifier_call_chain(&cpufreq_policy_notifier_list,
			CPUFREQ_INCOMPATIBLE, new_policy);

	/*
	 * verify the cpu speed can be set within this limit, which might be
	 * different to the first one
	 */
	ret = cpufreq_driver->verify(new_policy);
	if (ret)
		goto error_out;

	/* notification of the new policy */
	blocking_notifier_call_chain(&cpufreq_policy_notifier_list,
			CPUFREQ_NOTIFY, new_policy);

	policy->min = new_policy->min;
	policy->max = new_policy->max;

	pr_debug("new min and max freqs are %u - %u kHz\n",
					policy->min, policy->max);

	if (cpufreq_driver->setpolicy) {
		policy->policy = new_policy->policy;
		pr_debug("setting range\n");
		ret = cpufreq_driver->setpolicy(new_policy);
	} else {
		if (new_policy->governor != policy->governor) {
			/* save old, working values */
			struct cpufreq_governor *old_gov = policy->governor;

			pr_debug("governor switch\n");

			/* end old governor */
			if (policy->governor) {
				__cpufreq_governor(policy, CPUFREQ_GOV_STOP);
				unlock_policy_rwsem_write(new_policy->cpu);
				__cpufreq_governor(policy,
						CPUFREQ_GOV_POLICY_EXIT);
				lock_policy_rwsem_write(new_policy->cpu);
			}

			/* start new governor */
			policy->governor = new_policy->governor;
			if (!__cpufreq_governor(policy, CPUFREQ_GOV_POLICY_INIT)) {
				if (!__cpufreq_governor(policy, CPUFREQ_GOV_START)) {
					failed = 0;
				} else {
					unlock_policy_rwsem_write(new_policy->cpu);
					__cpufreq_governor(policy,
							CPUFREQ_GOV_POLICY_EXIT);
					lock_policy_rwsem_write(new_policy->cpu);
				}
			}

			if (failed) {
				/* new governor failed, so re-start old one */
				pr_debug("starting governor %s failed\n",
							policy->governor->name);
				if (old_gov) {
					policy->governor = old_gov;
					__cpufreq_governor(policy,
							CPUFREQ_GOV_POLICY_INIT);
					__cpufreq_governor(policy,
							   CPUFREQ_GOV_START);
				}
				ret = -EINVAL;
				goto error_out;
			}
			/* might be a policy change, too, so fall through */
		}
		pr_debug("governor: change or update limits\n");
		ret = __cpufreq_governor(policy, CPUFREQ_GOV_LIMITS);
	}

error_out:
	return ret;
}

/**
 *	cpufreq_update_policy - re-evaluate an existing cpufreq policy
 *	@cpu: CPU which shall be re-evaluated
 *
 *	Useful for policy notifiers which have different necessities
 *	at different times.
 */
int cpufreq_update_policy(unsigned int cpu)
{
	struct cpufreq_policy *policy = cpufreq_cpu_get(cpu);
	struct cpufreq_policy new_policy;
	int ret;

	if (!policy) {
		ret = -ENODEV;
		goto no_policy;
	}

	if (unlikely(lock_policy_rwsem_write(cpu))) {
		ret = -EINVAL;
		goto fail;
	}

	pr_debug("updating policy for CPU %u\n", cpu);
	memcpy(&new_policy, policy, sizeof(*policy));
	new_policy.min = policy->user_policy.min;
	new_policy.max = policy->user_policy.max;
	new_policy.policy = policy->user_policy.policy;
	new_policy.governor = policy->user_policy.governor;

	/*
	 * BIOS might change freq behind our back
	 * -> ask driver for current freq and notify governors about a change
	 */
	if (cpufreq_driver->get) {
		new_policy.cur = cpufreq_driver->get(cpu);
		if (!policy->cur) {
			pr_debug("Driver did not initialize current freq");
			policy->cur = new_policy.cur;
		} else {
			if (policy->cur != new_policy.cur && cpufreq_driver->target)
				cpufreq_out_of_sync(cpu, policy->cur,
								new_policy.cur);
		}
	}

	ret = __cpufreq_set_policy(policy, &new_policy);

	unlock_policy_rwsem_write(cpu);

fail:
	cpufreq_cpu_put(policy);
no_policy:
	return ret;
}
EXPORT_SYMBOL(cpufreq_update_policy);

static int cpufreq_cpu_callback(struct notifier_block *nfb,
					unsigned long action, void *hcpu)
{
	unsigned int cpu = (unsigned long)hcpu;
	struct device *dev;
	bool frozen = false;

	dev = get_cpu_device(cpu);
	if (dev) {

		switch (action & ~CPU_TASKS_FROZEN) {
		case CPU_ONLINE:
			__cpufreq_add_dev(dev, NULL, frozen);
			cpufreq_update_policy(cpu);
			break;

		case CPU_DOWN_PREPARE:
			__cpufreq_remove_dev_prepare(dev, NULL, frozen);
			break;

		case CPU_POST_DEAD:
			__cpufreq_remove_dev_finish(dev, NULL, frozen);
			break;

		case CPU_DOWN_FAILED:
			__cpufreq_add_dev(dev, NULL, frozen);
			break;
		}
	}
	return NOTIFY_OK;
}

static struct notifier_block __refdata cpufreq_cpu_notifier = {
	.notifier_call = cpufreq_cpu_callback,
};

/*********************************************************************
 *               REGISTER / UNREGISTER CPUFREQ DRIVER                *
 *********************************************************************/

/**
 * cpufreq_register_driver - register a CPU Frequency driver
 * @driver_data: A struct cpufreq_driver containing the values#
 * submitted by the CPU Frequency driver.
 *
 * Registers a CPU Frequency driver to this core code. This code
 * returns zero on success, -EBUSY when another driver got here first
 * (and isn't unregistered in the meantime).
 *
 */
int cpufreq_register_driver(struct cpufreq_driver *driver_data)
{
	unsigned long flags;
	int ret;

	if (cpufreq_disabled())
		return -ENODEV;

	if (!driver_data || !driver_data->verify || !driver_data->init ||
	    ((!driver_data->setpolicy) && (!driver_data->target)))
		return -EINVAL;

	pr_debug("trying to register driver %s\n", driver_data->name);

	if (driver_data->setpolicy)
		driver_data->flags |= CPUFREQ_CONST_LOOPS;

	write_lock_irqsave(&cpufreq_driver_lock, flags);
	if (cpufreq_driver) {
		write_unlock_irqrestore(&cpufreq_driver_lock, flags);
		return -EEXIST;
	}
	cpufreq_driver = driver_data;
	write_unlock_irqrestore(&cpufreq_driver_lock, flags);

	ret = subsys_interface_register(&cpufreq_interface);
	if (ret)
		goto err_null_driver;

	if (!(cpufreq_driver->flags & CPUFREQ_STICKY)) {
		int i;
		ret = -ENODEV;

		/* check for at least one working CPU */
		for (i = 0; i < nr_cpu_ids; i++)
			if (cpu_possible(i) && per_cpu(cpufreq_cpu_data, i)) {
				ret = 0;
				break;
			}

		/* if all ->init() calls failed, unregister */
		if (ret) {
			pr_debug("no CPU initialized for driver %s\n",
							driver_data->name);
			goto err_if_unreg;
		}
	}

	register_hotcpu_notifier(&cpufreq_cpu_notifier);
	pr_debug("driver %s up and running\n", driver_data->name);

	return 0;
err_if_unreg:
	subsys_interface_unregister(&cpufreq_interface);
err_null_driver:
	write_lock_irqsave(&cpufreq_driver_lock, flags);
	cpufreq_driver = NULL;
	write_unlock_irqrestore(&cpufreq_driver_lock, flags);
	return ret;
}
EXPORT_SYMBOL_GPL(cpufreq_register_driver);

/**
 * cpufreq_unregister_driver - unregister the current CPUFreq driver
 *
 * Unregister the current CPUFreq driver. Only call this if you have
 * the right to do so, i.e. if you have succeeded in initialising before!
 * Returns zero if successful, and -EINVAL if the cpufreq_driver is
 * currently not initialised.
 */
int cpufreq_unregister_driver(struct cpufreq_driver *driver)
{
	unsigned long flags;

	if (!cpufreq_driver || (driver != cpufreq_driver))
		return -EINVAL;

	pr_debug("unregistering driver %s\n", driver->name);

	/* Protect against concurrent cpu hotplug */
	get_online_cpus();
	subsys_interface_unregister(&cpufreq_interface);
	unregister_hotcpu_notifier(&cpufreq_cpu_notifier);

	write_lock_irqsave(&cpufreq_driver_lock, flags);

	cpufreq_driver = NULL;

	write_unlock_irqrestore(&cpufreq_driver_lock, flags);
	put_online_cpus();

	return 0;
}
EXPORT_SYMBOL_GPL(cpufreq_unregister_driver);

static int __init cpufreq_core_init(void)
{
	int cpu;

	if (cpufreq_disabled())
		return -ENODEV;

	for_each_possible_cpu(cpu)
		init_rwsem(&per_cpu(cpu_policy_rwsem, cpu));

	cpufreq_global_kobject = kobject_create();
	BUG_ON(!cpufreq_global_kobject);
	register_syscore_ops(&cpufreq_syscore_ops);

	return 0;
}
core_initcall(cpufreq_core_init);<|MERGE_RESOLUTION|>--- conflicted
+++ resolved
@@ -1006,12 +1006,7 @@
 	list_for_each_entry(tpolicy, &cpufreq_policy_list, policy_list) {
 		if (cpumask_test_cpu(cpu, tpolicy->related_cpus)) {
 			read_unlock_irqrestore(&cpufreq_driver_lock, flags);
-<<<<<<< HEAD
-			ret = cpufreq_add_policy_cpu(tpolicy, cpu, dev, frozen);
-=======
 			ret = cpufreq_add_policy_cpu(tpolicy, cpu, dev);
-			up_read(&cpufreq_rwsem);
->>>>>>> 6733ad64
 			return ret;
 		}
 	}
@@ -1026,16 +1021,10 @@
 	if (!policy) {
 		frozen = false;
 		policy = cpufreq_policy_alloc();
-<<<<<<< HEAD
-
-	if (!policy)
-		return ret;
-
-=======
+
 		if (!policy)
-			goto nomem_out;
-	}
->>>>>>> 6733ad64
+			return ret;
+	}
 
 	/*
 	 * In the resume path, since we restore a saved policy, the assignment
@@ -1130,12 +1119,6 @@
 		cpufreq_policy_put_kobj(policy);
 	}
 	cpufreq_policy_free(policy);
-<<<<<<< HEAD
-=======
-
-nomem_out:
-	up_read(&cpufreq_rwsem);
->>>>>>> 6733ad64
 
 	return ret;
 }
