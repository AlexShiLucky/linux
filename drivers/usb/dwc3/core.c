--- conflicted
+++ resolved
@@ -620,7 +620,6 @@
 {
 	struct dwc3	*dwc = platform_get_drvdata(pdev);
 
-<<<<<<< HEAD
 	usb_phy_set_suspend(dwc->usb2_phy, 1);
 	usb_phy_set_suspend(dwc->usb3_phy, 1);
 
@@ -628,8 +627,6 @@
 		pm_runtime_put(&pdev->dev);
 	pm_runtime_disable(&pdev->dev);
 
-=======
->>>>>>> 926719de
 	dwc3_debugfs_exit(dwc);
 
 	switch (dwc->dr_mode) {
