/* linux/arch/arm/mach-exynos4/mct.c
 *
 * Copyright (c) 2011 Samsung Electronics Co., Ltd.
 *		http://www.samsung.com
 *
 * EXYNOS4 MCT(Multi-Core Timer) support
 *
 * This program is free software; you can redistribute it and/or modify
 * it under the terms of the GNU General Public License version 2 as
 * published by the Free Software Foundation.
*/

#include <linux/sched.h>
#include <linux/interrupt.h>
#include <linux/irq.h>
#include <linux/err.h>
#include <linux/clk.h>
#include <linux/clockchips.h>
#include <linux/cpu.h>
#include <linux/platform_device.h>
#include <linux/delay.h>
#include <linux/percpu.h>
#include <linux/of.h>
#include <linux/of_irq.h>
#include <linux/of_address.h>
#include <linux/clocksource.h>
#include <linux/sched_clock.h>

#define EXYNOS4_MCTREG(x)		(x)
#define EXYNOS4_MCT_G_CNT_L		EXYNOS4_MCTREG(0x100)
#define EXYNOS4_MCT_G_CNT_U		EXYNOS4_MCTREG(0x104)
#define EXYNOS4_MCT_G_CNT_WSTAT		EXYNOS4_MCTREG(0x110)
#define EXYNOS4_MCT_G_COMP0_L		EXYNOS4_MCTREG(0x200)
#define EXYNOS4_MCT_G_COMP0_U		EXYNOS4_MCTREG(0x204)
#define EXYNOS4_MCT_G_COMP0_ADD_INCR	EXYNOS4_MCTREG(0x208)
#define EXYNOS4_MCT_G_TCON		EXYNOS4_MCTREG(0x240)
#define EXYNOS4_MCT_G_INT_CSTAT		EXYNOS4_MCTREG(0x244)
#define EXYNOS4_MCT_G_INT_ENB		EXYNOS4_MCTREG(0x248)
#define EXYNOS4_MCT_G_WSTAT		EXYNOS4_MCTREG(0x24C)
#define _EXYNOS4_MCT_L_BASE		EXYNOS4_MCTREG(0x300)
#define EXYNOS4_MCT_L_BASE(x)		(_EXYNOS4_MCT_L_BASE + (0x100 * x))
#define EXYNOS4_MCT_L_MASK		(0xffffff00)

#define MCT_L_TCNTB_OFFSET		(0x00)
#define MCT_L_ICNTB_OFFSET		(0x08)
#define MCT_L_TCON_OFFSET		(0x20)
#define MCT_L_INT_CSTAT_OFFSET		(0x30)
#define MCT_L_INT_ENB_OFFSET		(0x34)
#define MCT_L_WSTAT_OFFSET		(0x40)
#define MCT_G_TCON_START		(1 << 8)
#define MCT_G_TCON_COMP0_AUTO_INC	(1 << 1)
#define MCT_G_TCON_COMP0_ENABLE		(1 << 0)
#define MCT_L_TCON_INTERVAL_MODE	(1 << 2)
#define MCT_L_TCON_INT_START		(1 << 1)
#define MCT_L_TCON_TIMER_START		(1 << 0)

#define TICK_BASE_CNT	1

enum {
	MCT_INT_SPI,
	MCT_INT_PPI
};

enum {
	MCT_G0_IRQ,
	MCT_G1_IRQ,
	MCT_G2_IRQ,
	MCT_G3_IRQ,
	MCT_L0_IRQ,
	MCT_L1_IRQ,
	MCT_L2_IRQ,
	MCT_L3_IRQ,
	MCT_L4_IRQ,
	MCT_L5_IRQ,
	MCT_L6_IRQ,
	MCT_L7_IRQ,
	MCT_NR_IRQS,
};

static void __iomem *reg_base;
static unsigned long clk_rate;
static unsigned int mct_int_type;
static int mct_irqs[MCT_NR_IRQS];

struct mct_clock_event_device {
	struct clock_event_device evt;
	unsigned long base;
	char name[10];
};

static void exynos4_mct_write(unsigned int value, unsigned long offset)
{
	unsigned long stat_addr;
	u32 mask;
	u32 i;

	writel_relaxed(value, reg_base + offset);

	if (likely(offset >= EXYNOS4_MCT_L_BASE(0))) {
		stat_addr = (offset & EXYNOS4_MCT_L_MASK) + MCT_L_WSTAT_OFFSET;
		switch (offset & ~EXYNOS4_MCT_L_MASK) {
		case MCT_L_TCON_OFFSET:
			mask = 1 << 3;		/* L_TCON write status */
			break;
		case MCT_L_ICNTB_OFFSET:
			mask = 1 << 1;		/* L_ICNTB write status */
			break;
		case MCT_L_TCNTB_OFFSET:
			mask = 1 << 0;		/* L_TCNTB write status */
			break;
		default:
			return;
		}
	} else {
		switch (offset) {
		case EXYNOS4_MCT_G_TCON:
			stat_addr = EXYNOS4_MCT_G_WSTAT;
			mask = 1 << 16;		/* G_TCON write status */
			break;
		case EXYNOS4_MCT_G_COMP0_L:
			stat_addr = EXYNOS4_MCT_G_WSTAT;
			mask = 1 << 0;		/* G_COMP0_L write status */
			break;
		case EXYNOS4_MCT_G_COMP0_U:
			stat_addr = EXYNOS4_MCT_G_WSTAT;
			mask = 1 << 1;		/* G_COMP0_U write status */
			break;
		case EXYNOS4_MCT_G_COMP0_ADD_INCR:
			stat_addr = EXYNOS4_MCT_G_WSTAT;
			mask = 1 << 2;		/* G_COMP0_ADD_INCR w status */
			break;
		case EXYNOS4_MCT_G_CNT_L:
			stat_addr = EXYNOS4_MCT_G_CNT_WSTAT;
			mask = 1 << 0;		/* G_CNT_L write status */
			break;
		case EXYNOS4_MCT_G_CNT_U:
			stat_addr = EXYNOS4_MCT_G_CNT_WSTAT;
			mask = 1 << 1;		/* G_CNT_U write status */
			break;
		default:
			return;
		}
	}

	/* Wait maximum 1 ms until written values are applied */
	for (i = 0; i < loops_per_jiffy / 1000 * HZ; i++)
		if (readl_relaxed(reg_base + stat_addr) & mask) {
			writel_relaxed(mask, reg_base + stat_addr);
			return;
		}

	panic("MCT hangs after writing %d (offset:0x%lx)\n", value, offset);
}

/* Clocksource handling */
static void exynos4_mct_frc_start(void)
{
	u32 reg;

	reg = readl_relaxed(reg_base + EXYNOS4_MCT_G_TCON);
	reg |= MCT_G_TCON_START;
	exynos4_mct_write(reg, EXYNOS4_MCT_G_TCON);
}

/**
 * exynos4_read_count_64 - Read all 64-bits of the global counter
 *
 * This will read all 64-bits of the global counter taking care to make sure
 * that the upper and lower half match.  Note that reading the MCT can be quite
 * slow (hundreds of nanoseconds) so you should use the 32-bit (lower half
 * only) version when possible.
 *
 * Returns the number of cycles in the global counter.
 */
static u64 exynos4_read_count_64(void)
{
	unsigned int lo, hi;
	u32 hi2 = readl_relaxed(reg_base + EXYNOS4_MCT_G_CNT_U);

	do {
		hi = hi2;
		lo = readl_relaxed(reg_base + EXYNOS4_MCT_G_CNT_L);
		hi2 = readl_relaxed(reg_base + EXYNOS4_MCT_G_CNT_U);
	} while (hi != hi2);

	return ((cycle_t)hi << 32) | lo;
}

/**
 * exynos4_read_count_32 - Read the lower 32-bits of the global counter
 *
 * This will read just the lower 32-bits of the global counter.  This is marked
 * as notrace so it can be used by the scheduler clock.
 *
 * Returns the number of cycles in the global counter (lower 32 bits).
 */
static u32 notrace exynos4_read_count_32(void)
{
	return readl_relaxed(reg_base + EXYNOS4_MCT_G_CNT_L);
}

static cycle_t exynos4_frc_read(struct clocksource *cs)
{
	return exynos4_read_count_32();
}

static void exynos4_frc_resume(struct clocksource *cs)
{
	exynos4_mct_frc_start();
}

struct clocksource mct_frc = {
	.name		= "mct-frc",
	.rating		= 400,
	.read		= exynos4_frc_read,
	.mask		= CLOCKSOURCE_MASK(32),
	.flags		= CLOCK_SOURCE_IS_CONTINUOUS,
	.resume		= exynos4_frc_resume,
};

static u64 notrace exynos4_read_sched_clock(void)
{
	return exynos4_read_count_32();
}

static struct delay_timer exynos4_delay_timer;

static cycles_t exynos4_read_current_timer(void)
{
	BUILD_BUG_ON_MSG(sizeof(cycles_t) != sizeof(u32),
			 "cycles_t needs to move to 32-bit for ARM64 usage");
	return exynos4_read_count_32();
}

static void __init exynos4_clocksource_init(void)
{
	exynos4_mct_frc_start();

	exynos4_delay_timer.read_current_timer = &exynos4_read_current_timer;
	exynos4_delay_timer.freq = clk_rate;
	register_current_timer_delay(&exynos4_delay_timer);

	if (clocksource_register_hz(&mct_frc, clk_rate))
		panic("%s: can't register clocksource\n", mct_frc.name);

	sched_clock_register(exynos4_read_sched_clock, 32, clk_rate);
}

static void exynos4_mct_comp0_stop(void)
{
	unsigned int tcon;

	tcon = readl_relaxed(reg_base + EXYNOS4_MCT_G_TCON);
	tcon &= ~(MCT_G_TCON_COMP0_ENABLE | MCT_G_TCON_COMP0_AUTO_INC);

	exynos4_mct_write(tcon, EXYNOS4_MCT_G_TCON);
	exynos4_mct_write(0, EXYNOS4_MCT_G_INT_ENB);
}

static void exynos4_mct_comp0_start(enum clock_event_mode mode,
				    unsigned long cycles)
{
	unsigned int tcon;
	cycle_t comp_cycle;

	tcon = readl_relaxed(reg_base + EXYNOS4_MCT_G_TCON);

	if (mode == CLOCK_EVT_MODE_PERIODIC) {
		tcon |= MCT_G_TCON_COMP0_AUTO_INC;
		exynos4_mct_write(cycles, EXYNOS4_MCT_G_COMP0_ADD_INCR);
	}

	comp_cycle = exynos4_read_count_64() + cycles;
	exynos4_mct_write((u32)comp_cycle, EXYNOS4_MCT_G_COMP0_L);
	exynos4_mct_write((u32)(comp_cycle >> 32), EXYNOS4_MCT_G_COMP0_U);

	exynos4_mct_write(0x1, EXYNOS4_MCT_G_INT_ENB);

	tcon |= MCT_G_TCON_COMP0_ENABLE;
	exynos4_mct_write(tcon , EXYNOS4_MCT_G_TCON);
}

static int exynos4_comp_set_next_event(unsigned long cycles,
				       struct clock_event_device *evt)
{
	exynos4_mct_comp0_start(evt->mode, cycles);

	return 0;
}

static int mct_set_mode_shutdown(struct clock_event_device *evt)
{
	exynos4_mct_comp0_stop();
	return 0;
}

static int mct_set_mode_periodic(struct clock_event_device *evt)
{
	unsigned long cycles_per_jiffy = (((unsigned long long) NSEC_PER_SEC /
				HZ * evt->mult) >> evt->shift);

	exynos4_mct_comp0_stop();
	exynos4_mct_comp0_start(CLOCK_EVT_MODE_PERIODIC, cycles_per_jiffy);
	return 0;
}

static struct clock_event_device mct_comp_device = {
	.name		= "mct-comp",
	.features       = CLOCK_EVT_FEAT_PERIODIC | CLOCK_EVT_FEAT_ONESHOT,
	.rating		= 250,
	.set_next_event	= exynos4_comp_set_next_event,
	.set_mode_shutdown = mct_set_mode_shutdown,
	.set_mode_periodic = mct_set_mode_periodic,
	.set_mode_oneshot  = mct_set_mode_shutdown,
	.set_mode_stop_oneshot = mct_set_mode_shutdown,
	.set_mode_resume   = mct_set_mode_shutdown,
};

static irqreturn_t exynos4_mct_comp_isr(int irq, void *dev_id)
{
	struct clock_event_device *evt = dev_id;

	exynos4_mct_write(0x1, EXYNOS4_MCT_G_INT_CSTAT);

	evt->event_handler(evt);

	return IRQ_HANDLED;
}

static struct irqaction mct_comp_event_irq = {
	.name		= "mct_comp_irq",
	.flags		= IRQF_TIMER | IRQF_IRQPOLL,
	.handler	= exynos4_mct_comp_isr,
	.dev_id		= &mct_comp_device,
};

static void exynos4_clockevent_init(void)
{
	mct_comp_device.cpumask = cpumask_of(0);
	clockevents_config_and_register(&mct_comp_device, clk_rate,
					0xf, 0xffffffff);
	setup_irq(mct_irqs[MCT_G0_IRQ], &mct_comp_event_irq);
}

static DEFINE_PER_CPU(struct mct_clock_event_device, percpu_mct_tick);

/* Clock event handling */
static void exynos4_mct_tick_stop(struct mct_clock_event_device *mevt)
{
	unsigned long tmp;
	unsigned long mask = MCT_L_TCON_INT_START | MCT_L_TCON_TIMER_START;
	unsigned long offset = mevt->base + MCT_L_TCON_OFFSET;

	tmp = readl_relaxed(reg_base + offset);
	if (tmp & mask) {
		tmp &= ~mask;
		exynos4_mct_write(tmp, offset);
	}
}

static void exynos4_mct_tick_start(unsigned long cycles,
				   struct mct_clock_event_device *mevt)
{
	unsigned long tmp;

	exynos4_mct_tick_stop(mevt);

	tmp = (1 << 31) | cycles;	/* MCT_L_UPDATE_ICNTB */

	/* update interrupt count buffer */
	exynos4_mct_write(tmp, mevt->base + MCT_L_ICNTB_OFFSET);

	/* enable MCT tick interrupt */
	exynos4_mct_write(0x1, mevt->base + MCT_L_INT_ENB_OFFSET);

	tmp = readl_relaxed(reg_base + mevt->base + MCT_L_TCON_OFFSET);
	tmp |= MCT_L_TCON_INT_START | MCT_L_TCON_TIMER_START |
	       MCT_L_TCON_INTERVAL_MODE;
	exynos4_mct_write(tmp, mevt->base + MCT_L_TCON_OFFSET);
}

static int exynos4_tick_set_next_event(unsigned long cycles,
				       struct clock_event_device *evt)
{
	struct mct_clock_event_device *mevt = this_cpu_ptr(&percpu_mct_tick);

	exynos4_mct_tick_start(cycles, mevt);

	return 0;
}

static int set_mode_shutdown(struct clock_event_device *evt)
{
	struct mct_clock_event_device *mevt = this_cpu_ptr(&percpu_mct_tick);
	exynos4_mct_tick_stop(mevt);
	return 0;
}

static int set_mode_periodic(struct clock_event_device *evt)
{
	struct mct_clock_event_device *mevt = this_cpu_ptr(&percpu_mct_tick);
	unsigned long cycles_per_jiffy = (((unsigned long long) NSEC_PER_SEC /
				HZ * evt->mult) >> evt->shift);

	exynos4_mct_tick_stop(mevt);
	exynos4_mct_tick_start(cycles_per_jiffy, mevt);
	return 0;
}

static int exynos4_mct_tick_clear(struct mct_clock_event_device *mevt)
{
	struct clock_event_device *evt = &mevt->evt;

	/*
	 * This is for supporting oneshot mode.
	 * Mct would generate interrupt periodically
	 * without explicit stopping.
	 */
	if (evt->mode != CLOCK_EVT_MODE_PERIODIC)
		exynos4_mct_tick_stop(mevt);

	/* Clear the MCT tick interrupt */
	if (readl_relaxed(reg_base + mevt->base + MCT_L_INT_CSTAT_OFFSET) & 1) {
		exynos4_mct_write(0x1, mevt->base + MCT_L_INT_CSTAT_OFFSET);
		return 1;
	} else {
		return 0;
	}
}

static irqreturn_t exynos4_mct_tick_isr(int irq, void *dev_id)
{
	struct mct_clock_event_device *mevt = dev_id;
	struct clock_event_device *evt = &mevt->evt;

	exynos4_mct_tick_clear(mevt);

	evt->event_handler(evt);

	return IRQ_HANDLED;
}

static int exynos4_local_timer_setup(struct clock_event_device *evt)
{
	struct mct_clock_event_device *mevt;
	unsigned int cpu = smp_processor_id();

	mevt = container_of(evt, struct mct_clock_event_device, evt);

	mevt->base = EXYNOS4_MCT_L_BASE(cpu);
	snprintf(mevt->name, sizeof(mevt->name), "mct_tick%d", cpu);

	evt->name = mevt->name;
	evt->cpumask = cpumask_of(cpu);
	evt->set_next_event = exynos4_tick_set_next_event;
	evt->set_mode_shutdown = set_mode_shutdown;
	evt->set_mode_periodic = set_mode_periodic;
	evt->set_mode_oneshot= set_mode_shutdown;
	evt->set_mode_stop_oneshot= set_mode_shutdown;
	evt->set_mode_resume= set_mode_shutdown;
	evt->features = CLOCK_EVT_FEAT_PERIODIC | CLOCK_EVT_FEAT_ONESHOT;
	evt->rating = 450;

	exynos4_mct_write(TICK_BASE_CNT, mevt->base + MCT_L_TCNTB_OFFSET);

	if (mct_int_type == MCT_INT_SPI) {

		if (evt->irq == -1)
			return -EIO;

		irq_force_affinity(evt->irq, cpumask_of(cpu));
		enable_irq(evt->irq);
	} else {
		enable_percpu_irq(mct_irqs[MCT_L0_IRQ], 0);
	}
	clockevents_config_and_register(evt, clk_rate / (TICK_BASE_CNT + 1),
					0xf, 0x7fffffff);

	return 0;
}

static void exynos4_local_timer_stop(struct clock_event_device *evt)
{
<<<<<<< HEAD
	set_mode_shutdown(evt);
	if (mct_int_type == MCT_INT_SPI)
		free_irq(evt->irq, this_cpu_ptr(&percpu_mct_tick));
	else
=======
	evt->set_mode(CLOCK_EVT_MODE_UNUSED, evt);
	if (mct_int_type == MCT_INT_SPI) {
		if (evt->irq != -1)
			disable_irq_nosync(evt->irq);
	} else {
>>>>>>> 417f5423
		disable_percpu_irq(mct_irqs[MCT_L0_IRQ]);
	}
}

static int exynos4_mct_cpu_notify(struct notifier_block *self,
					   unsigned long action, void *hcpu)
{
	struct mct_clock_event_device *mevt;

	/*
	 * Grab cpu pointer in each case to avoid spurious
	 * preemptible warnings
	 */
	switch (action & ~CPU_TASKS_FROZEN) {
	case CPU_STARTING:
		mevt = this_cpu_ptr(&percpu_mct_tick);
		exynos4_local_timer_setup(&mevt->evt);
		break;
	case CPU_DYING:
		mevt = this_cpu_ptr(&percpu_mct_tick);
		exynos4_local_timer_stop(&mevt->evt);
		break;
	}

	return NOTIFY_OK;
}

static struct notifier_block exynos4_mct_cpu_nb = {
	.notifier_call = exynos4_mct_cpu_notify,
};

static void __init exynos4_timer_resources(struct device_node *np, void __iomem *base)
{
	int err, cpu;
	struct mct_clock_event_device *mevt = this_cpu_ptr(&percpu_mct_tick);
	struct clk *mct_clk, *tick_clk;

	tick_clk = np ? of_clk_get_by_name(np, "fin_pll") :
				clk_get(NULL, "fin_pll");
	if (IS_ERR(tick_clk))
		panic("%s: unable to determine tick clock rate\n", __func__);
	clk_rate = clk_get_rate(tick_clk);

	mct_clk = np ? of_clk_get_by_name(np, "mct") : clk_get(NULL, "mct");
	if (IS_ERR(mct_clk))
		panic("%s: unable to retrieve mct clock instance\n", __func__);
	clk_prepare_enable(mct_clk);

	reg_base = base;
	if (!reg_base)
		panic("%s: unable to ioremap mct address space\n", __func__);

	if (mct_int_type == MCT_INT_PPI) {

		err = request_percpu_irq(mct_irqs[MCT_L0_IRQ],
					 exynos4_mct_tick_isr, "MCT",
					 &percpu_mct_tick);
		WARN(err, "MCT: can't request IRQ %d (%d)\n",
		     mct_irqs[MCT_L0_IRQ], err);
	} else {
		for_each_possible_cpu(cpu) {
			int mct_irq = mct_irqs[MCT_L0_IRQ + cpu];
			struct mct_clock_event_device *pcpu_mevt =
				per_cpu_ptr(&percpu_mct_tick, cpu);

			pcpu_mevt->evt.irq = -1;

			irq_set_status_flags(mct_irq, IRQ_NOAUTOEN);
			if (request_irq(mct_irq,
					exynos4_mct_tick_isr,
					IRQF_TIMER | IRQF_NOBALANCING,
					pcpu_mevt->name, pcpu_mevt)) {
				pr_err("exynos-mct: cannot register IRQ (cpu%d)\n",
									cpu);

				continue;
			}
			pcpu_mevt->evt.irq = mct_irq;
		}
	}

	err = register_cpu_notifier(&exynos4_mct_cpu_nb);
	if (err)
		goto out_irq;

	/* Immediately configure the timer on the boot CPU */
	exynos4_local_timer_setup(&mevt->evt);
	return;

out_irq:
	free_percpu_irq(mct_irqs[MCT_L0_IRQ], &percpu_mct_tick);
}

void __init mct_init(void __iomem *base, int irq_g0, int irq_l0, int irq_l1)
{
	mct_irqs[MCT_G0_IRQ] = irq_g0;
	mct_irqs[MCT_L0_IRQ] = irq_l0;
	mct_irqs[MCT_L1_IRQ] = irq_l1;
	mct_int_type = MCT_INT_SPI;

	exynos4_timer_resources(NULL, base);
	exynos4_clocksource_init();
	exynos4_clockevent_init();
}

static void __init mct_init_dt(struct device_node *np, unsigned int int_type)
{
	u32 nr_irqs, i;

	mct_int_type = int_type;

	/* This driver uses only one global timer interrupt */
	mct_irqs[MCT_G0_IRQ] = irq_of_parse_and_map(np, MCT_G0_IRQ);

	/*
	 * Find out the number of local irqs specified. The local
	 * timer irqs are specified after the four global timer
	 * irqs are specified.
	 */
#ifdef CONFIG_OF
	nr_irqs = of_irq_count(np);
#else
	nr_irqs = 0;
#endif
	for (i = MCT_L0_IRQ; i < nr_irqs; i++)
		mct_irqs[i] = irq_of_parse_and_map(np, i);

	exynos4_timer_resources(np, of_iomap(np, 0));
	exynos4_clocksource_init();
	exynos4_clockevent_init();
}


static void __init mct_init_spi(struct device_node *np)
{
	return mct_init_dt(np, MCT_INT_SPI);
}

static void __init mct_init_ppi(struct device_node *np)
{
	return mct_init_dt(np, MCT_INT_PPI);
}
CLOCKSOURCE_OF_DECLARE(exynos4210, "samsung,exynos4210-mct", mct_init_spi);
CLOCKSOURCE_OF_DECLARE(exynos4412, "samsung,exynos4412-mct", mct_init_ppi);<|MERGE_RESOLUTION|>--- conflicted
+++ resolved
@@ -288,20 +288,25 @@
 	return 0;
 }
 
-static int mct_set_mode_shutdown(struct clock_event_device *evt)
-{
+static void exynos4_comp_set_mode(enum clock_event_mode mode,
+				  struct clock_event_device *evt)
+{
+	unsigned long cycles_per_jiffy;
 	exynos4_mct_comp0_stop();
-	return 0;
-}
-
-static int mct_set_mode_periodic(struct clock_event_device *evt)
-{
-	unsigned long cycles_per_jiffy = (((unsigned long long) NSEC_PER_SEC /
-				HZ * evt->mult) >> evt->shift);
-
-	exynos4_mct_comp0_stop();
-	exynos4_mct_comp0_start(CLOCK_EVT_MODE_PERIODIC, cycles_per_jiffy);
-	return 0;
+
+	switch (mode) {
+	case CLOCK_EVT_MODE_PERIODIC:
+		cycles_per_jiffy =
+			(((unsigned long long) NSEC_PER_SEC / HZ * evt->mult) >> evt->shift);
+		exynos4_mct_comp0_start(mode, cycles_per_jiffy);
+		break;
+
+	case CLOCK_EVT_MODE_ONESHOT:
+	case CLOCK_EVT_MODE_UNUSED:
+	case CLOCK_EVT_MODE_SHUTDOWN:
+	case CLOCK_EVT_MODE_RESUME:
+		break;
+	}
 }
 
 static struct clock_event_device mct_comp_device = {
@@ -309,11 +314,7 @@
 	.features       = CLOCK_EVT_FEAT_PERIODIC | CLOCK_EVT_FEAT_ONESHOT,
 	.rating		= 250,
 	.set_next_event	= exynos4_comp_set_next_event,
-	.set_mode_shutdown = mct_set_mode_shutdown,
-	.set_mode_periodic = mct_set_mode_periodic,
-	.set_mode_oneshot  = mct_set_mode_shutdown,
-	.set_mode_stop_oneshot = mct_set_mode_shutdown,
-	.set_mode_resume   = mct_set_mode_shutdown,
+	.set_mode	= exynos4_comp_set_mode,
 };
 
 static irqreturn_t exynos4_mct_comp_isr(int irq, void *dev_id)
@@ -389,22 +390,27 @@
 	return 0;
 }
 
-static int set_mode_shutdown(struct clock_event_device *evt)
+static inline void exynos4_tick_set_mode(enum clock_event_mode mode,
+					 struct clock_event_device *evt)
 {
 	struct mct_clock_event_device *mevt = this_cpu_ptr(&percpu_mct_tick);
+	unsigned long cycles_per_jiffy;
+
 	exynos4_mct_tick_stop(mevt);
-	return 0;
-}
-
-static int set_mode_periodic(struct clock_event_device *evt)
-{
-	struct mct_clock_event_device *mevt = this_cpu_ptr(&percpu_mct_tick);
-	unsigned long cycles_per_jiffy = (((unsigned long long) NSEC_PER_SEC /
-				HZ * evt->mult) >> evt->shift);
-
-	exynos4_mct_tick_stop(mevt);
-	exynos4_mct_tick_start(cycles_per_jiffy, mevt);
-	return 0;
+
+	switch (mode) {
+	case CLOCK_EVT_MODE_PERIODIC:
+		cycles_per_jiffy =
+			(((unsigned long long) NSEC_PER_SEC / HZ * evt->mult) >> evt->shift);
+		exynos4_mct_tick_start(cycles_per_jiffy, mevt);
+		break;
+
+	case CLOCK_EVT_MODE_ONESHOT:
+	case CLOCK_EVT_MODE_UNUSED:
+	case CLOCK_EVT_MODE_SHUTDOWN:
+	case CLOCK_EVT_MODE_RESUME:
+		break;
+	}
 }
 
 static int exynos4_mct_tick_clear(struct mct_clock_event_device *mevt)
@@ -453,11 +459,7 @@
 	evt->name = mevt->name;
 	evt->cpumask = cpumask_of(cpu);
 	evt->set_next_event = exynos4_tick_set_next_event;
-	evt->set_mode_shutdown = set_mode_shutdown;
-	evt->set_mode_periodic = set_mode_periodic;
-	evt->set_mode_oneshot= set_mode_shutdown;
-	evt->set_mode_stop_oneshot= set_mode_shutdown;
-	evt->set_mode_resume= set_mode_shutdown;
+	evt->set_mode = exynos4_tick_set_mode;
 	evt->features = CLOCK_EVT_FEAT_PERIODIC | CLOCK_EVT_FEAT_ONESHOT;
 	evt->rating = 450;
 
@@ -481,18 +483,11 @@
 
 static void exynos4_local_timer_stop(struct clock_event_device *evt)
 {
-<<<<<<< HEAD
-	set_mode_shutdown(evt);
-	if (mct_int_type == MCT_INT_SPI)
-		free_irq(evt->irq, this_cpu_ptr(&percpu_mct_tick));
-	else
-=======
 	evt->set_mode(CLOCK_EVT_MODE_UNUSED, evt);
 	if (mct_int_type == MCT_INT_SPI) {
 		if (evt->irq != -1)
 			disable_irq_nosync(evt->irq);
 	} else {
->>>>>>> 417f5423
 		disable_percpu_irq(mct_irqs[MCT_L0_IRQ]);
 	}
 }
