/**
 * @file oprofilefs.c
 *
 * @remark Copyright 2002 OProfile authors
 * @remark Read the file COPYING
 *
 * @author John Levon
 *
 * A simple filesystem for configuration and
 * access of oprofile.
 */

#include <linux/init.h>
#include <linux/module.h>
#include <linux/oprofile.h>
#include <linux/fs.h>
#include <linux/pagemap.h>
#include <asm/uaccess.h>

#include "oprof.h"

#define OPROFILEFS_MAGIC 0x6f70726f

DEFINE_RAW_SPINLOCK(oprofilefs_lock);

static struct inode *oprofilefs_get_inode(struct super_block *sb, int mode)
{
	struct inode *inode = new_inode(sb);

	if (inode) {
		inode->i_ino = get_next_ino();
		inode->i_mode = mode;
		inode->i_atime = inode->i_mtime = inode->i_ctime = CURRENT_TIME;
	}
	return inode;
}


static const struct super_operations s_ops = {
	.statfs		= simple_statfs,
	.drop_inode 	= generic_delete_inode,
};


ssize_t oprofilefs_str_to_user(char const *str, char __user *buf, size_t count, loff_t *offset)
{
	return simple_read_from_buffer(buf, count, offset, str, strlen(str));
}


#define TMPBUFSIZE 50

ssize_t oprofilefs_ulong_to_user(unsigned long val, char __user *buf, size_t count, loff_t *offset)
{
	char tmpbuf[TMPBUFSIZE];
	size_t maxlen = snprintf(tmpbuf, TMPBUFSIZE, "%lu\n", val);
	if (maxlen > TMPBUFSIZE)
		maxlen = TMPBUFSIZE;
	return simple_read_from_buffer(buf, count, offset, tmpbuf, maxlen);
}


/*
 * Note: If oprofilefs_ulong_from_user() returns 0, then *val remains
 * unchanged and might be uninitialized. This follows write syscall
 * implementation when count is zero: "If count is zero ... [and if]
 * no errors are detected, 0 will be returned without causing any
 * other effect." (man 2 write)
 */
int oprofilefs_ulong_from_user(unsigned long *val, char const __user *buf, size_t count)
{
	char tmpbuf[TMPBUFSIZE];
	unsigned long flags;

	if (!count)
		return 0;

	if (count > TMPBUFSIZE - 1)
		return -EINVAL;

	memset(tmpbuf, 0x0, TMPBUFSIZE);

	if (copy_from_user(tmpbuf, buf, count))
		return -EFAULT;

	raw_spin_lock_irqsave(&oprofilefs_lock, flags);
	*val = simple_strtoul(tmpbuf, NULL, 0);
<<<<<<< HEAD
	raw_spin_unlock_irqrestore(&oprofilefs_lock, flags);
	return 0;
=======
	spin_unlock_irqrestore(&oprofilefs_lock, flags);
	return count;
>>>>>>> e9d23be2
}


static ssize_t ulong_read_file(struct file *file, char __user *buf, size_t count, loff_t *offset)
{
	unsigned long *val = file->private_data;
	return oprofilefs_ulong_to_user(*val, buf, count, offset);
}


static ssize_t ulong_write_file(struct file *file, char const __user *buf, size_t count, loff_t *offset)
{
	unsigned long value;
	int retval;

	if (*offset)
		return -EINVAL;

	retval = oprofilefs_ulong_from_user(&value, buf, count);
	if (retval <= 0)
		return retval;

	retval = oprofile_set_ulong(file->private_data, value);
	if (retval)
		return retval;

	return count;
}


static int default_open(struct inode *inode, struct file *filp)
{
	if (inode->i_private)
		filp->private_data = inode->i_private;
	return 0;
}


static const struct file_operations ulong_fops = {
	.read		= ulong_read_file,
	.write		= ulong_write_file,
	.open		= default_open,
	.llseek		= default_llseek,
};


static const struct file_operations ulong_ro_fops = {
	.read		= ulong_read_file,
	.open		= default_open,
	.llseek		= default_llseek,
};


static int __oprofilefs_create_file(struct super_block *sb,
	struct dentry *root, char const *name, const struct file_operations *fops,
	int perm, void *priv)
{
	struct dentry *dentry;
	struct inode *inode;

	dentry = d_alloc_name(root, name);
	if (!dentry)
		return -ENOMEM;
	inode = oprofilefs_get_inode(sb, S_IFREG | perm);
	if (!inode) {
		dput(dentry);
		return -ENOMEM;
	}
	inode->i_fop = fops;
	d_add(dentry, inode);
	dentry->d_inode->i_private = priv;
	return 0;
}


int oprofilefs_create_ulong(struct super_block *sb, struct dentry *root,
	char const *name, unsigned long *val)
{
	return __oprofilefs_create_file(sb, root, name,
					&ulong_fops, 0644, val);
}


int oprofilefs_create_ro_ulong(struct super_block *sb, struct dentry *root,
	char const *name, unsigned long *val)
{
	return __oprofilefs_create_file(sb, root, name,
					&ulong_ro_fops, 0444, val);
}


static ssize_t atomic_read_file(struct file *file, char __user *buf, size_t count, loff_t *offset)
{
	atomic_t *val = file->private_data;
	return oprofilefs_ulong_to_user(atomic_read(val), buf, count, offset);
}


static const struct file_operations atomic_ro_fops = {
	.read		= atomic_read_file,
	.open		= default_open,
	.llseek		= default_llseek,
};


int oprofilefs_create_ro_atomic(struct super_block *sb, struct dentry *root,
	char const *name, atomic_t *val)
{
	return __oprofilefs_create_file(sb, root, name,
					&atomic_ro_fops, 0444, val);
}


int oprofilefs_create_file(struct super_block *sb, struct dentry *root,
	char const *name, const struct file_operations *fops)
{
	return __oprofilefs_create_file(sb, root, name, fops, 0644, NULL);
}


int oprofilefs_create_file_perm(struct super_block *sb, struct dentry *root,
	char const *name, const struct file_operations *fops, int perm)
{
	return __oprofilefs_create_file(sb, root, name, fops, perm, NULL);
}


struct dentry *oprofilefs_mkdir(struct super_block *sb,
	struct dentry *root, char const *name)
{
	struct dentry *dentry;
	struct inode *inode;

	dentry = d_alloc_name(root, name);
	if (!dentry)
		return NULL;
	inode = oprofilefs_get_inode(sb, S_IFDIR | 0755);
	if (!inode) {
		dput(dentry);
		return NULL;
	}
	inode->i_op = &simple_dir_inode_operations;
	inode->i_fop = &simple_dir_operations;
	d_add(dentry, inode);
	return dentry;
}


static int oprofilefs_fill_super(struct super_block *sb, void *data, int silent)
{
	struct inode *root_inode;
	struct dentry *root_dentry;

	sb->s_blocksize = PAGE_CACHE_SIZE;
	sb->s_blocksize_bits = PAGE_CACHE_SHIFT;
	sb->s_magic = OPROFILEFS_MAGIC;
	sb->s_op = &s_ops;
	sb->s_time_gran = 1;

	root_inode = oprofilefs_get_inode(sb, S_IFDIR | 0755);
	if (!root_inode)
		return -ENOMEM;
	root_inode->i_op = &simple_dir_inode_operations;
	root_inode->i_fop = &simple_dir_operations;
	root_dentry = d_alloc_root(root_inode);
	if (!root_dentry) {
		iput(root_inode);
		return -ENOMEM;
	}

	sb->s_root = root_dentry;

	oprofile_create_files(sb, root_dentry);

	// FIXME: verify kill_litter_super removes our dentries
	return 0;
}


static struct dentry *oprofilefs_mount(struct file_system_type *fs_type,
	int flags, const char *dev_name, void *data)
{
	return mount_single(fs_type, flags, data, oprofilefs_fill_super);
}


static struct file_system_type oprofilefs_type = {
	.owner		= THIS_MODULE,
	.name		= "oprofilefs",
	.mount		= oprofilefs_mount,
	.kill_sb	= kill_litter_super,
};


int __init oprofilefs_register(void)
{
	return register_filesystem(&oprofilefs_type);
}


void __exit oprofilefs_unregister(void)
{
	unregister_filesystem(&oprofilefs_type);
}<|MERGE_RESOLUTION|>--- conflicted
+++ resolved
@@ -85,13 +85,8 @@
 
 	raw_spin_lock_irqsave(&oprofilefs_lock, flags);
 	*val = simple_strtoul(tmpbuf, NULL, 0);
-<<<<<<< HEAD
 	raw_spin_unlock_irqrestore(&oprofilefs_lock, flags);
-	return 0;
-=======
-	spin_unlock_irqrestore(&oprofilefs_lock, flags);
 	return count;
->>>>>>> e9d23be2
 }
 
 
