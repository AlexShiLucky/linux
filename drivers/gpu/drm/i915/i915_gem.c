/*
 * Copyright © 2008 Intel Corporation
 *
 * Permission is hereby granted, free of charge, to any person obtaining a
 * copy of this software and associated documentation files (the "Software"),
 * to deal in the Software without restriction, including without limitation
 * the rights to use, copy, modify, merge, publish, distribute, sublicense,
 * and/or sell copies of the Software, and to permit persons to whom the
 * Software is furnished to do so, subject to the following conditions:
 *
 * The above copyright notice and this permission notice (including the next
 * paragraph) shall be included in all copies or substantial portions of the
 * Software.
 *
 * THE SOFTWARE IS PROVIDED "AS IS", WITHOUT WARRANTY OF ANY KIND, EXPRESS OR
 * IMPLIED, INCLUDING BUT NOT LIMITED TO THE WARRANTIES OF MERCHANTABILITY,
 * FITNESS FOR A PARTICULAR PURPOSE AND NONINFRINGEMENT.  IN NO EVENT SHALL
 * THE AUTHORS OR COPYRIGHT HOLDERS BE LIABLE FOR ANY CLAIM, DAMAGES OR OTHER
 * LIABILITY, WHETHER IN AN ACTION OF CONTRACT, TORT OR OTHERWISE, ARISING
 * FROM, OUT OF OR IN CONNECTION WITH THE SOFTWARE OR THE USE OR OTHER DEALINGS
 * IN THE SOFTWARE.
 *
 * Authors:
 *    Eric Anholt <eric@anholt.net>
 *
 */

#include <drm/drmP.h>
#include <drm/i915_drm.h>
#include "i915_drv.h"
#include "i915_trace.h"
#include "intel_drv.h"
#include <linux/shmem_fs.h>
#include <linux/slab.h>
#include <linux/swap.h>
#include <linux/pci.h>
#include <linux/dma-buf.h>
#include <linux/module.h>

static void i915_gem_object_flush_gtt_write_domain(struct drm_i915_gem_object *obj);
static void i915_gem_object_flush_cpu_write_domain(struct drm_i915_gem_object *obj);
static __must_check int i915_gem_object_bind_to_gtt(struct drm_i915_gem_object *obj,
						    unsigned alignment,
						    bool map_and_fenceable,
						    bool nonblocking);
static int i915_gem_phys_pwrite(struct drm_device *dev,
				struct drm_i915_gem_object *obj,
				struct drm_i915_gem_pwrite *args,
				struct drm_file *file);

static void i915_gem_write_fence(struct drm_device *dev, int reg,
				 struct drm_i915_gem_object *obj);
static void i915_gem_object_update_fence(struct drm_i915_gem_object *obj,
					 struct drm_i915_fence_reg *fence,
					 bool enable);

static int i915_gem_inactive_shrink(struct shrinker *shrinker,
				    struct shrink_control *sc);
static long i915_gem_purge(struct drm_i915_private *dev_priv, long target);
static void i915_gem_shrink_all(struct drm_i915_private *dev_priv);
static void i915_gem_object_truncate(struct drm_i915_gem_object *obj);

static inline void i915_gem_object_fence_lost(struct drm_i915_gem_object *obj)
{
	if (obj->tiling_mode)
		i915_gem_release_mmap(obj);

	/* As we do not have an associated fence register, we will force
	 * a tiling change if we ever need to acquire one.
	 */
	obj->fence_dirty = false;
	obj->fence_reg = I915_FENCE_REG_NONE;
}

/* some bookkeeping */
static void i915_gem_info_add_obj(struct drm_i915_private *dev_priv,
				  size_t size)
{
	dev_priv->mm.object_count++;
	dev_priv->mm.object_memory += size;
}

static void i915_gem_info_remove_obj(struct drm_i915_private *dev_priv,
				     size_t size)
{
	dev_priv->mm.object_count--;
	dev_priv->mm.object_memory -= size;
}

static int
i915_gem_wait_for_error(struct drm_device *dev)
{
	struct drm_i915_private *dev_priv = dev->dev_private;
	struct completion *x = &dev_priv->error_completion;
	int ret;

	if (!atomic_read(&dev_priv->mm.wedged))
		return 0;

	/*
	 * Only wait 10 seconds for the gpu reset to complete to avoid hanging
	 * userspace. If it takes that long something really bad is going on and
	 * we should simply try to bail out and fail as gracefully as possible.
	 */
	ret = wait_for_completion_interruptible_timeout(x, 10*HZ);
	if (ret == 0) {
		DRM_ERROR("Timed out waiting for the gpu reset to complete\n");
		return -EIO;
	} else if (ret < 0) {
		return ret;
	}

	if (atomic_read(&dev_priv->mm.wedged)) {
		/* GPU is hung, bump the completion count to account for
		 * the token we just consumed so that we never hit zero and
		 * end up waiting upon a subsequent completion event that
		 * will never happen.
		 */
		complete(x);
	}
	return 0;
}

int i915_mutex_lock_interruptible(struct drm_device *dev)
{
	int ret;

	ret = i915_gem_wait_for_error(dev);
	if (ret)
		return ret;

	ret = mutex_lock_interruptible(&dev->struct_mutex);
	if (ret)
		return ret;

	WARN_ON(i915_verify_lists(dev));
	return 0;
}

static inline bool
i915_gem_object_is_inactive(struct drm_i915_gem_object *obj)
{
	return obj->gtt_space && !obj->active;
}

int
i915_gem_init_ioctl(struct drm_device *dev, void *data,
		    struct drm_file *file)
{
	struct drm_i915_gem_init *args = data;

	if (drm_core_check_feature(dev, DRIVER_MODESET))
		return -ENODEV;

	if (args->gtt_start >= args->gtt_end ||
	    (args->gtt_end | args->gtt_start) & (PAGE_SIZE - 1))
		return -EINVAL;

	/* GEM with user mode setting was never supported on ilk and later. */
	if (INTEL_INFO(dev)->gen >= 5)
		return -ENODEV;

	mutex_lock(&dev->struct_mutex);
	i915_gem_init_global_gtt(dev, args->gtt_start,
				 args->gtt_end, args->gtt_end);
	mutex_unlock(&dev->struct_mutex);

	return 0;
}

int
i915_gem_get_aperture_ioctl(struct drm_device *dev, void *data,
			    struct drm_file *file)
{
	struct drm_i915_private *dev_priv = dev->dev_private;
	struct drm_i915_gem_get_aperture *args = data;
	struct drm_i915_gem_object *obj;
	size_t pinned;

	pinned = 0;
	mutex_lock(&dev->struct_mutex);
	list_for_each_entry(obj, &dev_priv->mm.bound_list, gtt_list)
		if (obj->pin_count)
			pinned += obj->gtt_space->size;
	mutex_unlock(&dev->struct_mutex);

	args->aper_size = dev_priv->mm.gtt_total;
	args->aper_available_size = args->aper_size - pinned;

	return 0;
}

static int
i915_gem_create(struct drm_file *file,
		struct drm_device *dev,
		uint64_t size,
		uint32_t *handle_p)
{
	struct drm_i915_gem_object *obj;
	int ret;
	u32 handle;

	size = roundup(size, PAGE_SIZE);
	if (size == 0)
		return -EINVAL;

	/* Allocate the new object */
	obj = i915_gem_alloc_object(dev, size);
	if (obj == NULL)
		return -ENOMEM;

	ret = drm_gem_handle_create(file, &obj->base, &handle);
	if (ret) {
		drm_gem_object_release(&obj->base);
		i915_gem_info_remove_obj(dev->dev_private, obj->base.size);
		kfree(obj);
		return ret;
	}

	/* drop reference from allocate - handle holds it now */
	drm_gem_object_unreference(&obj->base);
	trace_i915_gem_object_create(obj);

	*handle_p = handle;
	return 0;
}

int
i915_gem_dumb_create(struct drm_file *file,
		     struct drm_device *dev,
		     struct drm_mode_create_dumb *args)
{
	/* have to work out size/pitch and return them */
	args->pitch = ALIGN(args->width * ((args->bpp + 7) / 8), 64);
	args->size = args->pitch * args->height;
	return i915_gem_create(file, dev,
			       args->size, &args->handle);
}

int i915_gem_dumb_destroy(struct drm_file *file,
			  struct drm_device *dev,
			  uint32_t handle)
{
	return drm_gem_handle_delete(file, handle);
}

/**
 * Creates a new mm object and returns a handle to it.
 */
int
i915_gem_create_ioctl(struct drm_device *dev, void *data,
		      struct drm_file *file)
{
	struct drm_i915_gem_create *args = data;

	return i915_gem_create(file, dev,
			       args->size, &args->handle);
}

static int i915_gem_object_needs_bit17_swizzle(struct drm_i915_gem_object *obj)
{
	drm_i915_private_t *dev_priv = obj->base.dev->dev_private;

	return dev_priv->mm.bit_6_swizzle_x == I915_BIT_6_SWIZZLE_9_10_17 &&
		obj->tiling_mode != I915_TILING_NONE;
}

static inline int
__copy_to_user_swizzled(char __user *cpu_vaddr,
			const char *gpu_vaddr, int gpu_offset,
			int length)
{
	int ret, cpu_offset = 0;

	while (length > 0) {
		int cacheline_end = ALIGN(gpu_offset + 1, 64);
		int this_length = min(cacheline_end - gpu_offset, length);
		int swizzled_gpu_offset = gpu_offset ^ 64;

		ret = __copy_to_user(cpu_vaddr + cpu_offset,
				     gpu_vaddr + swizzled_gpu_offset,
				     this_length);
		if (ret)
			return ret + length;

		cpu_offset += this_length;
		gpu_offset += this_length;
		length -= this_length;
	}

	return 0;
}

static inline int
__copy_from_user_swizzled(char *gpu_vaddr, int gpu_offset,
			  const char __user *cpu_vaddr,
			  int length)
{
	int ret, cpu_offset = 0;

	while (length > 0) {
		int cacheline_end = ALIGN(gpu_offset + 1, 64);
		int this_length = min(cacheline_end - gpu_offset, length);
		int swizzled_gpu_offset = gpu_offset ^ 64;

		ret = __copy_from_user(gpu_vaddr + swizzled_gpu_offset,
				       cpu_vaddr + cpu_offset,
				       this_length);
		if (ret)
			return ret + length;

		cpu_offset += this_length;
		gpu_offset += this_length;
		length -= this_length;
	}

	return 0;
}

/* Per-page copy function for the shmem pread fastpath.
 * Flushes invalid cachelines before reading the target if
 * needs_clflush is set. */
static int
shmem_pread_fast(struct page *page, int shmem_page_offset, int page_length,
		 char __user *user_data,
		 bool page_do_bit17_swizzling, bool needs_clflush)
{
	char *vaddr;
	int ret;

	if (unlikely(page_do_bit17_swizzling))
		return -EINVAL;

	vaddr = kmap_atomic(page);
	if (needs_clflush)
		drm_clflush_virt_range(vaddr + shmem_page_offset,
				       page_length);
	ret = __copy_to_user_inatomic(user_data,
				      vaddr + shmem_page_offset,
				      page_length);
	kunmap_atomic(vaddr);

	return ret ? -EFAULT : 0;
}

static void
shmem_clflush_swizzled_range(char *addr, unsigned long length,
			     bool swizzled)
{
	if (unlikely(swizzled)) {
		unsigned long start = (unsigned long) addr;
		unsigned long end = (unsigned long) addr + length;

		/* For swizzling simply ensure that we always flush both
		 * channels. Lame, but simple and it works. Swizzled
		 * pwrite/pread is far from a hotpath - current userspace
		 * doesn't use it at all. */
		start = round_down(start, 128);
		end = round_up(end, 128);

		drm_clflush_virt_range((void *)start, end - start);
	} else {
		drm_clflush_virt_range(addr, length);
	}

}

/* Only difference to the fast-path function is that this can handle bit17
 * and uses non-atomic copy and kmap functions. */
static int
shmem_pread_slow(struct page *page, int shmem_page_offset, int page_length,
		 char __user *user_data,
		 bool page_do_bit17_swizzling, bool needs_clflush)
{
	char *vaddr;
	int ret;

	vaddr = kmap(page);
	if (needs_clflush)
		shmem_clflush_swizzled_range(vaddr + shmem_page_offset,
					     page_length,
					     page_do_bit17_swizzling);

	if (page_do_bit17_swizzling)
		ret = __copy_to_user_swizzled(user_data,
					      vaddr, shmem_page_offset,
					      page_length);
	else
		ret = __copy_to_user(user_data,
				     vaddr + shmem_page_offset,
				     page_length);
	kunmap(page);

	return ret ? - EFAULT : 0;
}

static int
i915_gem_shmem_pread(struct drm_device *dev,
		     struct drm_i915_gem_object *obj,
		     struct drm_i915_gem_pread *args,
		     struct drm_file *file)
{
	char __user *user_data;
	ssize_t remain;
	loff_t offset;
	int shmem_page_offset, page_length, ret = 0;
	int obj_do_bit17_swizzling, page_do_bit17_swizzling;
	int hit_slowpath = 0;
	int prefaulted = 0;
	int needs_clflush = 0;
	struct scatterlist *sg;
	int i;

	user_data = (char __user *) (uintptr_t) args->data_ptr;
	remain = args->size;

	obj_do_bit17_swizzling = i915_gem_object_needs_bit17_swizzle(obj);

	if (!(obj->base.read_domains & I915_GEM_DOMAIN_CPU)) {
		/* If we're not in the cpu read domain, set ourself into the gtt
		 * read domain and manually flush cachelines (if required). This
		 * optimizes for the case when the gpu will dirty the data
		 * anyway again before the next pread happens. */
		if (obj->cache_level == I915_CACHE_NONE)
			needs_clflush = 1;
		if (obj->gtt_space) {
			ret = i915_gem_object_set_to_gtt_domain(obj, false);
			if (ret)
				return ret;
		}
	}

	ret = i915_gem_object_get_pages(obj);
	if (ret)
		return ret;

	i915_gem_object_pin_pages(obj);

	offset = args->offset;

	for_each_sg(obj->pages->sgl, sg, obj->pages->nents, i) {
		struct page *page;

		if (i < offset >> PAGE_SHIFT)
			continue;

		if (remain <= 0)
			break;

		/* Operation in this page
		 *
		 * shmem_page_offset = offset within page in shmem file
		 * page_length = bytes to copy for this page
		 */
		shmem_page_offset = offset_in_page(offset);
		page_length = remain;
		if ((shmem_page_offset + page_length) > PAGE_SIZE)
			page_length = PAGE_SIZE - shmem_page_offset;

		page = sg_page(sg);
		page_do_bit17_swizzling = obj_do_bit17_swizzling &&
			(page_to_phys(page) & (1 << 17)) != 0;

		ret = shmem_pread_fast(page, shmem_page_offset, page_length,
				       user_data, page_do_bit17_swizzling,
				       needs_clflush);
		if (ret == 0)
			goto next_page;

		hit_slowpath = 1;
		mutex_unlock(&dev->struct_mutex);

		if (!prefaulted) {
			ret = fault_in_multipages_writeable(user_data, remain);
			/* Userspace is tricking us, but we've already clobbered
			 * its pages with the prefault and promised to write the
			 * data up to the first fault. Hence ignore any errors
			 * and just continue. */
			(void)ret;
			prefaulted = 1;
		}

		ret = shmem_pread_slow(page, shmem_page_offset, page_length,
				       user_data, page_do_bit17_swizzling,
				       needs_clflush);

		mutex_lock(&dev->struct_mutex);

next_page:
		mark_page_accessed(page);

		if (ret)
			goto out;

		remain -= page_length;
		user_data += page_length;
		offset += page_length;
	}

out:
	i915_gem_object_unpin_pages(obj);

	if (hit_slowpath) {
		/* Fixup: Kill any reinstated backing storage pages */
		if (obj->madv == __I915_MADV_PURGED)
			i915_gem_object_truncate(obj);
	}

	return ret;
}

/**
 * Reads data from the object referenced by handle.
 *
 * On error, the contents of *data are undefined.
 */
int
i915_gem_pread_ioctl(struct drm_device *dev, void *data,
		     struct drm_file *file)
{
	struct drm_i915_gem_pread *args = data;
	struct drm_i915_gem_object *obj;
	int ret = 0;

	if (args->size == 0)
		return 0;

	if (!access_ok(VERIFY_WRITE,
		       (char __user *)(uintptr_t)args->data_ptr,
		       args->size))
		return -EFAULT;

	ret = i915_mutex_lock_interruptible(dev);
	if (ret)
		return ret;

	obj = to_intel_bo(drm_gem_object_lookup(dev, file, args->handle));
	if (&obj->base == NULL) {
		ret = -ENOENT;
		goto unlock;
	}

	/* Bounds check source.  */
	if (args->offset > obj->base.size ||
	    args->size > obj->base.size - args->offset) {
		ret = -EINVAL;
		goto out;
	}

	/* prime objects have no backing filp to GEM pread/pwrite
	 * pages from.
	 */
	if (!obj->base.filp) {
		ret = -EINVAL;
		goto out;
	}

	trace_i915_gem_object_pread(obj, args->offset, args->size);

	ret = i915_gem_shmem_pread(dev, obj, args, file);

out:
	drm_gem_object_unreference(&obj->base);
unlock:
	mutex_unlock(&dev->struct_mutex);
	return ret;
}

/* This is the fast write path which cannot handle
 * page faults in the source data
 */

static inline int
fast_user_write(struct io_mapping *mapping,
		loff_t page_base, int page_offset,
		char __user *user_data,
		int length)
{
	void __iomem *vaddr_atomic;
	void *vaddr;
	unsigned long unwritten;

	vaddr_atomic = io_mapping_map_atomic_wc(mapping, page_base);
	/* We can use the cpu mem copy function because this is X86. */
	vaddr = (void __force*)vaddr_atomic + page_offset;
	unwritten = __copy_from_user_inatomic_nocache(vaddr,
						      user_data, length);
	io_mapping_unmap_atomic(vaddr_atomic);
	return unwritten;
}

/**
 * This is the fast pwrite path, where we copy the data directly from the
 * user into the GTT, uncached.
 */
static int
i915_gem_gtt_pwrite_fast(struct drm_device *dev,
			 struct drm_i915_gem_object *obj,
			 struct drm_i915_gem_pwrite *args,
			 struct drm_file *file)
{
	drm_i915_private_t *dev_priv = dev->dev_private;
	ssize_t remain;
	loff_t offset, page_base;
	char __user *user_data;
	int page_offset, page_length, ret;

	ret = i915_gem_object_pin(obj, 0, true, true);
	if (ret)
		goto out;

	ret = i915_gem_object_set_to_gtt_domain(obj, true);
	if (ret)
		goto out_unpin;

	ret = i915_gem_object_put_fence(obj);
	if (ret)
		goto out_unpin;

	user_data = (char __user *) (uintptr_t) args->data_ptr;
	remain = args->size;

	offset = obj->gtt_offset + args->offset;

	while (remain > 0) {
		/* Operation in this page
		 *
		 * page_base = page offset within aperture
		 * page_offset = offset within page
		 * page_length = bytes to copy for this page
		 */
		page_base = offset & PAGE_MASK;
		page_offset = offset_in_page(offset);
		page_length = remain;
		if ((page_offset + remain) > PAGE_SIZE)
			page_length = PAGE_SIZE - page_offset;

		/* If we get a fault while copying data, then (presumably) our
		 * source page isn't available.  Return the error and we'll
		 * retry in the slow path.
		 */
		if (fast_user_write(dev_priv->mm.gtt_mapping, page_base,
				    page_offset, user_data, page_length)) {
			ret = -EFAULT;
			goto out_unpin;
		}

		remain -= page_length;
		user_data += page_length;
		offset += page_length;
	}

out_unpin:
	i915_gem_object_unpin(obj);
out:
	return ret;
}

/* Per-page copy function for the shmem pwrite fastpath.
 * Flushes invalid cachelines before writing to the target if
 * needs_clflush_before is set and flushes out any written cachelines after
 * writing if needs_clflush is set. */
static int
shmem_pwrite_fast(struct page *page, int shmem_page_offset, int page_length,
		  char __user *user_data,
		  bool page_do_bit17_swizzling,
		  bool needs_clflush_before,
		  bool needs_clflush_after)
{
	char *vaddr;
	int ret;

	if (unlikely(page_do_bit17_swizzling))
		return -EINVAL;

	vaddr = kmap_atomic(page);
	if (needs_clflush_before)
		drm_clflush_virt_range(vaddr + shmem_page_offset,
				       page_length);
	ret = __copy_from_user_inatomic_nocache(vaddr + shmem_page_offset,
						user_data,
						page_length);
	if (needs_clflush_after)
		drm_clflush_virt_range(vaddr + shmem_page_offset,
				       page_length);
	kunmap_atomic(vaddr);

	return ret ? -EFAULT : 0;
}

/* Only difference to the fast-path function is that this can handle bit17
 * and uses non-atomic copy and kmap functions. */
static int
shmem_pwrite_slow(struct page *page, int shmem_page_offset, int page_length,
		  char __user *user_data,
		  bool page_do_bit17_swizzling,
		  bool needs_clflush_before,
		  bool needs_clflush_after)
{
	char *vaddr;
	int ret;

	vaddr = kmap(page);
	if (unlikely(needs_clflush_before || page_do_bit17_swizzling))
		shmem_clflush_swizzled_range(vaddr + shmem_page_offset,
					     page_length,
					     page_do_bit17_swizzling);
	if (page_do_bit17_swizzling)
		ret = __copy_from_user_swizzled(vaddr, shmem_page_offset,
						user_data,
						page_length);
	else
		ret = __copy_from_user(vaddr + shmem_page_offset,
				       user_data,
				       page_length);
	if (needs_clflush_after)
		shmem_clflush_swizzled_range(vaddr + shmem_page_offset,
					     page_length,
					     page_do_bit17_swizzling);
	kunmap(page);

	return ret ? -EFAULT : 0;
}

static int
i915_gem_shmem_pwrite(struct drm_device *dev,
		      struct drm_i915_gem_object *obj,
		      struct drm_i915_gem_pwrite *args,
		      struct drm_file *file)
{
	ssize_t remain;
	loff_t offset;
	char __user *user_data;
	int shmem_page_offset, page_length, ret = 0;
	int obj_do_bit17_swizzling, page_do_bit17_swizzling;
	int hit_slowpath = 0;
	int needs_clflush_after = 0;
	int needs_clflush_before = 0;
	int i;
	struct scatterlist *sg;

	user_data = (char __user *) (uintptr_t) args->data_ptr;
	remain = args->size;

	obj_do_bit17_swizzling = i915_gem_object_needs_bit17_swizzle(obj);

	if (obj->base.write_domain != I915_GEM_DOMAIN_CPU) {
		/* If we're not in the cpu write domain, set ourself into the gtt
		 * write domain and manually flush cachelines (if required). This
		 * optimizes for the case when the gpu will use the data
		 * right away and we therefore have to clflush anyway. */
		if (obj->cache_level == I915_CACHE_NONE)
			needs_clflush_after = 1;
		if (obj->gtt_space) {
			ret = i915_gem_object_set_to_gtt_domain(obj, true);
			if (ret)
				return ret;
		}
	}
	/* Same trick applies for invalidate partially written cachelines before
	 * writing.  */
	if (!(obj->base.read_domains & I915_GEM_DOMAIN_CPU)
	    && obj->cache_level == I915_CACHE_NONE)
		needs_clflush_before = 1;

	ret = i915_gem_object_get_pages(obj);
	if (ret)
		return ret;

	i915_gem_object_pin_pages(obj);

	offset = args->offset;
	obj->dirty = 1;

	for_each_sg(obj->pages->sgl, sg, obj->pages->nents, i) {
		struct page *page;
		int partial_cacheline_write;

		if (i < offset >> PAGE_SHIFT)
			continue;

		if (remain <= 0)
			break;

		/* Operation in this page
		 *
		 * shmem_page_offset = offset within page in shmem file
		 * page_length = bytes to copy for this page
		 */
		shmem_page_offset = offset_in_page(offset);

		page_length = remain;
		if ((shmem_page_offset + page_length) > PAGE_SIZE)
			page_length = PAGE_SIZE - shmem_page_offset;

		/* If we don't overwrite a cacheline completely we need to be
		 * careful to have up-to-date data by first clflushing. Don't
		 * overcomplicate things and flush the entire patch. */
		partial_cacheline_write = needs_clflush_before &&
			((shmem_page_offset | page_length)
				& (boot_cpu_data.x86_clflush_size - 1));

		page = sg_page(sg);
		page_do_bit17_swizzling = obj_do_bit17_swizzling &&
			(page_to_phys(page) & (1 << 17)) != 0;

		ret = shmem_pwrite_fast(page, shmem_page_offset, page_length,
					user_data, page_do_bit17_swizzling,
					partial_cacheline_write,
					needs_clflush_after);
		if (ret == 0)
			goto next_page;

		hit_slowpath = 1;
		mutex_unlock(&dev->struct_mutex);
		ret = shmem_pwrite_slow(page, shmem_page_offset, page_length,
					user_data, page_do_bit17_swizzling,
					partial_cacheline_write,
					needs_clflush_after);

		mutex_lock(&dev->struct_mutex);

next_page:
		set_page_dirty(page);
		mark_page_accessed(page);

		if (ret)
			goto out;

		remain -= page_length;
		user_data += page_length;
		offset += page_length;
	}

out:
	i915_gem_object_unpin_pages(obj);

	if (hit_slowpath) {
		/* Fixup: Kill any reinstated backing storage pages */
		if (obj->madv == __I915_MADV_PURGED)
			i915_gem_object_truncate(obj);
		/* and flush dirty cachelines in case the object isn't in the cpu write
		 * domain anymore. */
		if (obj->base.write_domain != I915_GEM_DOMAIN_CPU) {
			i915_gem_clflush_object(obj);
			i915_gem_chipset_flush(dev);
		}
	}

	if (needs_clflush_after)
		i915_gem_chipset_flush(dev);

	return ret;
}

/**
 * Writes data to the object referenced by handle.
 *
 * On error, the contents of the buffer that were to be modified are undefined.
 */
int
i915_gem_pwrite_ioctl(struct drm_device *dev, void *data,
		      struct drm_file *file)
{
	struct drm_i915_gem_pwrite *args = data;
	struct drm_i915_gem_object *obj;
	int ret;

	if (args->size == 0)
		return 0;

	if (!access_ok(VERIFY_READ,
		       (char __user *)(uintptr_t)args->data_ptr,
		       args->size))
		return -EFAULT;

	ret = fault_in_multipages_readable((char __user *)(uintptr_t)args->data_ptr,
					   args->size);
	if (ret)
		return -EFAULT;

	ret = i915_mutex_lock_interruptible(dev);
	if (ret)
		return ret;

	obj = to_intel_bo(drm_gem_object_lookup(dev, file, args->handle));
	if (&obj->base == NULL) {
		ret = -ENOENT;
		goto unlock;
	}

	/* Bounds check destination. */
	if (args->offset > obj->base.size ||
	    args->size > obj->base.size - args->offset) {
		ret = -EINVAL;
		goto out;
	}

	/* prime objects have no backing filp to GEM pread/pwrite
	 * pages from.
	 */
	if (!obj->base.filp) {
		ret = -EINVAL;
		goto out;
	}

	trace_i915_gem_object_pwrite(obj, args->offset, args->size);

	ret = -EFAULT;
	/* We can only do the GTT pwrite on untiled buffers, as otherwise
	 * it would end up going through the fenced access, and we'll get
	 * different detiling behavior between reading and writing.
	 * pread/pwrite currently are reading and writing from the CPU
	 * perspective, requiring manual detiling by the client.
	 */
	if (obj->phys_obj) {
		ret = i915_gem_phys_pwrite(dev, obj, args, file);
		goto out;
	}

	if (obj->cache_level == I915_CACHE_NONE &&
	    obj->tiling_mode == I915_TILING_NONE &&
	    obj->base.write_domain != I915_GEM_DOMAIN_CPU) {
		ret = i915_gem_gtt_pwrite_fast(dev, obj, args, file);
		/* Note that the gtt paths might fail with non-page-backed user
		 * pointers (e.g. gtt mappings when moving data between
		 * textures). Fallback to the shmem path in that case. */
	}

	if (ret == -EFAULT || ret == -ENOSPC)
		ret = i915_gem_shmem_pwrite(dev, obj, args, file);

out:
	drm_gem_object_unreference(&obj->base);
unlock:
	mutex_unlock(&dev->struct_mutex);
	return ret;
}

int
i915_gem_check_wedge(struct drm_i915_private *dev_priv,
		     bool interruptible)
{
	if (atomic_read(&dev_priv->mm.wedged)) {
		struct completion *x = &dev_priv->error_completion;
		bool recovery_complete;

		/* Give the error handler a chance to run. */
		recovery_complete = completion_done(x);

		/* Non-interruptible callers can't handle -EAGAIN, hence return
		 * -EIO unconditionally for these. */
		if (!interruptible)
			return -EIO;

		/* Recovery complete, but still wedged means reset failure. */
		if (recovery_complete)
			return -EIO;

		return -EAGAIN;
	}

	return 0;
}

/*
 * Compare seqno against outstanding lazy request. Emit a request if they are
 * equal.
 */
static int
i915_gem_check_olr(struct intel_ring_buffer *ring, u32 seqno)
{
	int ret;

	BUG_ON(!mutex_is_locked(&ring->dev->struct_mutex));

	ret = 0;
	if (seqno == ring->outstanding_lazy_request)
		ret = i915_add_request(ring, NULL, NULL);

	return ret;
}

/**
 * __wait_seqno - wait until execution of seqno has finished
 * @ring: the ring expected to report seqno
 * @seqno: duh!
 * @interruptible: do an interruptible wait (normally yes)
 * @timeout: in - how long to wait (NULL forever); out - how much time remaining
 *
 * Returns 0 if the seqno was found within the alloted time. Else returns the
 * errno with remaining time filled in timeout argument.
 */
static int __wait_seqno(struct intel_ring_buffer *ring, u32 seqno,
			bool interruptible, struct timespec *timeout)
{
	drm_i915_private_t *dev_priv = ring->dev->dev_private;
	struct timespec before, now, wait_time={1,0};
	unsigned long timeout_jiffies;
	long end;
	bool wait_forever = true;
	int ret;

	if (i915_seqno_passed(ring->get_seqno(ring, true), seqno))
		return 0;

	trace_i915_gem_request_wait_begin(ring, seqno);

	if (timeout != NULL) {
		wait_time = *timeout;
		wait_forever = false;
	}

	timeout_jiffies = timespec_to_jiffies(&wait_time);

	if (WARN_ON(!ring->irq_get(ring)))
		return -ENODEV;

	/* Record current time in case interrupted by signal, or wedged * */
	getrawmonotonic(&before);

#define EXIT_COND \
	(i915_seqno_passed(ring->get_seqno(ring, false), seqno) || \
	atomic_read(&dev_priv->mm.wedged))
	do {
		if (interruptible)
			end = wait_event_interruptible_timeout(ring->irq_queue,
							       EXIT_COND,
							       timeout_jiffies);
		else
			end = wait_event_timeout(ring->irq_queue, EXIT_COND,
						 timeout_jiffies);

		ret = i915_gem_check_wedge(dev_priv, interruptible);
		if (ret)
			end = ret;
	} while (end == 0 && wait_forever);

	getrawmonotonic(&now);

	ring->irq_put(ring);
	trace_i915_gem_request_wait_end(ring, seqno);
#undef EXIT_COND

	if (timeout) {
		struct timespec sleep_time = timespec_sub(now, before);
		*timeout = timespec_sub(*timeout, sleep_time);
	}

	switch (end) {
	case -EIO:
	case -EAGAIN: /* Wedged */
	case -ERESTARTSYS: /* Signal */
		return (int)end;
	case 0: /* Timeout */
		if (timeout)
			set_normalized_timespec(timeout, 0, 0);
		return -ETIME;
	default: /* Completed */
		WARN_ON(end < 0); /* We're not aware of other errors */
		return 0;
	}
}

/**
 * Waits for a sequence number to be signaled, and cleans up the
 * request and object lists appropriately for that event.
 */
int
i915_wait_seqno(struct intel_ring_buffer *ring, uint32_t seqno)
{
	struct drm_device *dev = ring->dev;
	struct drm_i915_private *dev_priv = dev->dev_private;
	bool interruptible = dev_priv->mm.interruptible;
	int ret;

	BUG_ON(!mutex_is_locked(&dev->struct_mutex));
	BUG_ON(seqno == 0);

	ret = i915_gem_check_wedge(dev_priv, interruptible);
	if (ret)
		return ret;

	ret = i915_gem_check_olr(ring, seqno);
	if (ret)
		return ret;

	return __wait_seqno(ring, seqno, interruptible, NULL);
}

/**
 * Ensures that all rendering to the object has completed and the object is
 * safe to unbind from the GTT or access from the CPU.
 */
static __must_check int
i915_gem_object_wait_rendering(struct drm_i915_gem_object *obj,
			       bool readonly)
{
	struct intel_ring_buffer *ring = obj->ring;
	u32 seqno;
	int ret;

	seqno = readonly ? obj->last_write_seqno : obj->last_read_seqno;
	if (seqno == 0)
		return 0;

	ret = i915_wait_seqno(ring, seqno);
	if (ret)
		return ret;

	i915_gem_retire_requests_ring(ring);

	/* Manually manage the write flush as we may have not yet
	 * retired the buffer.
	 */
	if (obj->last_write_seqno &&
	    i915_seqno_passed(seqno, obj->last_write_seqno)) {
		obj->last_write_seqno = 0;
		obj->base.write_domain &= ~I915_GEM_GPU_DOMAINS;
	}

	return 0;
}

/* A nonblocking variant of the above wait. This is a highly dangerous routine
 * as the object state may change during this call.
 */
static __must_check int
i915_gem_object_wait_rendering__nonblocking(struct drm_i915_gem_object *obj,
					    bool readonly)
{
	struct drm_device *dev = obj->base.dev;
	struct drm_i915_private *dev_priv = dev->dev_private;
	struct intel_ring_buffer *ring = obj->ring;
	u32 seqno;
	int ret;

	BUG_ON(!mutex_is_locked(&dev->struct_mutex));
	BUG_ON(!dev_priv->mm.interruptible);

	seqno = readonly ? obj->last_write_seqno : obj->last_read_seqno;
	if (seqno == 0)
		return 0;

	ret = i915_gem_check_wedge(dev_priv, true);
	if (ret)
		return ret;

	ret = i915_gem_check_olr(ring, seqno);
	if (ret)
		return ret;

	mutex_unlock(&dev->struct_mutex);
	ret = __wait_seqno(ring, seqno, true, NULL);
	mutex_lock(&dev->struct_mutex);

	i915_gem_retire_requests_ring(ring);

	/* Manually manage the write flush as we may have not yet
	 * retired the buffer.
	 */
	if (ret == 0 &&
	    obj->last_write_seqno &&
	    i915_seqno_passed(seqno, obj->last_write_seqno)) {
		obj->last_write_seqno = 0;
		obj->base.write_domain &= ~I915_GEM_GPU_DOMAINS;
	}

	return ret;
}

/**
 * Called when user space prepares to use an object with the CPU, either
 * through the mmap ioctl's mapping or a GTT mapping.
 */
int
i915_gem_set_domain_ioctl(struct drm_device *dev, void *data,
			  struct drm_file *file)
{
	struct drm_i915_gem_set_domain *args = data;
	struct drm_i915_gem_object *obj;
	uint32_t read_domains = args->read_domains;
	uint32_t write_domain = args->write_domain;
	int ret;

	/* Only handle setting domains to types used by the CPU. */
	if (write_domain & I915_GEM_GPU_DOMAINS)
		return -EINVAL;

	if (read_domains & I915_GEM_GPU_DOMAINS)
		return -EINVAL;

	/* Having something in the write domain implies it's in the read
	 * domain, and only that read domain.  Enforce that in the request.
	 */
	if (write_domain != 0 && read_domains != write_domain)
		return -EINVAL;

	ret = i915_mutex_lock_interruptible(dev);
	if (ret)
		return ret;

	obj = to_intel_bo(drm_gem_object_lookup(dev, file, args->handle));
	if (&obj->base == NULL) {
		ret = -ENOENT;
		goto unlock;
	}

	/* Try to flush the object off the GPU without holding the lock.
	 * We will repeat the flush holding the lock in the normal manner
	 * to catch cases where we are gazumped.
	 */
	ret = i915_gem_object_wait_rendering__nonblocking(obj, !write_domain);
	if (ret)
		goto unref;

	if (read_domains & I915_GEM_DOMAIN_GTT) {
		ret = i915_gem_object_set_to_gtt_domain(obj, write_domain != 0);

		/* Silently promote "you're not bound, there was nothing to do"
		 * to success, since the client was just asking us to
		 * make sure everything was done.
		 */
		if (ret == -EINVAL)
			ret = 0;
	} else {
		ret = i915_gem_object_set_to_cpu_domain(obj, write_domain != 0);
	}

unref:
	drm_gem_object_unreference(&obj->base);
unlock:
	mutex_unlock(&dev->struct_mutex);
	return ret;
}

/**
 * Called when user space has done writes to this buffer
 */
int
i915_gem_sw_finish_ioctl(struct drm_device *dev, void *data,
			 struct drm_file *file)
{
	struct drm_i915_gem_sw_finish *args = data;
	struct drm_i915_gem_object *obj;
	int ret = 0;

	ret = i915_mutex_lock_interruptible(dev);
	if (ret)
		return ret;

	obj = to_intel_bo(drm_gem_object_lookup(dev, file, args->handle));
	if (&obj->base == NULL) {
		ret = -ENOENT;
		goto unlock;
	}

	/* Pinned buffers may be scanout, so flush the cache */
	if (obj->pin_count)
		i915_gem_object_flush_cpu_write_domain(obj);

	drm_gem_object_unreference(&obj->base);
unlock:
	mutex_unlock(&dev->struct_mutex);
	return ret;
}

/**
 * Maps the contents of an object, returning the address it is mapped
 * into.
 *
 * While the mapping holds a reference on the contents of the object, it doesn't
 * imply a ref on the object itself.
 */
int
i915_gem_mmap_ioctl(struct drm_device *dev, void *data,
		    struct drm_file *file)
{
	struct drm_i915_gem_mmap *args = data;
	struct drm_gem_object *obj;
	unsigned long addr;

	obj = drm_gem_object_lookup(dev, file, args->handle);
	if (obj == NULL)
		return -ENOENT;

	/* prime objects have no backing filp to GEM mmap
	 * pages from.
	 */
	if (!obj->filp) {
		drm_gem_object_unreference_unlocked(obj);
		return -EINVAL;
	}

	addr = vm_mmap(obj->filp, 0, args->size,
		       PROT_READ | PROT_WRITE, MAP_SHARED,
		       args->offset);
	drm_gem_object_unreference_unlocked(obj);
	if (IS_ERR((void *)addr))
		return addr;

	args->addr_ptr = (uint64_t) addr;

	return 0;
}

/**
 * i915_gem_fault - fault a page into the GTT
 * vma: VMA in question
 * vmf: fault info
 *
 * The fault handler is set up by drm_gem_mmap() when a object is GTT mapped
 * from userspace.  The fault handler takes care of binding the object to
 * the GTT (if needed), allocating and programming a fence register (again,
 * only if needed based on whether the old reg is still valid or the object
 * is tiled) and inserting a new PTE into the faulting process.
 *
 * Note that the faulting process may involve evicting existing objects
 * from the GTT and/or fence registers to make room.  So performance may
 * suffer if the GTT working set is large or there are few fence registers
 * left.
 */
int i915_gem_fault(struct vm_area_struct *vma, struct vm_fault *vmf)
{
	struct drm_i915_gem_object *obj = to_intel_bo(vma->vm_private_data);
	struct drm_device *dev = obj->base.dev;
	drm_i915_private_t *dev_priv = dev->dev_private;
	pgoff_t page_offset;
	unsigned long pfn;
	int ret = 0;
	bool write = !!(vmf->flags & FAULT_FLAG_WRITE);

	/* We don't use vmf->pgoff since that has the fake offset */
	page_offset = ((unsigned long)vmf->virtual_address - vma->vm_start) >>
		PAGE_SHIFT;

	ret = i915_mutex_lock_interruptible(dev);
	if (ret)
		goto out;

	trace_i915_gem_object_fault(obj, page_offset, true, write);

	/* Now bind it into the GTT if needed */
	ret = i915_gem_object_pin(obj, 0, true, false);
	if (ret)
		goto unlock;

	ret = i915_gem_object_set_to_gtt_domain(obj, write);
	if (ret)
		goto unpin;

	ret = i915_gem_object_get_fence(obj);
	if (ret)
		goto unpin;

	obj->fault_mappable = true;

	pfn = ((dev_priv->mm.gtt_base_addr + obj->gtt_offset) >> PAGE_SHIFT) +
		page_offset;

	/* Finally, remap it using the new GTT offset */
	ret = vm_insert_pfn(vma, (unsigned long)vmf->virtual_address, pfn);
unpin:
	i915_gem_object_unpin(obj);
unlock:
	mutex_unlock(&dev->struct_mutex);
out:
	switch (ret) {
	case -EIO:
		/* If this -EIO is due to a gpu hang, give the reset code a
		 * chance to clean up the mess. Otherwise return the proper
		 * SIGBUS. */
		if (!atomic_read(&dev_priv->mm.wedged))
			return VM_FAULT_SIGBUS;
	case -EAGAIN:
		/* Give the error handler a chance to run and move the
		 * objects off the GPU active list. Next time we service the
		 * fault, we should be able to transition the page into the
		 * GTT without touching the GPU (and so avoid further
		 * EIO/EGAIN). If the GPU is wedged, then there is no issue
		 * with coherency, just lost writes.
		 */
		set_need_resched();
	case 0:
	case -ERESTARTSYS:
	case -EINTR:
	case -EBUSY:
		/*
		 * EBUSY is ok: this just means that another thread
		 * already did the job.
		 */
		return VM_FAULT_NOPAGE;
	case -ENOMEM:
		return VM_FAULT_OOM;
	case -ENOSPC:
		return VM_FAULT_SIGBUS;
	default:
		WARN_ONCE(ret, "unhandled error in i915_gem_fault: %i\n", ret);
		return VM_FAULT_SIGBUS;
	}
}

/**
 * i915_gem_release_mmap - remove physical page mappings
 * @obj: obj in question
 *
 * Preserve the reservation of the mmapping with the DRM core code, but
 * relinquish ownership of the pages back to the system.
 *
 * It is vital that we remove the page mapping if we have mapped a tiled
 * object through the GTT and then lose the fence register due to
 * resource pressure. Similarly if the object has been moved out of the
 * aperture, than pages mapped into userspace must be revoked. Removing the
 * mapping will then trigger a page fault on the next user access, allowing
 * fixup by i915_gem_fault().
 */
void
i915_gem_release_mmap(struct drm_i915_gem_object *obj)
{
	if (!obj->fault_mappable)
		return;

	if (obj->base.dev->dev_mapping)
		unmap_mapping_range(obj->base.dev->dev_mapping,
				    (loff_t)obj->base.map_list.hash.key<<PAGE_SHIFT,
				    obj->base.size, 1);

	obj->fault_mappable = false;
}

static uint32_t
i915_gem_get_gtt_size(struct drm_device *dev, uint32_t size, int tiling_mode)
{
	uint32_t gtt_size;

	if (INTEL_INFO(dev)->gen >= 4 ||
	    tiling_mode == I915_TILING_NONE)
		return size;

	/* Previous chips need a power-of-two fence region when tiling */
	if (INTEL_INFO(dev)->gen == 3)
		gtt_size = 1024*1024;
	else
		gtt_size = 512*1024;

	while (gtt_size < size)
		gtt_size <<= 1;

	return gtt_size;
}

/**
 * i915_gem_get_gtt_alignment - return required GTT alignment for an object
 * @obj: object to check
 *
 * Return the required GTT alignment for an object, taking into account
 * potential fence register mapping.
 */
static uint32_t
i915_gem_get_gtt_alignment(struct drm_device *dev,
			   uint32_t size,
			   int tiling_mode)
{
	/*
	 * Minimum alignment is 4k (GTT page size), but might be greater
	 * if a fence register is needed for the object.
	 */
	if (INTEL_INFO(dev)->gen >= 4 ||
	    tiling_mode == I915_TILING_NONE)
		return 4096;

	/*
	 * Previous chips need to be aligned to the size of the smallest
	 * fence register that can contain the object.
	 */
	return i915_gem_get_gtt_size(dev, size, tiling_mode);
}

/**
 * i915_gem_get_unfenced_gtt_alignment - return required GTT alignment for an
 *					 unfenced object
 * @dev: the device
 * @size: size of the object
 * @tiling_mode: tiling mode of the object
 *
 * Return the required GTT alignment for an object, only taking into account
 * unfenced tiled surface requirements.
 */
uint32_t
i915_gem_get_unfenced_gtt_alignment(struct drm_device *dev,
				    uint32_t size,
				    int tiling_mode)
{
	/*
	 * Minimum alignment is 4k (GTT page size) for sane hw.
	 */
	if (INTEL_INFO(dev)->gen >= 4 || IS_G33(dev) ||
	    tiling_mode == I915_TILING_NONE)
		return 4096;

	/* Previous hardware however needs to be aligned to a power-of-two
	 * tile height. The simplest method for determining this is to reuse
	 * the power-of-tile object size.
	 */
	return i915_gem_get_gtt_size(dev, size, tiling_mode);
}

static int i915_gem_object_create_mmap_offset(struct drm_i915_gem_object *obj)
{
	struct drm_i915_private *dev_priv = obj->base.dev->dev_private;
	int ret;

	if (obj->base.map_list.map)
		return 0;

	dev_priv->mm.shrinker_no_lock_stealing = true;

	ret = drm_gem_create_mmap_offset(&obj->base);
	if (ret != -ENOSPC)
		goto out;

	/* Badly fragmented mmap space? The only way we can recover
	 * space is by destroying unwanted objects. We can't randomly release
	 * mmap_offsets as userspace expects them to be persistent for the
	 * lifetime of the objects. The closest we can is to release the
	 * offsets on purgeable objects by truncating it and marking it purged,
	 * which prevents userspace from ever using that object again.
	 */
	i915_gem_purge(dev_priv, obj->base.size >> PAGE_SHIFT);
	ret = drm_gem_create_mmap_offset(&obj->base);
	if (ret != -ENOSPC)
		goto out;

	i915_gem_shrink_all(dev_priv);
	ret = drm_gem_create_mmap_offset(&obj->base);
out:
	dev_priv->mm.shrinker_no_lock_stealing = false;

	return ret;
}

static void i915_gem_object_free_mmap_offset(struct drm_i915_gem_object *obj)
{
	if (!obj->base.map_list.map)
		return;

	drm_gem_free_mmap_offset(&obj->base);
}

int
i915_gem_mmap_gtt(struct drm_file *file,
		  struct drm_device *dev,
		  uint32_t handle,
		  uint64_t *offset)
{
	struct drm_i915_private *dev_priv = dev->dev_private;
	struct drm_i915_gem_object *obj;
	int ret;

	ret = i915_mutex_lock_interruptible(dev);
	if (ret)
		return ret;

	obj = to_intel_bo(drm_gem_object_lookup(dev, file, handle));
	if (&obj->base == NULL) {
		ret = -ENOENT;
		goto unlock;
	}

	if (obj->base.size > dev_priv->mm.gtt_mappable_end) {
		ret = -E2BIG;
		goto out;
	}

	if (obj->madv != I915_MADV_WILLNEED) {
		DRM_ERROR("Attempting to mmap a purgeable buffer\n");
		ret = -EINVAL;
		goto out;
	}

	ret = i915_gem_object_create_mmap_offset(obj);
	if (ret)
		goto out;

	*offset = (u64)obj->base.map_list.hash.key << PAGE_SHIFT;

out:
	drm_gem_object_unreference(&obj->base);
unlock:
	mutex_unlock(&dev->struct_mutex);
	return ret;
}

/**
 * i915_gem_mmap_gtt_ioctl - prepare an object for GTT mmap'ing
 * @dev: DRM device
 * @data: GTT mapping ioctl data
 * @file: GEM object info
 *
 * Simply returns the fake offset to userspace so it can mmap it.
 * The mmap call will end up in drm_gem_mmap(), which will set things
 * up so we can get faults in the handler above.
 *
 * The fault handler will take care of binding the object into the GTT
 * (since it may have been evicted to make room for something), allocating
 * a fence register, and mapping the appropriate aperture address into
 * userspace.
 */
int
i915_gem_mmap_gtt_ioctl(struct drm_device *dev, void *data,
			struct drm_file *file)
{
	struct drm_i915_gem_mmap_gtt *args = data;

	return i915_gem_mmap_gtt(file, dev, args->handle, &args->offset);
}

/* Immediately discard the backing storage */
static void
i915_gem_object_truncate(struct drm_i915_gem_object *obj)
{
	struct inode *inode;

	i915_gem_object_free_mmap_offset(obj);

	if (obj->base.filp == NULL)
		return;

	/* Our goal here is to return as much of the memory as
	 * is possible back to the system as we are called from OOM.
	 * To do this we must instruct the shmfs to drop all of its
	 * backing pages, *now*.
	 */
	inode = obj->base.filp->f_path.dentry->d_inode;
	shmem_truncate_range(inode, 0, (loff_t)-1);

	obj->madv = __I915_MADV_PURGED;
}

static inline int
i915_gem_object_is_purgeable(struct drm_i915_gem_object *obj)
{
	return obj->madv == I915_MADV_DONTNEED;
}

static void
i915_gem_object_put_pages_gtt(struct drm_i915_gem_object *obj)
{
	int page_count = obj->base.size / PAGE_SIZE;
	struct scatterlist *sg;
	int ret, i;

	BUG_ON(obj->madv == __I915_MADV_PURGED);

	ret = i915_gem_object_set_to_cpu_domain(obj, true);
	if (ret) {
		/* In the event of a disaster, abandon all caches and
		 * hope for the best.
		 */
		WARN_ON(ret != -EIO);
		i915_gem_clflush_object(obj);
		obj->base.read_domains = obj->base.write_domain = I915_GEM_DOMAIN_CPU;
	}

	if (i915_gem_object_needs_bit17_swizzle(obj))
		i915_gem_object_save_bit_17_swizzle(obj);

	if (obj->madv == I915_MADV_DONTNEED)
		obj->dirty = 0;

	for_each_sg(obj->pages->sgl, sg, page_count, i) {
		struct page *page = sg_page(sg);

		if (obj->dirty)
			set_page_dirty(page);

		if (obj->madv == I915_MADV_WILLNEED)
			mark_page_accessed(page);

		page_cache_release(page);
	}
	obj->dirty = 0;

	sg_free_table(obj->pages);
	kfree(obj->pages);
}

static int
i915_gem_object_put_pages(struct drm_i915_gem_object *obj)
{
	const struct drm_i915_gem_object_ops *ops = obj->ops;

	if (obj->pages == NULL)
		return 0;

	BUG_ON(obj->gtt_space);

	if (obj->pages_pin_count)
		return -EBUSY;

	/* ->put_pages might need to allocate memory for the bit17 swizzle
	 * array, hence protect them from being reaped by removing them from gtt
	 * lists early. */
	list_del(&obj->gtt_list);

	ops->put_pages(obj);
	obj->pages = NULL;

	if (i915_gem_object_is_purgeable(obj))
		i915_gem_object_truncate(obj);

	return 0;
}

static long
__i915_gem_shrink(struct drm_i915_private *dev_priv, long target,
		  bool purgeable_only)
{
	struct drm_i915_gem_object *obj, *next;
	long count = 0;

	list_for_each_entry_safe(obj, next,
				 &dev_priv->mm.unbound_list,
				 gtt_list) {
		if ((i915_gem_object_is_purgeable(obj) || !purgeable_only) &&
		    i915_gem_object_put_pages(obj) == 0) {
			count += obj->base.size >> PAGE_SHIFT;
			if (count >= target)
				return count;
		}
	}

	list_for_each_entry_safe(obj, next,
				 &dev_priv->mm.inactive_list,
				 mm_list) {
		if ((i915_gem_object_is_purgeable(obj) || !purgeable_only) &&
		    i915_gem_object_unbind(obj) == 0 &&
		    i915_gem_object_put_pages(obj) == 0) {
			count += obj->base.size >> PAGE_SHIFT;
			if (count >= target)
				return count;
		}
	}

	return count;
}

static long
i915_gem_purge(struct drm_i915_private *dev_priv, long target)
{
	return __i915_gem_shrink(dev_priv, target, true);
}

static void
i915_gem_shrink_all(struct drm_i915_private *dev_priv)
{
	struct drm_i915_gem_object *obj, *next;

	i915_gem_evict_everything(dev_priv->dev);

	list_for_each_entry_safe(obj, next, &dev_priv->mm.unbound_list, gtt_list)
		i915_gem_object_put_pages(obj);
}

static int
i915_gem_object_get_pages_gtt(struct drm_i915_gem_object *obj)
{
	struct drm_i915_private *dev_priv = obj->base.dev->dev_private;
	int page_count, i;
	struct address_space *mapping;
	struct sg_table *st;
	struct scatterlist *sg;
	struct page *page;
	gfp_t gfp;

	/* Assert that the object is not currently in any GPU domain. As it
	 * wasn't in the GTT, there shouldn't be any way it could have been in
	 * a GPU cache
	 */
	BUG_ON(obj->base.read_domains & I915_GEM_GPU_DOMAINS);
	BUG_ON(obj->base.write_domain & I915_GEM_GPU_DOMAINS);

	st = kmalloc(sizeof(*st), GFP_KERNEL);
	if (st == NULL)
		return -ENOMEM;

	page_count = obj->base.size / PAGE_SIZE;
	if (sg_alloc_table(st, page_count, GFP_KERNEL)) {
		sg_free_table(st);
		kfree(st);
		return -ENOMEM;
	}

	/* Get the list of pages out of our struct file.  They'll be pinned
	 * at this point until we release them.
	 *
	 * Fail silently without starting the shrinker
	 */
	mapping = obj->base.filp->f_path.dentry->d_inode->i_mapping;
	gfp = mapping_gfp_mask(mapping);
	gfp |= __GFP_NORETRY | __GFP_NOWARN | __GFP_NO_KSWAPD;
	gfp &= ~(__GFP_IO | __GFP_WAIT);
	for_each_sg(st->sgl, sg, page_count, i) {
		page = shmem_read_mapping_page_gfp(mapping, i, gfp);
		if (IS_ERR(page)) {
			i915_gem_purge(dev_priv, page_count);
			page = shmem_read_mapping_page_gfp(mapping, i, gfp);
		}
		if (IS_ERR(page)) {
			/* We've tried hard to allocate the memory by reaping
			 * our own buffer, now let the real VM do its job and
			 * go down in flames if truly OOM.
			 */
			gfp &= ~(__GFP_NORETRY | __GFP_NOWARN | __GFP_NO_KSWAPD);
			gfp |= __GFP_IO | __GFP_WAIT;

			i915_gem_shrink_all(dev_priv);
			page = shmem_read_mapping_page_gfp(mapping, i, gfp);
			if (IS_ERR(page))
				goto err_pages;

			gfp |= __GFP_NORETRY | __GFP_NOWARN | __GFP_NO_KSWAPD;
			gfp &= ~(__GFP_IO | __GFP_WAIT);
		}

		sg_set_page(sg, page, PAGE_SIZE, 0);
	}

	obj->pages = st;

	if (i915_gem_object_needs_bit17_swizzle(obj))
		i915_gem_object_do_bit_17_swizzle(obj);

	return 0;

err_pages:
	for_each_sg(st->sgl, sg, i, page_count)
		page_cache_release(sg_page(sg));
	sg_free_table(st);
	kfree(st);
	return PTR_ERR(page);
}

/* Ensure that the associated pages are gathered from the backing storage
 * and pinned into our object. i915_gem_object_get_pages() may be called
 * multiple times before they are released by a single call to
 * i915_gem_object_put_pages() - once the pages are no longer referenced
 * either as a result of memory pressure (reaping pages under the shrinker)
 * or as the object is itself released.
 */
int
i915_gem_object_get_pages(struct drm_i915_gem_object *obj)
{
	struct drm_i915_private *dev_priv = obj->base.dev->dev_private;
	const struct drm_i915_gem_object_ops *ops = obj->ops;
	int ret;

	if (obj->pages)
		return 0;

	BUG_ON(obj->pages_pin_count);

	ret = ops->get_pages(obj);
	if (ret)
		return ret;

	list_add_tail(&obj->gtt_list, &dev_priv->mm.unbound_list);
	return 0;
}

void
i915_gem_object_move_to_active(struct drm_i915_gem_object *obj,
			       struct intel_ring_buffer *ring)
{
	struct drm_device *dev = obj->base.dev;
	struct drm_i915_private *dev_priv = dev->dev_private;
	u32 seqno = intel_ring_get_seqno(ring);

	BUG_ON(ring == NULL);
	if (obj->ring != ring && obj->last_write_seqno) {
		/* Keep the seqno relative to the current ring */
		obj->last_write_seqno = seqno;
	}
	obj->ring = ring;

	/* Add a reference if we're newly entering the active list. */
	if (!obj->active) {
		drm_gem_object_reference(&obj->base);
		obj->active = 1;
	}

	/* Move from whatever list we were on to the tail of execution. */
	list_move_tail(&obj->mm_list, &dev_priv->mm.active_list);
	list_move_tail(&obj->ring_list, &ring->active_list);

	obj->last_read_seqno = seqno;

	if (obj->fenced_gpu_access) {
		obj->last_fenced_seqno = seqno;

		/* Bump MRU to take account of the delayed flush */
		if (obj->fence_reg != I915_FENCE_REG_NONE) {
			struct drm_i915_fence_reg *reg;

			reg = &dev_priv->fence_regs[obj->fence_reg];
			list_move_tail(&reg->lru_list,
				       &dev_priv->mm.fence_list);
		}
	}
}

static void
i915_gem_object_move_to_inactive(struct drm_i915_gem_object *obj)
{
	struct drm_device *dev = obj->base.dev;
	struct drm_i915_private *dev_priv = dev->dev_private;

	BUG_ON(obj->base.write_domain & ~I915_GEM_GPU_DOMAINS);
	BUG_ON(!obj->active);

	list_move_tail(&obj->mm_list, &dev_priv->mm.inactive_list);

	list_del_init(&obj->ring_list);
	obj->ring = NULL;

	obj->last_read_seqno = 0;
	obj->last_write_seqno = 0;
	obj->base.write_domain = 0;

	obj->last_fenced_seqno = 0;
	obj->fenced_gpu_access = false;

	obj->active = 0;
	drm_gem_object_unreference(&obj->base);

	WARN_ON(i915_verify_lists(dev));
}

static int
i915_gem_handle_seqno_wrap(struct drm_device *dev)
{
	struct drm_i915_private *dev_priv = dev->dev_private;
	struct intel_ring_buffer *ring;
	int ret, i, j;

	/* The hardware uses various monotonic 32-bit counters, if we
	 * detect that they will wraparound we need to idle the GPU
	 * and reset those counters.
	 */
	ret = 0;
	for_each_ring(ring, dev_priv, i) {
		for (j = 0; j < ARRAY_SIZE(ring->sync_seqno); j++)
			ret |= ring->sync_seqno[j] != 0;
	}
	if (ret == 0)
		return ret;

	ret = i915_gpu_idle(dev);
	if (ret)
		return ret;

	i915_gem_retire_requests(dev);
	for_each_ring(ring, dev_priv, i) {
		for (j = 0; j < ARRAY_SIZE(ring->sync_seqno); j++)
			ring->sync_seqno[j] = 0;
	}

	return 0;
}

int
i915_gem_get_seqno(struct drm_device *dev, u32 *seqno)
{
	struct drm_i915_private *dev_priv = dev->dev_private;

	/* reserve 0 for non-seqno */
	if (dev_priv->next_seqno == 0) {
		int ret = i915_gem_handle_seqno_wrap(dev);
		if (ret)
			return ret;

		dev_priv->next_seqno = 1;
	}

	*seqno = dev_priv->next_seqno++;
	return 0;
}

int
i915_add_request(struct intel_ring_buffer *ring,
		 struct drm_file *file,
		 u32 *out_seqno)
{
	drm_i915_private_t *dev_priv = ring->dev->dev_private;
	struct drm_i915_gem_request *request;
	u32 request_ring_position;
	int was_empty;
	int ret;

	/*
	 * Emit any outstanding flushes - execbuf can fail to emit the flush
	 * after having emitted the batchbuffer command. Hence we need to fix
	 * things up similar to emitting the lazy request. The difference here
	 * is that the flush _must_ happen before the next request, no matter
	 * what.
	 */
	ret = intel_ring_flush_all_caches(ring);
	if (ret)
		return ret;

	request = kmalloc(sizeof(*request), GFP_KERNEL);
	if (request == NULL)
		return -ENOMEM;


	/* Record the position of the start of the request so that
	 * should we detect the updated seqno part-way through the
	 * GPU processing the request, we never over-estimate the
	 * position of the head.
	 */
	request_ring_position = intel_ring_get_tail(ring);

	ret = ring->add_request(ring);
	if (ret) {
		kfree(request);
		return ret;
	}

	request->seqno = intel_ring_get_seqno(ring);
	request->ring = ring;
	request->tail = request_ring_position;
	request->emitted_jiffies = jiffies;
	was_empty = list_empty(&ring->request_list);
	list_add_tail(&request->list, &ring->request_list);
	request->file_priv = NULL;

	if (file) {
		struct drm_i915_file_private *file_priv = file->driver_priv;

		spin_lock(&file_priv->mm.lock);
		request->file_priv = file_priv;
		list_add_tail(&request->client_list,
			      &file_priv->mm.request_list);
		spin_unlock(&file_priv->mm.lock);
	}

	trace_i915_gem_request_add(ring, request->seqno);
	ring->outstanding_lazy_request = 0;

	if (!dev_priv->mm.suspended) {
		if (i915_enable_hangcheck) {
			mod_timer(&dev_priv->hangcheck_timer,
				  round_jiffies_up(jiffies + DRM_I915_HANGCHECK_JIFFIES));
		}
		if (was_empty) {
			queue_delayed_work(dev_priv->wq,
					   &dev_priv->mm.retire_work,
					   round_jiffies_up_relative(HZ));
			intel_mark_busy(dev_priv->dev);
		}
	}

	if (out_seqno)
		*out_seqno = request->seqno;
	return 0;
}

static inline void
i915_gem_request_remove_from_client(struct drm_i915_gem_request *request)
{
	struct drm_i915_file_private *file_priv = request->file_priv;

	if (!file_priv)
		return;

	spin_lock(&file_priv->mm.lock);
	if (request->file_priv) {
		list_del(&request->client_list);
		request->file_priv = NULL;
	}
	spin_unlock(&file_priv->mm.lock);
}

static void i915_gem_reset_ring_lists(struct drm_i915_private *dev_priv,
				      struct intel_ring_buffer *ring)
{
	while (!list_empty(&ring->request_list)) {
		struct drm_i915_gem_request *request;

		request = list_first_entry(&ring->request_list,
					   struct drm_i915_gem_request,
					   list);

		list_del(&request->list);
		i915_gem_request_remove_from_client(request);
		kfree(request);
	}

	while (!list_empty(&ring->active_list)) {
		struct drm_i915_gem_object *obj;

		obj = list_first_entry(&ring->active_list,
				       struct drm_i915_gem_object,
				       ring_list);

		i915_gem_object_move_to_inactive(obj);
	}
}

static void i915_gem_reset_fences(struct drm_device *dev)
{
	struct drm_i915_private *dev_priv = dev->dev_private;
	int i;

	for (i = 0; i < dev_priv->num_fence_regs; i++) {
		struct drm_i915_fence_reg *reg = &dev_priv->fence_regs[i];

		i915_gem_write_fence(dev, i, NULL);

		if (reg->obj)
			i915_gem_object_fence_lost(reg->obj);

		reg->pin_count = 0;
		reg->obj = NULL;
		INIT_LIST_HEAD(&reg->lru_list);
	}

	INIT_LIST_HEAD(&dev_priv->mm.fence_list);
}

void i915_gem_reset(struct drm_device *dev)
{
	struct drm_i915_private *dev_priv = dev->dev_private;
	struct drm_i915_gem_object *obj;
	struct intel_ring_buffer *ring;
	int i;

	for_each_ring(ring, dev_priv, i)
		i915_gem_reset_ring_lists(dev_priv, ring);

	/* Move everything out of the GPU domains to ensure we do any
	 * necessary invalidation upon reuse.
	 */
	list_for_each_entry(obj,
			    &dev_priv->mm.inactive_list,
			    mm_list)
	{
		obj->base.read_domains &= ~I915_GEM_GPU_DOMAINS;
	}

	/* The fence registers are invalidated so clear them out */
	i915_gem_reset_fences(dev);
}

/**
 * This function clears the request list as sequence numbers are passed.
 */
void
i915_gem_retire_requests_ring(struct intel_ring_buffer *ring)
{
	uint32_t seqno;

	if (list_empty(&ring->request_list))
		return;

	WARN_ON(i915_verify_lists(ring->dev));

	seqno = ring->get_seqno(ring, true);

	while (!list_empty(&ring->request_list)) {
		struct drm_i915_gem_request *request;

		request = list_first_entry(&ring->request_list,
					   struct drm_i915_gem_request,
					   list);

		if (!i915_seqno_passed(seqno, request->seqno))
			break;

		trace_i915_gem_request_retire(ring, request->seqno);
		/* We know the GPU must have read the request to have
		 * sent us the seqno + interrupt, so use the position
		 * of tail of the request to update the last known position
		 * of the GPU head.
		 */
		ring->last_retired_head = request->tail;

		list_del(&request->list);
		i915_gem_request_remove_from_client(request);
		kfree(request);
	}

	/* Move any buffers on the active list that are no longer referenced
	 * by the ringbuffer to the flushing/inactive lists as appropriate.
	 */
	while (!list_empty(&ring->active_list)) {
		struct drm_i915_gem_object *obj;

		obj = list_first_entry(&ring->active_list,
				      struct drm_i915_gem_object,
				      ring_list);

		if (!i915_seqno_passed(seqno, obj->last_read_seqno))
			break;

		i915_gem_object_move_to_inactive(obj);
	}

	if (unlikely(ring->trace_irq_seqno &&
		     i915_seqno_passed(seqno, ring->trace_irq_seqno))) {
		ring->irq_put(ring);
		ring->trace_irq_seqno = 0;
	}

	WARN_ON(i915_verify_lists(ring->dev));
}

void
i915_gem_retire_requests(struct drm_device *dev)
{
	drm_i915_private_t *dev_priv = dev->dev_private;
	struct intel_ring_buffer *ring;
	int i;

	for_each_ring(ring, dev_priv, i)
		i915_gem_retire_requests_ring(ring);
}

static void
i915_gem_retire_work_handler(struct work_struct *work)
{
	drm_i915_private_t *dev_priv;
	struct drm_device *dev;
	struct intel_ring_buffer *ring;
	bool idle;
	int i;

	dev_priv = container_of(work, drm_i915_private_t,
				mm.retire_work.work);
	dev = dev_priv->dev;

	/* Come back later if the device is busy... */
	if (!mutex_trylock(&dev->struct_mutex)) {
		queue_delayed_work(dev_priv->wq, &dev_priv->mm.retire_work,
				   round_jiffies_up_relative(HZ));
		return;
	}

	i915_gem_retire_requests(dev);

	/* Send a periodic flush down the ring so we don't hold onto GEM
	 * objects indefinitely.
	 */
	idle = true;
	for_each_ring(ring, dev_priv, i) {
		if (ring->gpu_caches_dirty)
			i915_add_request(ring, NULL, NULL);

		idle &= list_empty(&ring->request_list);
	}

	if (!dev_priv->mm.suspended && !idle)
		queue_delayed_work(dev_priv->wq, &dev_priv->mm.retire_work,
				   round_jiffies_up_relative(HZ));
	if (idle)
		intel_mark_idle(dev);

	mutex_unlock(&dev->struct_mutex);
}

/**
 * Ensures that an object will eventually get non-busy by flushing any required
 * write domains, emitting any outstanding lazy request and retiring and
 * completed requests.
 */
static int
i915_gem_object_flush_active(struct drm_i915_gem_object *obj)
{
	int ret;

	if (obj->active) {
		ret = i915_gem_check_olr(obj->ring, obj->last_read_seqno);
		if (ret)
			return ret;

		i915_gem_retire_requests_ring(obj->ring);
	}

	return 0;
}

/**
 * i915_gem_wait_ioctl - implements DRM_IOCTL_I915_GEM_WAIT
 * @DRM_IOCTL_ARGS: standard ioctl arguments
 *
 * Returns 0 if successful, else an error is returned with the remaining time in
 * the timeout parameter.
 *  -ETIME: object is still busy after timeout
 *  -ERESTARTSYS: signal interrupted the wait
 *  -ENONENT: object doesn't exist
 * Also possible, but rare:
 *  -EAGAIN: GPU wedged
 *  -ENOMEM: damn
 *  -ENODEV: Internal IRQ fail
 *  -E?: The add request failed
 *
 * The wait ioctl with a timeout of 0 reimplements the busy ioctl. With any
 * non-zero timeout parameter the wait ioctl will wait for the given number of
 * nanoseconds on an object becoming unbusy. Since the wait itself does so
 * without holding struct_mutex the object may become re-busied before this
 * function completes. A similar but shorter * race condition exists in the busy
 * ioctl
 */
int
i915_gem_wait_ioctl(struct drm_device *dev, void *data, struct drm_file *file)
{
	struct drm_i915_gem_wait *args = data;
	struct drm_i915_gem_object *obj;
	struct intel_ring_buffer *ring = NULL;
	struct timespec timeout_stack, *timeout = NULL;
	u32 seqno = 0;
	int ret = 0;

	if (args->timeout_ns >= 0) {
		timeout_stack = ns_to_timespec(args->timeout_ns);
		timeout = &timeout_stack;
	}

	ret = i915_mutex_lock_interruptible(dev);
	if (ret)
		return ret;

	obj = to_intel_bo(drm_gem_object_lookup(dev, file, args->bo_handle));
	if (&obj->base == NULL) {
		mutex_unlock(&dev->struct_mutex);
		return -ENOENT;
	}

	/* Need to make sure the object gets inactive eventually. */
	ret = i915_gem_object_flush_active(obj);
	if (ret)
		goto out;

	if (obj->active) {
		seqno = obj->last_read_seqno;
		ring = obj->ring;
	}

	if (seqno == 0)
		 goto out;

	/* Do this after OLR check to make sure we make forward progress polling
	 * on this IOCTL with a 0 timeout (like busy ioctl)
	 */
	if (!args->timeout_ns) {
		ret = -ETIME;
		goto out;
	}

	drm_gem_object_unreference(&obj->base);
	mutex_unlock(&dev->struct_mutex);

	ret = __wait_seqno(ring, seqno, true, timeout);
	if (timeout) {
		WARN_ON(!timespec_valid(timeout));
		args->timeout_ns = timespec_to_ns(timeout);
	}
	return ret;

out:
	drm_gem_object_unreference(&obj->base);
	mutex_unlock(&dev->struct_mutex);
	return ret;
}

/**
 * i915_gem_object_sync - sync an object to a ring.
 *
 * @obj: object which may be in use on another ring.
 * @to: ring we wish to use the object on. May be NULL.
 *
 * This code is meant to abstract object synchronization with the GPU.
 * Calling with NULL implies synchronizing the object with the CPU
 * rather than a particular GPU ring.
 *
 * Returns 0 if successful, else propagates up the lower layer error.
 */
int
i915_gem_object_sync(struct drm_i915_gem_object *obj,
		     struct intel_ring_buffer *to)
{
	struct intel_ring_buffer *from = obj->ring;
	u32 seqno;
	int ret, idx;

	if (from == NULL || to == from)
		return 0;

	if (to == NULL || !i915_semaphore_is_enabled(obj->base.dev))
		return i915_gem_object_wait_rendering(obj, false);

	idx = intel_ring_sync_index(from, to);

	seqno = obj->last_read_seqno;
	if (seqno <= from->sync_seqno[idx])
		return 0;

	ret = i915_gem_check_olr(obj->ring, seqno);
	if (ret)
		return ret;

	ret = to->sync_to(to, from, seqno);
	if (!ret)
		/* We use last_read_seqno because sync_to()
		 * might have just caused seqno wrap under
		 * the radar.
		 */
		from->sync_seqno[idx] = obj->last_read_seqno;

	return ret;
}

static void i915_gem_object_finish_gtt(struct drm_i915_gem_object *obj)
{
	u32 old_write_domain, old_read_domains;

	/* Act a barrier for all accesses through the GTT */
	mb();

	/* Force a pagefault for domain tracking on next user access */
	i915_gem_release_mmap(obj);

	if ((obj->base.read_domains & I915_GEM_DOMAIN_GTT) == 0)
		return;

	old_read_domains = obj->base.read_domains;
	old_write_domain = obj->base.write_domain;

	obj->base.read_domains &= ~I915_GEM_DOMAIN_GTT;
	obj->base.write_domain &= ~I915_GEM_DOMAIN_GTT;

	trace_i915_gem_object_change_domain(obj,
					    old_read_domains,
					    old_write_domain);
}

/**
 * Unbinds an object from the GTT aperture.
 */
int
i915_gem_object_unbind(struct drm_i915_gem_object *obj)
{
	drm_i915_private_t *dev_priv = obj->base.dev->dev_private;
	int ret = 0;

	if (obj->gtt_space == NULL)
		return 0;

	if (obj->pin_count)
		return -EBUSY;

	BUG_ON(obj->pages == NULL);

	ret = i915_gem_object_finish_gpu(obj);
	if (ret)
		return ret;
	/* Continue on if we fail due to EIO, the GPU is hung so we
	 * should be safe and we need to cleanup or else we might
	 * cause memory corruption through use-after-free.
	 */

	i915_gem_object_finish_gtt(obj);

	/* release the fence reg _after_ flushing */
	ret = i915_gem_object_put_fence(obj);
	if (ret)
		return ret;

	trace_i915_gem_object_unbind(obj);

	if (obj->has_global_gtt_mapping)
		i915_gem_gtt_unbind_object(obj);
	if (obj->has_aliasing_ppgtt_mapping) {
		i915_ppgtt_unbind_object(dev_priv->mm.aliasing_ppgtt, obj);
		obj->has_aliasing_ppgtt_mapping = 0;
	}
	i915_gem_gtt_finish_object(obj);

	list_del(&obj->mm_list);
	list_move_tail(&obj->gtt_list, &dev_priv->mm.unbound_list);
	/* Avoid an unnecessary call to unbind on rebind. */
	obj->map_and_fenceable = true;

	drm_mm_put_block(obj->gtt_space);
	obj->gtt_space = NULL;
	obj->gtt_offset = 0;

	return 0;
}

int i915_gpu_idle(struct drm_device *dev)
{
	drm_i915_private_t *dev_priv = dev->dev_private;
	struct intel_ring_buffer *ring;
	int ret, i;

	/* Flush everything onto the inactive list. */
	for_each_ring(ring, dev_priv, i) {
		ret = i915_switch_context(ring, NULL, DEFAULT_CONTEXT_ID);
		if (ret)
			return ret;

		ret = intel_ring_idle(ring);
		if (ret)
			return ret;
	}

	return 0;
}

static void i965_write_fence_reg(struct drm_device *dev, int reg,
				 struct drm_i915_gem_object *obj)
{
	drm_i915_private_t *dev_priv = dev->dev_private;
	int fence_reg;
	int fence_pitch_shift;

	if (INTEL_INFO(dev)->gen >= 6) {
		fence_reg = FENCE_REG_SANDYBRIDGE_0;
		fence_pitch_shift = SANDYBRIDGE_FENCE_PITCH_SHIFT;
	} else {
		fence_reg = FENCE_REG_965_0;
		fence_pitch_shift = I965_FENCE_PITCH_SHIFT;
	}

	fence_reg += reg * 8;

	/* To w/a incoherency with non-atomic 64-bit register updates,
	 * we split the 64-bit update into two 32-bit writes. In order
	 * for a partial fence not to be evaluated between writes, we
	 * precede the update with write to turn off the fence register,
	 * and only enable the fence as the last step.
	 *
	 * For extra levels of paranoia, we make sure each step lands
	 * before applying the next step.
	 */
	I915_WRITE(fence_reg, 0);
	POSTING_READ(fence_reg);

	if (obj) {
		u32 size = obj->gtt_space->size;
		uint64_t val;

		val = (uint64_t)((obj->gtt_offset + size - 4096) &
				 0xfffff000) << 32;
		val |= obj->gtt_offset & 0xfffff000;
		val |= (uint64_t)((obj->stride / 128) - 1) << fence_pitch_shift;
		if (obj->tiling_mode == I915_TILING_Y)
			val |= 1 << I965_FENCE_TILING_Y_SHIFT;
		val |= I965_FENCE_REG_VALID;

		I915_WRITE(fence_reg + 4, val >> 32);
		POSTING_READ(fence_reg + 4);

		I915_WRITE(fence_reg + 0, val);
		POSTING_READ(fence_reg);
	} else {
		I915_WRITE(fence_reg + 4, 0);
		POSTING_READ(fence_reg + 4);
	}
}

static void i915_write_fence_reg(struct drm_device *dev, int reg,
				 struct drm_i915_gem_object *obj)
{
	drm_i915_private_t *dev_priv = dev->dev_private;
	u32 val;

	if (obj) {
		u32 size = obj->gtt_space->size;
		int pitch_val;
		int tile_width;

		WARN((obj->gtt_offset & ~I915_FENCE_START_MASK) ||
		     (size & -size) != size ||
		     (obj->gtt_offset & (size - 1)),
		     "object 0x%08x [fenceable? %d] not 1M or pot-size (0x%08x) aligned\n",
		     obj->gtt_offset, obj->map_and_fenceable, size);

		if (obj->tiling_mode == I915_TILING_Y && HAS_128_BYTE_Y_TILING(dev))
			tile_width = 128;
		else
			tile_width = 512;

		/* Note: pitch better be a power of two tile widths */
		pitch_val = obj->stride / tile_width;
		pitch_val = ffs(pitch_val) - 1;

		val = obj->gtt_offset;
		if (obj->tiling_mode == I915_TILING_Y)
			val |= 1 << I830_FENCE_TILING_Y_SHIFT;
		val |= I915_FENCE_SIZE_BITS(size);
		val |= pitch_val << I830_FENCE_PITCH_SHIFT;
		val |= I830_FENCE_REG_VALID;
	} else
		val = 0;

	if (reg < 8)
		reg = FENCE_REG_830_0 + reg * 4;
	else
		reg = FENCE_REG_945_8 + (reg - 8) * 4;

	I915_WRITE(reg, val);
	POSTING_READ(reg);
}

static void i830_write_fence_reg(struct drm_device *dev, int reg,
				struct drm_i915_gem_object *obj)
{
	drm_i915_private_t *dev_priv = dev->dev_private;
	uint32_t val;

	if (obj) {
		u32 size = obj->gtt_space->size;
		uint32_t pitch_val;

		WARN((obj->gtt_offset & ~I830_FENCE_START_MASK) ||
		     (size & -size) != size ||
		     (obj->gtt_offset & (size - 1)),
		     "object 0x%08x not 512K or pot-size 0x%08x aligned\n",
		     obj->gtt_offset, size);

		pitch_val = obj->stride / 128;
		pitch_val = ffs(pitch_val) - 1;

		val = obj->gtt_offset;
		if (obj->tiling_mode == I915_TILING_Y)
			val |= 1 << I830_FENCE_TILING_Y_SHIFT;
		val |= I830_FENCE_SIZE_BITS(size);
		val |= pitch_val << I830_FENCE_PITCH_SHIFT;
		val |= I830_FENCE_REG_VALID;
	} else
		val = 0;

	I915_WRITE(FENCE_REG_830_0 + reg * 4, val);
	POSTING_READ(FENCE_REG_830_0 + reg * 4);
}

static void i915_gem_write_fence(struct drm_device *dev, int reg,
				 struct drm_i915_gem_object *obj)
{
	switch (INTEL_INFO(dev)->gen) {
	case 7:
	case 6:
	case 5:
	case 4: i965_write_fence_reg(dev, reg, obj); break;
	case 3: i915_write_fence_reg(dev, reg, obj); break;
	case 2: i830_write_fence_reg(dev, reg, obj); break;
	default: break;
	}
}

static inline int fence_number(struct drm_i915_private *dev_priv,
			       struct drm_i915_fence_reg *fence)
{
	return fence - dev_priv->fence_regs;
}

<<<<<<< HEAD
static bool do_wbinvd = true;
module_param(do_wbinvd, bool, 0644);
MODULE_PARM_DESC(do_wbinvd, "Do expensive synchronization. Say no after you pin each GPU process to the same CPU in order to lower the latency.");

static void i915_gem_write_fence__ipi(void *data)
{
	wbinvd();
}

=======
>>>>>>> 717a90cf
static void i915_gem_object_update_fence(struct drm_i915_gem_object *obj,
					 struct drm_i915_fence_reg *fence,
					 bool enable)
{
<<<<<<< HEAD
	struct drm_device *dev = obj->base.dev;
	struct drm_i915_private *dev_priv = dev->dev_private;
	int fence_reg = fence_number(dev_priv, fence);

	/* In order to fully serialize access to the fenced region and
	 * the update to the fence register we need to take extreme
	 * measures on SNB+. In theory, the write to the fence register
	 * flushes all memory transactions before, and coupled with the
	 * mb() placed around the register write we serialise all memory
	 * operations with respect to the changes in the tiler. Yet, on
	 * SNB+ we need to take a step further and emit an explicit wbinvd()
	 * on each processor in order to manually flush all memory
	 * transactions before updating the fence register.
	 */
	if (HAS_LLC(obj->base.dev)) {
		if (do_wbinvd) {
#ifdef CONFIG_PREEMPT_RT_FULL
			pr_err_once("WARNING! The i915 invalidates all caches which increases the latency.");
			pr_err_once("As a workaround use 'i915.do_wbinvd=no' and PIN each process doing ");
			pr_err_once("any kind of GPU activity to the same CPU to avoid problems.");
#endif
			on_each_cpu(i915_gem_write_fence__ipi, NULL, 1);
		}
	}
	i915_gem_write_fence(dev, fence_reg, enable ? obj : NULL);
=======
	struct drm_i915_private *dev_priv = obj->base.dev->dev_private;
	int reg = fence_number(dev_priv, fence);

	i915_gem_write_fence(obj->base.dev, reg, enable ? obj : NULL);
>>>>>>> 717a90cf

	if (enable) {
		obj->fence_reg = reg;
		fence->obj = obj;
		list_move_tail(&fence->lru_list, &dev_priv->mm.fence_list);
	} else {
		obj->fence_reg = I915_FENCE_REG_NONE;
		fence->obj = NULL;
		list_del_init(&fence->lru_list);
	}
}

static int
i915_gem_object_flush_fence(struct drm_i915_gem_object *obj)
{
	if (obj->last_fenced_seqno) {
		int ret = i915_wait_seqno(obj->ring, obj->last_fenced_seqno);
		if (ret)
			return ret;

		obj->last_fenced_seqno = 0;
	}

	/* Ensure that all CPU reads are completed before installing a fence
	 * and all writes before removing the fence.
	 */
	if (obj->base.read_domains & I915_GEM_DOMAIN_GTT)
		mb();

	obj->fenced_gpu_access = false;
	return 0;
}

int
i915_gem_object_put_fence(struct drm_i915_gem_object *obj)
{
	struct drm_i915_private *dev_priv = obj->base.dev->dev_private;
	int ret;

	ret = i915_gem_object_flush_fence(obj);
	if (ret)
		return ret;

	if (obj->fence_reg == I915_FENCE_REG_NONE)
		return 0;

	i915_gem_object_update_fence(obj,
				     &dev_priv->fence_regs[obj->fence_reg],
				     false);
	i915_gem_object_fence_lost(obj);

	return 0;
}

static struct drm_i915_fence_reg *
i915_find_fence_reg(struct drm_device *dev)
{
	struct drm_i915_private *dev_priv = dev->dev_private;
	struct drm_i915_fence_reg *reg, *avail;
	int i;

	/* First try to find a free reg */
	avail = NULL;
	for (i = dev_priv->fence_reg_start; i < dev_priv->num_fence_regs; i++) {
		reg = &dev_priv->fence_regs[i];
		if (!reg->obj)
			return reg;

		if (!reg->pin_count)
			avail = reg;
	}

	if (avail == NULL)
		return NULL;

	/* None available, try to steal one or wait for a user to finish */
	list_for_each_entry(reg, &dev_priv->mm.fence_list, lru_list) {
		if (reg->pin_count)
			continue;

		return reg;
	}

	return NULL;
}

/**
 * i915_gem_object_get_fence - set up fencing for an object
 * @obj: object to map through a fence reg
 *
 * When mapping objects through the GTT, userspace wants to be able to write
 * to them without having to worry about swizzling if the object is tiled.
 * This function walks the fence regs looking for a free one for @obj,
 * stealing one if it can't find any.
 *
 * It then sets up the reg based on the object's properties: address, pitch
 * and tiling format.
 *
 * For an untiled surface, this removes any existing fence.
 */
int
i915_gem_object_get_fence(struct drm_i915_gem_object *obj)
{
	struct drm_device *dev = obj->base.dev;
	struct drm_i915_private *dev_priv = dev->dev_private;
	bool enable = obj->tiling_mode != I915_TILING_NONE;
	struct drm_i915_fence_reg *reg;
	int ret;

	/* Have we updated the tiling parameters upon the object and so
	 * will need to serialise the write to the associated fence register?
	 */
	if (obj->fence_dirty) {
		ret = i915_gem_object_flush_fence(obj);
		if (ret)
			return ret;
	}

	/* Just update our place in the LRU if our fence is getting reused. */
	if (obj->fence_reg != I915_FENCE_REG_NONE) {
		reg = &dev_priv->fence_regs[obj->fence_reg];
		if (!obj->fence_dirty) {
			list_move_tail(&reg->lru_list,
				       &dev_priv->mm.fence_list);
			return 0;
		}
	} else if (enable) {
		reg = i915_find_fence_reg(dev);
		if (reg == NULL)
			return -EDEADLK;

		if (reg->obj) {
			struct drm_i915_gem_object *old = reg->obj;

			ret = i915_gem_object_flush_fence(old);
			if (ret)
				return ret;

			i915_gem_object_fence_lost(old);
		}
	} else
		return 0;

	i915_gem_object_update_fence(obj, reg, enable);
	obj->fence_dirty = false;

	return 0;
}

static bool i915_gem_valid_gtt_space(struct drm_device *dev,
				     struct drm_mm_node *gtt_space,
				     unsigned long cache_level)
{
	struct drm_mm_node *other;

	/* On non-LLC machines we have to be careful when putting differing
	 * types of snoopable memory together to avoid the prefetcher
	 * crossing memory domains and dieing.
	 */
	if (HAS_LLC(dev))
		return true;

	if (gtt_space == NULL)
		return true;

	if (list_empty(&gtt_space->node_list))
		return true;

	other = list_entry(gtt_space->node_list.prev, struct drm_mm_node, node_list);
	if (other->allocated && !other->hole_follows && other->color != cache_level)
		return false;

	other = list_entry(gtt_space->node_list.next, struct drm_mm_node, node_list);
	if (other->allocated && !gtt_space->hole_follows && other->color != cache_level)
		return false;

	return true;
}

static void i915_gem_verify_gtt(struct drm_device *dev)
{
#if WATCH_GTT
	struct drm_i915_private *dev_priv = dev->dev_private;
	struct drm_i915_gem_object *obj;
	int err = 0;

	list_for_each_entry(obj, &dev_priv->mm.gtt_list, gtt_list) {
		if (obj->gtt_space == NULL) {
			printk(KERN_ERR "object found on GTT list with no space reserved\n");
			err++;
			continue;
		}

		if (obj->cache_level != obj->gtt_space->color) {
			printk(KERN_ERR "object reserved space [%08lx, %08lx] with wrong color, cache_level=%x, color=%lx\n",
			       obj->gtt_space->start,
			       obj->gtt_space->start + obj->gtt_space->size,
			       obj->cache_level,
			       obj->gtt_space->color);
			err++;
			continue;
		}

		if (!i915_gem_valid_gtt_space(dev,
					      obj->gtt_space,
					      obj->cache_level)) {
			printk(KERN_ERR "invalid GTT space found at [%08lx, %08lx] - color=%x\n",
			       obj->gtt_space->start,
			       obj->gtt_space->start + obj->gtt_space->size,
			       obj->cache_level);
			err++;
			continue;
		}
	}

	WARN_ON(err);
#endif
}

/**
 * Finds free space in the GTT aperture and binds the object there.
 */
static int
i915_gem_object_bind_to_gtt(struct drm_i915_gem_object *obj,
			    unsigned alignment,
			    bool map_and_fenceable,
			    bool nonblocking)
{
	struct drm_device *dev = obj->base.dev;
	drm_i915_private_t *dev_priv = dev->dev_private;
	struct drm_mm_node *node;
	u32 size, fence_size, fence_alignment, unfenced_alignment;
	bool mappable, fenceable;
	int ret;

	if (obj->madv != I915_MADV_WILLNEED) {
		DRM_ERROR("Attempting to bind a purgeable object\n");
		return -EINVAL;
	}

	fence_size = i915_gem_get_gtt_size(dev,
					   obj->base.size,
					   obj->tiling_mode);
	fence_alignment = i915_gem_get_gtt_alignment(dev,
						     obj->base.size,
						     obj->tiling_mode);
	unfenced_alignment =
		i915_gem_get_unfenced_gtt_alignment(dev,
						    obj->base.size,
						    obj->tiling_mode);

	if (alignment == 0)
		alignment = map_and_fenceable ? fence_alignment :
						unfenced_alignment;
	if (map_and_fenceable && alignment & (fence_alignment - 1)) {
		DRM_ERROR("Invalid object alignment requested %u\n", alignment);
		return -EINVAL;
	}

	size = map_and_fenceable ? fence_size : obj->base.size;

	/* If the object is bigger than the entire aperture, reject it early
	 * before evicting everything in a vain attempt to find space.
	 */
	if (obj->base.size >
	    (map_and_fenceable ? dev_priv->mm.gtt_mappable_end : dev_priv->mm.gtt_total)) {
		DRM_ERROR("Attempting to bind an object larger than the aperture\n");
		return -E2BIG;
	}

	ret = i915_gem_object_get_pages(obj);
	if (ret)
		return ret;

	i915_gem_object_pin_pages(obj);

	node = kzalloc(sizeof(*node), GFP_KERNEL);
	if (node == NULL) {
		i915_gem_object_unpin_pages(obj);
		return -ENOMEM;
	}

 search_free:
	if (map_and_fenceable)
		ret = drm_mm_insert_node_in_range_generic(&dev_priv->mm.gtt_space, node,
							  size, alignment, obj->cache_level,
							  0, dev_priv->mm.gtt_mappable_end);
	else
		ret = drm_mm_insert_node_generic(&dev_priv->mm.gtt_space, node,
						 size, alignment, obj->cache_level);
	if (ret) {
		ret = i915_gem_evict_something(dev, size, alignment,
					       obj->cache_level,
					       map_and_fenceable,
					       nonblocking);
		if (ret == 0)
			goto search_free;

		i915_gem_object_unpin_pages(obj);
		kfree(node);
		return ret;
	}
	if (WARN_ON(!i915_gem_valid_gtt_space(dev, node, obj->cache_level))) {
		i915_gem_object_unpin_pages(obj);
		drm_mm_put_block(node);
		return -EINVAL;
	}

	ret = i915_gem_gtt_prepare_object(obj);
	if (ret) {
		i915_gem_object_unpin_pages(obj);
		drm_mm_put_block(node);
		return ret;
	}

	list_move_tail(&obj->gtt_list, &dev_priv->mm.bound_list);
	list_add_tail(&obj->mm_list, &dev_priv->mm.inactive_list);

	obj->gtt_space = node;
	obj->gtt_offset = node->start;

	fenceable =
		node->size == fence_size &&
		(node->start & (fence_alignment - 1)) == 0;

	mappable =
		obj->gtt_offset + obj->base.size <= dev_priv->mm.gtt_mappable_end;

	obj->map_and_fenceable = mappable && fenceable;

	i915_gem_object_unpin_pages(obj);
	trace_i915_gem_object_bind(obj, map_and_fenceable);
	i915_gem_verify_gtt(dev);
	return 0;
}

void
i915_gem_clflush_object(struct drm_i915_gem_object *obj)
{
	/* If we don't have a page list set up, then we're not pinned
	 * to GPU, and we can ignore the cache flush because it'll happen
	 * again at bind time.
	 */
	if (obj->pages == NULL)
		return;

	/* If the GPU is snooping the contents of the CPU cache,
	 * we do not need to manually clear the CPU cache lines.  However,
	 * the caches are only snooped when the render cache is
	 * flushed/invalidated.  As we always have to emit invalidations
	 * and flushes when moving into and out of the RENDER domain, correct
	 * snooping behaviour occurs naturally as the result of our domain
	 * tracking.
	 */
	if (obj->cache_level != I915_CACHE_NONE)
		return;

	trace_i915_gem_object_clflush(obj);

	drm_clflush_sg(obj->pages);
}

/** Flushes the GTT write domain for the object if it's dirty. */
static void
i915_gem_object_flush_gtt_write_domain(struct drm_i915_gem_object *obj)
{
	uint32_t old_write_domain;

	if (obj->base.write_domain != I915_GEM_DOMAIN_GTT)
		return;

	/* No actual flushing is required for the GTT write domain.  Writes
	 * to it immediately go to main memory as far as we know, so there's
	 * no chipset flush.  It also doesn't land in render cache.
	 *
	 * However, we do have to enforce the order so that all writes through
	 * the GTT land before any writes to the device, such as updates to
	 * the GATT itself.
	 */
	wmb();

	old_write_domain = obj->base.write_domain;
	obj->base.write_domain = 0;

	trace_i915_gem_object_change_domain(obj,
					    obj->base.read_domains,
					    old_write_domain);
}

/** Flushes the CPU write domain for the object if it's dirty. */
static void
i915_gem_object_flush_cpu_write_domain(struct drm_i915_gem_object *obj)
{
	uint32_t old_write_domain;

	if (obj->base.write_domain != I915_GEM_DOMAIN_CPU)
		return;

	i915_gem_clflush_object(obj);
	i915_gem_chipset_flush(obj->base.dev);
	old_write_domain = obj->base.write_domain;
	obj->base.write_domain = 0;

	trace_i915_gem_object_change_domain(obj,
					    obj->base.read_domains,
					    old_write_domain);
}

/**
 * Moves a single object to the GTT read, and possibly write domain.
 *
 * This function returns when the move is complete, including waiting on
 * flushes to occur.
 */
int
i915_gem_object_set_to_gtt_domain(struct drm_i915_gem_object *obj, bool write)
{
	drm_i915_private_t *dev_priv = obj->base.dev->dev_private;
	uint32_t old_write_domain, old_read_domains;
	int ret;

	/* Not valid to be called on unbound objects. */
	if (obj->gtt_space == NULL)
		return -EINVAL;

	if (obj->base.write_domain == I915_GEM_DOMAIN_GTT)
		return 0;

	ret = i915_gem_object_wait_rendering(obj, !write);
	if (ret)
		return ret;

	i915_gem_object_flush_cpu_write_domain(obj);

	old_write_domain = obj->base.write_domain;
	old_read_domains = obj->base.read_domains;

	/* It should now be out of any other write domains, and we can update
	 * the domain values for our changes.
	 */
	BUG_ON((obj->base.write_domain & ~I915_GEM_DOMAIN_GTT) != 0);
	obj->base.read_domains |= I915_GEM_DOMAIN_GTT;
	if (write) {
		obj->base.read_domains = I915_GEM_DOMAIN_GTT;
		obj->base.write_domain = I915_GEM_DOMAIN_GTT;
		obj->dirty = 1;
	}

	trace_i915_gem_object_change_domain(obj,
					    old_read_domains,
					    old_write_domain);

	/* And bump the LRU for this access */
	if (i915_gem_object_is_inactive(obj))
		list_move_tail(&obj->mm_list, &dev_priv->mm.inactive_list);

	return 0;
}

int i915_gem_object_set_cache_level(struct drm_i915_gem_object *obj,
				    enum i915_cache_level cache_level)
{
	struct drm_device *dev = obj->base.dev;
	drm_i915_private_t *dev_priv = dev->dev_private;
	int ret;

	if (obj->cache_level == cache_level)
		return 0;

	if (obj->pin_count) {
		DRM_DEBUG("can not change the cache level of pinned objects\n");
		return -EBUSY;
	}

	if (!i915_gem_valid_gtt_space(dev, obj->gtt_space, cache_level)) {
		ret = i915_gem_object_unbind(obj);
		if (ret)
			return ret;
	}

	if (obj->gtt_space) {
		ret = i915_gem_object_finish_gpu(obj);
		if (ret)
			return ret;

		i915_gem_object_finish_gtt(obj);

		/* Before SandyBridge, you could not use tiling or fence
		 * registers with snooped memory, so relinquish any fences
		 * currently pointing to our region in the aperture.
		 */
		if (INTEL_INFO(dev)->gen < 6) {
			ret = i915_gem_object_put_fence(obj);
			if (ret)
				return ret;
		}

		if (obj->has_global_gtt_mapping)
			i915_gem_gtt_bind_object(obj, cache_level);
		if (obj->has_aliasing_ppgtt_mapping)
			i915_ppgtt_bind_object(dev_priv->mm.aliasing_ppgtt,
					       obj, cache_level);

		obj->gtt_space->color = cache_level;
	}

	if (cache_level == I915_CACHE_NONE) {
		u32 old_read_domains, old_write_domain;

		/* If we're coming from LLC cached, then we haven't
		 * actually been tracking whether the data is in the
		 * CPU cache or not, since we only allow one bit set
		 * in obj->write_domain and have been skipping the clflushes.
		 * Just set it to the CPU cache for now.
		 */
		WARN_ON(obj->base.write_domain & ~I915_GEM_DOMAIN_CPU);
		WARN_ON(obj->base.read_domains & ~I915_GEM_DOMAIN_CPU);

		old_read_domains = obj->base.read_domains;
		old_write_domain = obj->base.write_domain;

		obj->base.read_domains = I915_GEM_DOMAIN_CPU;
		obj->base.write_domain = I915_GEM_DOMAIN_CPU;

		trace_i915_gem_object_change_domain(obj,
						    old_read_domains,
						    old_write_domain);
	}

	obj->cache_level = cache_level;
	i915_gem_verify_gtt(dev);
	return 0;
}

int i915_gem_get_caching_ioctl(struct drm_device *dev, void *data,
			       struct drm_file *file)
{
	struct drm_i915_gem_caching *args = data;
	struct drm_i915_gem_object *obj;
	int ret;

	ret = i915_mutex_lock_interruptible(dev);
	if (ret)
		return ret;

	obj = to_intel_bo(drm_gem_object_lookup(dev, file, args->handle));
	if (&obj->base == NULL) {
		ret = -ENOENT;
		goto unlock;
	}

	args->caching = obj->cache_level != I915_CACHE_NONE;

	drm_gem_object_unreference(&obj->base);
unlock:
	mutex_unlock(&dev->struct_mutex);
	return ret;
}

int i915_gem_set_caching_ioctl(struct drm_device *dev, void *data,
			       struct drm_file *file)
{
	struct drm_i915_gem_caching *args = data;
	struct drm_i915_gem_object *obj;
	enum i915_cache_level level;
	int ret;

	switch (args->caching) {
	case I915_CACHING_NONE:
		level = I915_CACHE_NONE;
		break;
	case I915_CACHING_CACHED:
		level = I915_CACHE_LLC;
		break;
	default:
		return -EINVAL;
	}

	ret = i915_mutex_lock_interruptible(dev);
	if (ret)
		return ret;

	obj = to_intel_bo(drm_gem_object_lookup(dev, file, args->handle));
	if (&obj->base == NULL) {
		ret = -ENOENT;
		goto unlock;
	}

	ret = i915_gem_object_set_cache_level(obj, level);

	drm_gem_object_unreference(&obj->base);
unlock:
	mutex_unlock(&dev->struct_mutex);
	return ret;
}

/*
 * Prepare buffer for display plane (scanout, cursors, etc).
 * Can be called from an uninterruptible phase (modesetting) and allows
 * any flushes to be pipelined (for pageflips).
 */
int
i915_gem_object_pin_to_display_plane(struct drm_i915_gem_object *obj,
				     u32 alignment,
				     struct intel_ring_buffer *pipelined)
{
	u32 old_read_domains, old_write_domain;
	int ret;

	if (pipelined != obj->ring) {
		ret = i915_gem_object_sync(obj, pipelined);
		if (ret)
			return ret;
	}

	/* The display engine is not coherent with the LLC cache on gen6.  As
	 * a result, we make sure that the pinning that is about to occur is
	 * done with uncached PTEs. This is lowest common denominator for all
	 * chipsets.
	 *
	 * However for gen6+, we could do better by using the GFDT bit instead
	 * of uncaching, which would allow us to flush all the LLC-cached data
	 * with that bit in the PTE to main memory with just one PIPE_CONTROL.
	 */
	ret = i915_gem_object_set_cache_level(obj, I915_CACHE_NONE);
	if (ret)
		return ret;

	/* As the user may map the buffer once pinned in the display plane
	 * (e.g. libkms for the bootup splash), we have to ensure that we
	 * always use map_and_fenceable for all scanout buffers.
	 */
	ret = i915_gem_object_pin(obj, alignment, true, false);
	if (ret)
		return ret;

	i915_gem_object_flush_cpu_write_domain(obj);

	old_write_domain = obj->base.write_domain;
	old_read_domains = obj->base.read_domains;

	/* It should now be out of any other write domains, and we can update
	 * the domain values for our changes.
	 */
	obj->base.write_domain = 0;
	obj->base.read_domains |= I915_GEM_DOMAIN_GTT;

	trace_i915_gem_object_change_domain(obj,
					    old_read_domains,
					    old_write_domain);

	return 0;
}

int
i915_gem_object_finish_gpu(struct drm_i915_gem_object *obj)
{
	int ret;

	if ((obj->base.read_domains & I915_GEM_GPU_DOMAINS) == 0)
		return 0;

	ret = i915_gem_object_wait_rendering(obj, false);
	if (ret)
		return ret;

	/* Ensure that we invalidate the GPU's caches and TLBs. */
	obj->base.read_domains &= ~I915_GEM_GPU_DOMAINS;
	return 0;
}

/**
 * Moves a single object to the CPU read, and possibly write domain.
 *
 * This function returns when the move is complete, including waiting on
 * flushes to occur.
 */
int
i915_gem_object_set_to_cpu_domain(struct drm_i915_gem_object *obj, bool write)
{
	uint32_t old_write_domain, old_read_domains;
	int ret;

	if (obj->base.write_domain == I915_GEM_DOMAIN_CPU)
		return 0;

	ret = i915_gem_object_wait_rendering(obj, !write);
	if (ret)
		return ret;

	i915_gem_object_flush_gtt_write_domain(obj);

	old_write_domain = obj->base.write_domain;
	old_read_domains = obj->base.read_domains;

	/* Flush the CPU cache if it's still invalid. */
	if ((obj->base.read_domains & I915_GEM_DOMAIN_CPU) == 0) {
		i915_gem_clflush_object(obj);

		obj->base.read_domains |= I915_GEM_DOMAIN_CPU;
	}

	/* It should now be out of any other write domains, and we can update
	 * the domain values for our changes.
	 */
	BUG_ON((obj->base.write_domain & ~I915_GEM_DOMAIN_CPU) != 0);

	/* If we're writing through the CPU, then the GPU read domains will
	 * need to be invalidated at next use.
	 */
	if (write) {
		obj->base.read_domains = I915_GEM_DOMAIN_CPU;
		obj->base.write_domain = I915_GEM_DOMAIN_CPU;
	}

	trace_i915_gem_object_change_domain(obj,
					    old_read_domains,
					    old_write_domain);

	return 0;
}

/* Throttle our rendering by waiting until the ring has completed our requests
 * emitted over 20 msec ago.
 *
 * Note that if we were to use the current jiffies each time around the loop,
 * we wouldn't escape the function with any frames outstanding if the time to
 * render a frame was over 20ms.
 *
 * This should get us reasonable parallelism between CPU and GPU but also
 * relatively low latency when blocking on a particular request to finish.
 */
static int
i915_gem_ring_throttle(struct drm_device *dev, struct drm_file *file)
{
	struct drm_i915_private *dev_priv = dev->dev_private;
	struct drm_i915_file_private *file_priv = file->driver_priv;
	unsigned long recent_enough = jiffies - msecs_to_jiffies(20);
	struct drm_i915_gem_request *request;
	struct intel_ring_buffer *ring = NULL;
	u32 seqno = 0;
	int ret;

	if (atomic_read(&dev_priv->mm.wedged))
		return -EIO;

	spin_lock(&file_priv->mm.lock);
	list_for_each_entry(request, &file_priv->mm.request_list, client_list) {
		if (time_after_eq(request->emitted_jiffies, recent_enough))
			break;

		ring = request->ring;
		seqno = request->seqno;
	}
	spin_unlock(&file_priv->mm.lock);

	if (seqno == 0)
		return 0;

	ret = __wait_seqno(ring, seqno, true, NULL);
	if (ret == 0)
		queue_delayed_work(dev_priv->wq, &dev_priv->mm.retire_work, 0);

	return ret;
}

int
i915_gem_object_pin(struct drm_i915_gem_object *obj,
		    uint32_t alignment,
		    bool map_and_fenceable,
		    bool nonblocking)
{
	int ret;

	if (WARN_ON(obj->pin_count == DRM_I915_GEM_OBJECT_MAX_PIN_COUNT))
		return -EBUSY;

	if (obj->gtt_space != NULL) {
		if ((alignment && obj->gtt_offset & (alignment - 1)) ||
		    (map_and_fenceable && !obj->map_and_fenceable)) {
			WARN(obj->pin_count,
			     "bo is already pinned with incorrect alignment:"
			     " offset=%x, req.alignment=%x, req.map_and_fenceable=%d,"
			     " obj->map_and_fenceable=%d\n",
			     obj->gtt_offset, alignment,
			     map_and_fenceable,
			     obj->map_and_fenceable);
			ret = i915_gem_object_unbind(obj);
			if (ret)
				return ret;
		}
	}

	if (obj->gtt_space == NULL) {
		struct drm_i915_private *dev_priv = obj->base.dev->dev_private;

		ret = i915_gem_object_bind_to_gtt(obj, alignment,
						  map_and_fenceable,
						  nonblocking);
		if (ret)
			return ret;

		if (!dev_priv->mm.aliasing_ppgtt)
			i915_gem_gtt_bind_object(obj, obj->cache_level);
	}

	if (!obj->has_global_gtt_mapping && map_and_fenceable)
		i915_gem_gtt_bind_object(obj, obj->cache_level);

	obj->pin_count++;
	obj->pin_mappable |= map_and_fenceable;

	return 0;
}

void
i915_gem_object_unpin(struct drm_i915_gem_object *obj)
{
	BUG_ON(obj->pin_count == 0);
	BUG_ON(obj->gtt_space == NULL);

	if (--obj->pin_count == 0)
		obj->pin_mappable = false;
}

int
i915_gem_pin_ioctl(struct drm_device *dev, void *data,
		   struct drm_file *file)
{
	struct drm_i915_gem_pin *args = data;
	struct drm_i915_gem_object *obj;
	int ret;

	ret = i915_mutex_lock_interruptible(dev);
	if (ret)
		return ret;

	obj = to_intel_bo(drm_gem_object_lookup(dev, file, args->handle));
	if (&obj->base == NULL) {
		ret = -ENOENT;
		goto unlock;
	}

	if (obj->madv != I915_MADV_WILLNEED) {
		DRM_ERROR("Attempting to pin a purgeable buffer\n");
		ret = -EINVAL;
		goto out;
	}

	if (obj->pin_filp != NULL && obj->pin_filp != file) {
		DRM_ERROR("Already pinned in i915_gem_pin_ioctl(): %d\n",
			  args->handle);
		ret = -EINVAL;
		goto out;
	}

	if (obj->user_pin_count == 0) {
		ret = i915_gem_object_pin(obj, args->alignment, true, false);
		if (ret)
			goto out;
	}

	obj->user_pin_count++;
	obj->pin_filp = file;

	/* XXX - flush the CPU caches for pinned objects
	 * as the X server doesn't manage domains yet
	 */
	i915_gem_object_flush_cpu_write_domain(obj);
	args->offset = obj->gtt_offset;
out:
	drm_gem_object_unreference(&obj->base);
unlock:
	mutex_unlock(&dev->struct_mutex);
	return ret;
}

int
i915_gem_unpin_ioctl(struct drm_device *dev, void *data,
		     struct drm_file *file)
{
	struct drm_i915_gem_pin *args = data;
	struct drm_i915_gem_object *obj;
	int ret;

	ret = i915_mutex_lock_interruptible(dev);
	if (ret)
		return ret;

	obj = to_intel_bo(drm_gem_object_lookup(dev, file, args->handle));
	if (&obj->base == NULL) {
		ret = -ENOENT;
		goto unlock;
	}

	if (obj->pin_filp != file) {
		DRM_ERROR("Not pinned by caller in i915_gem_pin_ioctl(): %d\n",
			  args->handle);
		ret = -EINVAL;
		goto out;
	}
	obj->user_pin_count--;
	if (obj->user_pin_count == 0) {
		obj->pin_filp = NULL;
		i915_gem_object_unpin(obj);
	}

out:
	drm_gem_object_unreference(&obj->base);
unlock:
	mutex_unlock(&dev->struct_mutex);
	return ret;
}

int
i915_gem_busy_ioctl(struct drm_device *dev, void *data,
		    struct drm_file *file)
{
	struct drm_i915_gem_busy *args = data;
	struct drm_i915_gem_object *obj;
	int ret;

	ret = i915_mutex_lock_interruptible(dev);
	if (ret)
		return ret;

	obj = to_intel_bo(drm_gem_object_lookup(dev, file, args->handle));
	if (&obj->base == NULL) {
		ret = -ENOENT;
		goto unlock;
	}

	/* Count all active objects as busy, even if they are currently not used
	 * by the gpu. Users of this interface expect objects to eventually
	 * become non-busy without any further actions, therefore emit any
	 * necessary flushes here.
	 */
	ret = i915_gem_object_flush_active(obj);

	args->busy = obj->active;
	if (obj->ring) {
		BUILD_BUG_ON(I915_NUM_RINGS > 16);
		args->busy |= intel_ring_flag(obj->ring) << 16;
	}

	drm_gem_object_unreference(&obj->base);
unlock:
	mutex_unlock(&dev->struct_mutex);
	return ret;
}

int
i915_gem_throttle_ioctl(struct drm_device *dev, void *data,
			struct drm_file *file_priv)
{
	return i915_gem_ring_throttle(dev, file_priv);
}

int
i915_gem_madvise_ioctl(struct drm_device *dev, void *data,
		       struct drm_file *file_priv)
{
	struct drm_i915_gem_madvise *args = data;
	struct drm_i915_gem_object *obj;
	int ret;

	switch (args->madv) {
	case I915_MADV_DONTNEED:
	case I915_MADV_WILLNEED:
	    break;
	default:
	    return -EINVAL;
	}

	ret = i915_mutex_lock_interruptible(dev);
	if (ret)
		return ret;

	obj = to_intel_bo(drm_gem_object_lookup(dev, file_priv, args->handle));
	if (&obj->base == NULL) {
		ret = -ENOENT;
		goto unlock;
	}

	if (obj->pin_count) {
		ret = -EINVAL;
		goto out;
	}

	if (obj->madv != __I915_MADV_PURGED)
		obj->madv = args->madv;

	/* if the object is no longer attached, discard its backing storage */
	if (i915_gem_object_is_purgeable(obj) && obj->pages == NULL)
		i915_gem_object_truncate(obj);

	args->retained = obj->madv != __I915_MADV_PURGED;

out:
	drm_gem_object_unreference(&obj->base);
unlock:
	mutex_unlock(&dev->struct_mutex);
	return ret;
}

void i915_gem_object_init(struct drm_i915_gem_object *obj,
			  const struct drm_i915_gem_object_ops *ops)
{
	INIT_LIST_HEAD(&obj->mm_list);
	INIT_LIST_HEAD(&obj->gtt_list);
	INIT_LIST_HEAD(&obj->ring_list);
	INIT_LIST_HEAD(&obj->exec_list);

	obj->ops = ops;

	obj->fence_reg = I915_FENCE_REG_NONE;
	obj->madv = I915_MADV_WILLNEED;
	/* Avoid an unnecessary call to unbind on the first bind. */
	obj->map_and_fenceable = true;

	i915_gem_info_add_obj(obj->base.dev->dev_private, obj->base.size);
}

static const struct drm_i915_gem_object_ops i915_gem_object_ops = {
	.get_pages = i915_gem_object_get_pages_gtt,
	.put_pages = i915_gem_object_put_pages_gtt,
};

struct drm_i915_gem_object *i915_gem_alloc_object(struct drm_device *dev,
						  size_t size)
{
	struct drm_i915_gem_object *obj;
	struct address_space *mapping;
	u32 mask;

	obj = kzalloc(sizeof(*obj), GFP_KERNEL);
	if (obj == NULL)
		return NULL;

	if (drm_gem_object_init(dev, &obj->base, size) != 0) {
		kfree(obj);
		return NULL;
	}

	mask = GFP_HIGHUSER | __GFP_RECLAIMABLE;
	if (IS_CRESTLINE(dev) || IS_BROADWATER(dev)) {
		/* 965gm cannot relocate objects above 4GiB. */
		mask &= ~__GFP_HIGHMEM;
		mask |= __GFP_DMA32;
	}

	mapping = obj->base.filp->f_path.dentry->d_inode->i_mapping;
	mapping_set_gfp_mask(mapping, mask);

	i915_gem_object_init(obj, &i915_gem_object_ops);

	obj->base.write_domain = I915_GEM_DOMAIN_CPU;
	obj->base.read_domains = I915_GEM_DOMAIN_CPU;

	if (HAS_LLC(dev)) {
		/* On some devices, we can have the GPU use the LLC (the CPU
		 * cache) for about a 10% performance improvement
		 * compared to uncached.  Graphics requests other than
		 * display scanout are coherent with the CPU in
		 * accessing this cache.  This means in this mode we
		 * don't need to clflush on the CPU side, and on the
		 * GPU side we only need to flush internal caches to
		 * get data visible to the CPU.
		 *
		 * However, we maintain the display planes as UC, and so
		 * need to rebind when first used as such.
		 */
		obj->cache_level = I915_CACHE_LLC;
	} else
		obj->cache_level = I915_CACHE_NONE;

	return obj;
}

int i915_gem_init_object(struct drm_gem_object *obj)
{
	BUG();

	return 0;
}

void i915_gem_free_object(struct drm_gem_object *gem_obj)
{
	struct drm_i915_gem_object *obj = to_intel_bo(gem_obj);
	struct drm_device *dev = obj->base.dev;
	drm_i915_private_t *dev_priv = dev->dev_private;

	trace_i915_gem_object_destroy(obj);

	if (obj->phys_obj)
		i915_gem_detach_phys_object(dev, obj);

	obj->pin_count = 0;
	if (WARN_ON(i915_gem_object_unbind(obj) == -ERESTARTSYS)) {
		bool was_interruptible;

		was_interruptible = dev_priv->mm.interruptible;
		dev_priv->mm.interruptible = false;

		WARN_ON(i915_gem_object_unbind(obj));

		dev_priv->mm.interruptible = was_interruptible;
	}

	obj->pages_pin_count = 0;
	i915_gem_object_put_pages(obj);
	i915_gem_object_free_mmap_offset(obj);

	BUG_ON(obj->pages);

	if (obj->base.import_attach)
		drm_prime_gem_destroy(&obj->base, NULL);

	drm_gem_object_release(&obj->base);
	i915_gem_info_remove_obj(dev_priv, obj->base.size);

	kfree(obj->bit_17);
	kfree(obj);
}

int
i915_gem_idle(struct drm_device *dev)
{
	drm_i915_private_t *dev_priv = dev->dev_private;
	int ret;

	mutex_lock(&dev->struct_mutex);

	if (dev_priv->mm.suspended) {
		mutex_unlock(&dev->struct_mutex);
		return 0;
	}

	ret = i915_gpu_idle(dev);
	if (ret) {
		mutex_unlock(&dev->struct_mutex);
		return ret;
	}
	i915_gem_retire_requests(dev);

	/* Under UMS, be paranoid and evict. */
	if (!drm_core_check_feature(dev, DRIVER_MODESET))
		i915_gem_evict_everything(dev);

	i915_gem_reset_fences(dev);

	/* Hack!  Don't let anybody do execbuf while we don't control the chip.
	 * We need to replace this with a semaphore, or something.
	 * And not confound mm.suspended!
	 */
	dev_priv->mm.suspended = 1;
	del_timer_sync(&dev_priv->hangcheck_timer);

	i915_kernel_lost_context(dev);
	i915_gem_cleanup_ringbuffer(dev);

	mutex_unlock(&dev->struct_mutex);

	/* Cancel the retire work handler, which should be idle now. */
	cancel_delayed_work_sync(&dev_priv->mm.retire_work);

	return 0;
}

void i915_gem_l3_remap(struct drm_device *dev)
{
	drm_i915_private_t *dev_priv = dev->dev_private;
	u32 misccpctl;
	int i;

	if (!HAS_L3_GPU_CACHE(dev))
		return;

	if (!dev_priv->l3_parity.remap_info)
		return;

	misccpctl = I915_READ(GEN7_MISCCPCTL);
	I915_WRITE(GEN7_MISCCPCTL, misccpctl & ~GEN7_DOP_CLOCK_GATE_ENABLE);
	POSTING_READ(GEN7_MISCCPCTL);

	for (i = 0; i < GEN7_L3LOG_SIZE; i += 4) {
		u32 remap = I915_READ(GEN7_L3LOG_BASE + i);
		if (remap && remap != dev_priv->l3_parity.remap_info[i/4])
			DRM_DEBUG("0x%x was already programmed to %x\n",
				  GEN7_L3LOG_BASE + i, remap);
		if (remap && !dev_priv->l3_parity.remap_info[i/4])
			DRM_DEBUG_DRIVER("Clearing remapped register\n");
		I915_WRITE(GEN7_L3LOG_BASE + i, dev_priv->l3_parity.remap_info[i/4]);
	}

	/* Make sure all the writes land before disabling dop clock gating */
	POSTING_READ(GEN7_L3LOG_BASE);

	I915_WRITE(GEN7_MISCCPCTL, misccpctl);
}

void i915_gem_init_swizzling(struct drm_device *dev)
{
	drm_i915_private_t *dev_priv = dev->dev_private;

	if (INTEL_INFO(dev)->gen < 5 ||
	    dev_priv->mm.bit_6_swizzle_x == I915_BIT_6_SWIZZLE_NONE)
		return;

	I915_WRITE(DISP_ARB_CTL, I915_READ(DISP_ARB_CTL) |
				 DISP_TILE_SURFACE_SWIZZLING);

	if (IS_GEN5(dev))
		return;

	I915_WRITE(TILECTL, I915_READ(TILECTL) | TILECTL_SWZCTL);
	if (IS_GEN6(dev))
		I915_WRITE(ARB_MODE, _MASKED_BIT_ENABLE(ARB_MODE_SWIZZLE_SNB));
	else
		I915_WRITE(ARB_MODE, _MASKED_BIT_ENABLE(ARB_MODE_SWIZZLE_IVB));
}

static bool
intel_enable_blt(struct drm_device *dev)
{
	if (!HAS_BLT(dev))
		return false;

	/* The blitter was dysfunctional on early prototypes */
	if (IS_GEN6(dev) && dev->pdev->revision < 8) {
		DRM_INFO("BLT not supported on this pre-production hardware;"
			 " graphics performance will be degraded.\n");
		return false;
	}

	return true;
}

int
i915_gem_init_hw(struct drm_device *dev)
{
	drm_i915_private_t *dev_priv = dev->dev_private;
	int ret;

	if (INTEL_INFO(dev)->gen < 6 && !intel_enable_gtt())
		return -EIO;

	if (IS_HASWELL(dev) && (I915_READ(0x120010) == 1))
		I915_WRITE(0x9008, I915_READ(0x9008) | 0xf0000);

	i915_gem_l3_remap(dev);

	i915_gem_init_swizzling(dev);

	ret = intel_init_render_ring_buffer(dev);
	if (ret)
		return ret;

	if (HAS_BSD(dev)) {
		ret = intel_init_bsd_ring_buffer(dev);
		if (ret)
			goto cleanup_render_ring;
	}

	if (intel_enable_blt(dev)) {
		ret = intel_init_blt_ring_buffer(dev);
		if (ret)
			goto cleanup_bsd_ring;
	}

	dev_priv->next_seqno = 1;

	/*
	 * XXX: There was some w/a described somewhere suggesting loading
	 * contexts before PPGTT.
	 */
	i915_gem_context_init(dev);
	i915_gem_init_ppgtt(dev);

	return 0;

cleanup_bsd_ring:
	intel_cleanup_ring_buffer(&dev_priv->ring[VCS]);
cleanup_render_ring:
	intel_cleanup_ring_buffer(&dev_priv->ring[RCS]);
	return ret;
}

static bool
intel_enable_ppgtt(struct drm_device *dev)
{
	if (i915_enable_ppgtt >= 0)
		return i915_enable_ppgtt;

#ifdef CONFIG_INTEL_IOMMU
	/* Disable ppgtt on SNB if VT-d is on. */
	if (INTEL_INFO(dev)->gen == 6 && intel_iommu_gfx_mapped)
		return false;
#endif

	return true;
}

int i915_gem_init(struct drm_device *dev)
{
	struct drm_i915_private *dev_priv = dev->dev_private;
	unsigned long gtt_size, mappable_size;
	int ret;

	gtt_size = dev_priv->mm.gtt->gtt_total_entries << PAGE_SHIFT;
	mappable_size = dev_priv->mm.gtt->gtt_mappable_entries << PAGE_SHIFT;

	mutex_lock(&dev->struct_mutex);
	if (intel_enable_ppgtt(dev) && HAS_ALIASING_PPGTT(dev)) {
		/* PPGTT pdes are stolen from global gtt ptes, so shrink the
		 * aperture accordingly when using aliasing ppgtt. */
		gtt_size -= I915_PPGTT_PD_ENTRIES*PAGE_SIZE;

		i915_gem_init_global_gtt(dev, 0, mappable_size, gtt_size);

		ret = i915_gem_init_aliasing_ppgtt(dev);
		if (ret) {
			mutex_unlock(&dev->struct_mutex);
			return ret;
		}
	} else {
		/* Let GEM Manage all of the aperture.
		 *
		 * However, leave one page at the end still bound to the scratch
		 * page.  There are a number of places where the hardware
		 * apparently prefetches past the end of the object, and we've
		 * seen multiple hangs with the GPU head pointer stuck in a
		 * batchbuffer bound at the last page of the aperture.  One page
		 * should be enough to keep any prefetching inside of the
		 * aperture.
		 */
		i915_gem_init_global_gtt(dev, 0, mappable_size,
					 gtt_size);
	}

	ret = i915_gem_init_hw(dev);
	mutex_unlock(&dev->struct_mutex);
	if (ret) {
		i915_gem_cleanup_aliasing_ppgtt(dev);
		return ret;
	}

	/* Allow hardware batchbuffers unless told otherwise, but not for KMS. */
	if (!drm_core_check_feature(dev, DRIVER_MODESET))
		dev_priv->dri1.allow_batchbuffer = 1;
	return 0;
}

void
i915_gem_cleanup_ringbuffer(struct drm_device *dev)
{
	drm_i915_private_t *dev_priv = dev->dev_private;
	struct intel_ring_buffer *ring;
	int i;

	for_each_ring(ring, dev_priv, i)
		intel_cleanup_ring_buffer(ring);
}

int
i915_gem_entervt_ioctl(struct drm_device *dev, void *data,
		       struct drm_file *file_priv)
{
	drm_i915_private_t *dev_priv = dev->dev_private;
	int ret;

	if (drm_core_check_feature(dev, DRIVER_MODESET))
		return 0;

	if (atomic_read(&dev_priv->mm.wedged)) {
		DRM_ERROR("Reenabling wedged hardware, good luck\n");
		atomic_set(&dev_priv->mm.wedged, 0);
	}

	mutex_lock(&dev->struct_mutex);
	dev_priv->mm.suspended = 0;

	ret = i915_gem_init_hw(dev);
	if (ret != 0) {
		mutex_unlock(&dev->struct_mutex);
		return ret;
	}

	BUG_ON(!list_empty(&dev_priv->mm.active_list));
	mutex_unlock(&dev->struct_mutex);

	ret = drm_irq_install(dev);
	if (ret)
		goto cleanup_ringbuffer;

	return 0;

cleanup_ringbuffer:
	mutex_lock(&dev->struct_mutex);
	i915_gem_cleanup_ringbuffer(dev);
	dev_priv->mm.suspended = 1;
	mutex_unlock(&dev->struct_mutex);

	return ret;
}

int
i915_gem_leavevt_ioctl(struct drm_device *dev, void *data,
		       struct drm_file *file_priv)
{
	if (drm_core_check_feature(dev, DRIVER_MODESET))
		return 0;

	drm_irq_uninstall(dev);
	return i915_gem_idle(dev);
}

void
i915_gem_lastclose(struct drm_device *dev)
{
	int ret;

	if (drm_core_check_feature(dev, DRIVER_MODESET))
		return;

	ret = i915_gem_idle(dev);
	if (ret)
		DRM_ERROR("failed to idle hardware: %d\n", ret);
}

static void
init_ring_lists(struct intel_ring_buffer *ring)
{
	INIT_LIST_HEAD(&ring->active_list);
	INIT_LIST_HEAD(&ring->request_list);
}

void
i915_gem_load(struct drm_device *dev)
{
	int i;
	drm_i915_private_t *dev_priv = dev->dev_private;

	INIT_LIST_HEAD(&dev_priv->mm.active_list);
	INIT_LIST_HEAD(&dev_priv->mm.inactive_list);
	INIT_LIST_HEAD(&dev_priv->mm.unbound_list);
	INIT_LIST_HEAD(&dev_priv->mm.bound_list);
	INIT_LIST_HEAD(&dev_priv->mm.fence_list);
	for (i = 0; i < I915_NUM_RINGS; i++)
		init_ring_lists(&dev_priv->ring[i]);
	for (i = 0; i < I915_MAX_NUM_FENCES; i++)
		INIT_LIST_HEAD(&dev_priv->fence_regs[i].lru_list);
	INIT_DELAYED_WORK(&dev_priv->mm.retire_work,
			  i915_gem_retire_work_handler);
	init_completion(&dev_priv->error_completion);

	/* On GEN3 we really need to make sure the ARB C3 LP bit is set */
	if (IS_GEN3(dev)) {
		I915_WRITE(MI_ARB_STATE,
			   _MASKED_BIT_ENABLE(MI_ARB_C3_LP_WRITE_ENABLE));
	}

	dev_priv->relative_constants_mode = I915_EXEC_CONSTANTS_REL_GENERAL;

	/* Old X drivers will take 0-2 for front, back, depth buffers */
	if (!drm_core_check_feature(dev, DRIVER_MODESET))
		dev_priv->fence_reg_start = 3;

	if (INTEL_INFO(dev)->gen >= 4 || IS_I945G(dev) || IS_I945GM(dev) || IS_G33(dev))
		dev_priv->num_fence_regs = 16;
	else
		dev_priv->num_fence_regs = 8;

	/* Initialize fence registers to zero */
	i915_gem_reset_fences(dev);

	i915_gem_detect_bit_6_swizzle(dev);
	init_waitqueue_head(&dev_priv->pending_flip_queue);

	dev_priv->mm.interruptible = true;

	dev_priv->mm.inactive_shrinker.shrink = i915_gem_inactive_shrink;
	dev_priv->mm.inactive_shrinker.seeks = DEFAULT_SEEKS;
	register_shrinker(&dev_priv->mm.inactive_shrinker);
}

/*
 * Create a physically contiguous memory object for this object
 * e.g. for cursor + overlay regs
 */
static int i915_gem_init_phys_object(struct drm_device *dev,
				     int id, int size, int align)
{
	drm_i915_private_t *dev_priv = dev->dev_private;
	struct drm_i915_gem_phys_object *phys_obj;
	int ret;

	if (dev_priv->mm.phys_objs[id - 1] || !size)
		return 0;

	phys_obj = kzalloc(sizeof(struct drm_i915_gem_phys_object), GFP_KERNEL);
	if (!phys_obj)
		return -ENOMEM;

	phys_obj->id = id;

	phys_obj->handle = drm_pci_alloc(dev, size, align);
	if (!phys_obj->handle) {
		ret = -ENOMEM;
		goto kfree_obj;
	}
#ifdef CONFIG_X86
	set_memory_wc((unsigned long)phys_obj->handle->vaddr, phys_obj->handle->size / PAGE_SIZE);
#endif

	dev_priv->mm.phys_objs[id - 1] = phys_obj;

	return 0;
kfree_obj:
	kfree(phys_obj);
	return ret;
}

static void i915_gem_free_phys_object(struct drm_device *dev, int id)
{
	drm_i915_private_t *dev_priv = dev->dev_private;
	struct drm_i915_gem_phys_object *phys_obj;

	if (!dev_priv->mm.phys_objs[id - 1])
		return;

	phys_obj = dev_priv->mm.phys_objs[id - 1];
	if (phys_obj->cur_obj) {
		i915_gem_detach_phys_object(dev, phys_obj->cur_obj);
	}

#ifdef CONFIG_X86
	set_memory_wb((unsigned long)phys_obj->handle->vaddr, phys_obj->handle->size / PAGE_SIZE);
#endif
	drm_pci_free(dev, phys_obj->handle);
	kfree(phys_obj);
	dev_priv->mm.phys_objs[id - 1] = NULL;
}

void i915_gem_free_all_phys_object(struct drm_device *dev)
{
	int i;

	for (i = I915_GEM_PHYS_CURSOR_0; i <= I915_MAX_PHYS_OBJECT; i++)
		i915_gem_free_phys_object(dev, i);
}

void i915_gem_detach_phys_object(struct drm_device *dev,
				 struct drm_i915_gem_object *obj)
{
	struct address_space *mapping = obj->base.filp->f_path.dentry->d_inode->i_mapping;
	char *vaddr;
	int i;
	int page_count;

	if (!obj->phys_obj)
		return;
	vaddr = obj->phys_obj->handle->vaddr;

	page_count = obj->base.size / PAGE_SIZE;
	for (i = 0; i < page_count; i++) {
		struct page *page = shmem_read_mapping_page(mapping, i);
		if (!IS_ERR(page)) {
			char *dst = kmap_atomic(page);
			memcpy(dst, vaddr + i*PAGE_SIZE, PAGE_SIZE);
			kunmap_atomic(dst);

			drm_clflush_pages(&page, 1);

			set_page_dirty(page);
			mark_page_accessed(page);
			page_cache_release(page);
		}
	}
	i915_gem_chipset_flush(dev);

	obj->phys_obj->cur_obj = NULL;
	obj->phys_obj = NULL;
}

int
i915_gem_attach_phys_object(struct drm_device *dev,
			    struct drm_i915_gem_object *obj,
			    int id,
			    int align)
{
	struct address_space *mapping = obj->base.filp->f_path.dentry->d_inode->i_mapping;
	drm_i915_private_t *dev_priv = dev->dev_private;
	int ret = 0;
	int page_count;
	int i;

	if (id > I915_MAX_PHYS_OBJECT)
		return -EINVAL;

	if (obj->phys_obj) {
		if (obj->phys_obj->id == id)
			return 0;
		i915_gem_detach_phys_object(dev, obj);
	}

	/* create a new object */
	if (!dev_priv->mm.phys_objs[id - 1]) {
		ret = i915_gem_init_phys_object(dev, id,
						obj->base.size, align);
		if (ret) {
			DRM_ERROR("failed to init phys object %d size: %zu\n",
				  id, obj->base.size);
			return ret;
		}
	}

	/* bind to the object */
	obj->phys_obj = dev_priv->mm.phys_objs[id - 1];
	obj->phys_obj->cur_obj = obj;

	page_count = obj->base.size / PAGE_SIZE;

	for (i = 0; i < page_count; i++) {
		struct page *page;
		char *dst, *src;

		page = shmem_read_mapping_page(mapping, i);
		if (IS_ERR(page))
			return PTR_ERR(page);

		src = kmap_atomic(page);
		dst = obj->phys_obj->handle->vaddr + (i * PAGE_SIZE);
		memcpy(dst, src, PAGE_SIZE);
		kunmap_atomic(src);

		mark_page_accessed(page);
		page_cache_release(page);
	}

	return 0;
}

static int
i915_gem_phys_pwrite(struct drm_device *dev,
		     struct drm_i915_gem_object *obj,
		     struct drm_i915_gem_pwrite *args,
		     struct drm_file *file_priv)
{
	void *vaddr = obj->phys_obj->handle->vaddr + args->offset;
	char __user *user_data = (char __user *) (uintptr_t) args->data_ptr;

	if (__copy_from_user_inatomic_nocache(vaddr, user_data, args->size)) {
		unsigned long unwritten;

		/* The physical object once assigned is fixed for the lifetime
		 * of the obj, so we can safely drop the lock and continue
		 * to access vaddr.
		 */
		mutex_unlock(&dev->struct_mutex);
		unwritten = copy_from_user(vaddr, user_data, args->size);
		mutex_lock(&dev->struct_mutex);
		if (unwritten)
			return -EFAULT;
	}

	i915_gem_chipset_flush(dev);
	return 0;
}

void i915_gem_release(struct drm_device *dev, struct drm_file *file)
{
	struct drm_i915_file_private *file_priv = file->driver_priv;

	/* Clean up our request list when the client is going away, so that
	 * later retire_requests won't dereference our soon-to-be-gone
	 * file_priv.
	 */
	spin_lock(&file_priv->mm.lock);
	while (!list_empty(&file_priv->mm.request_list)) {
		struct drm_i915_gem_request *request;

		request = list_first_entry(&file_priv->mm.request_list,
					   struct drm_i915_gem_request,
					   client_list);
		list_del(&request->client_list);
		request->file_priv = NULL;
	}
	spin_unlock(&file_priv->mm.lock);
}

static bool mutex_is_locked_by(struct mutex *mutex, struct task_struct *task)
{
	if (!mutex_is_locked(mutex))
		return false;

#if (defined(CONFIG_SMP) || defined(CONFIG_DEBUG_MUTEXES)) && !defined(CONFIG_PREEMPT_RT_BASE)
	return mutex->owner == task;
#else
	/* Since UP may be pre-empted, we cannot assume that we own the lock */
	return false;
#endif
}

static int
i915_gem_inactive_shrink(struct shrinker *shrinker, struct shrink_control *sc)
{
	struct drm_i915_private *dev_priv =
		container_of(shrinker,
			     struct drm_i915_private,
			     mm.inactive_shrinker);
	struct drm_device *dev = dev_priv->dev;
	struct drm_i915_gem_object *obj;
	int nr_to_scan = sc->nr_to_scan;
	bool unlock = true;
	int cnt;

	if (!mutex_trylock(&dev->struct_mutex)) {
		if (!mutex_is_locked_by(&dev->struct_mutex, current))
			return 0;

		if (dev_priv->mm.shrinker_no_lock_stealing)
			return 0;

		unlock = false;
	}

	if (nr_to_scan) {
		nr_to_scan -= i915_gem_purge(dev_priv, nr_to_scan);
		if (nr_to_scan > 0)
			nr_to_scan -= __i915_gem_shrink(dev_priv, nr_to_scan,
							false);
		if (nr_to_scan > 0)
			i915_gem_shrink_all(dev_priv);
	}

	cnt = 0;
	list_for_each_entry(obj, &dev_priv->mm.unbound_list, gtt_list)
		if (obj->pages_pin_count == 0)
			cnt += obj->base.size >> PAGE_SHIFT;
	list_for_each_entry(obj, &dev_priv->mm.inactive_list, mm_list)
		if (obj->pin_count == 0 && obj->pages_pin_count == 0)
			cnt += obj->base.size >> PAGE_SHIFT;

	if (unlock)
		mutex_unlock(&dev->struct_mutex);
	return cnt;
}<|MERGE_RESOLUTION|>--- conflicted
+++ resolved
@@ -2666,54 +2666,14 @@
 	return fence - dev_priv->fence_regs;
 }
 
-<<<<<<< HEAD
-static bool do_wbinvd = true;
-module_param(do_wbinvd, bool, 0644);
-MODULE_PARM_DESC(do_wbinvd, "Do expensive synchronization. Say no after you pin each GPU process to the same CPU in order to lower the latency.");
-
-static void i915_gem_write_fence__ipi(void *data)
-{
-	wbinvd();
-}
-
-=======
->>>>>>> 717a90cf
 static void i915_gem_object_update_fence(struct drm_i915_gem_object *obj,
 					 struct drm_i915_fence_reg *fence,
 					 bool enable)
 {
-<<<<<<< HEAD
-	struct drm_device *dev = obj->base.dev;
-	struct drm_i915_private *dev_priv = dev->dev_private;
-	int fence_reg = fence_number(dev_priv, fence);
-
-	/* In order to fully serialize access to the fenced region and
-	 * the update to the fence register we need to take extreme
-	 * measures on SNB+. In theory, the write to the fence register
-	 * flushes all memory transactions before, and coupled with the
-	 * mb() placed around the register write we serialise all memory
-	 * operations with respect to the changes in the tiler. Yet, on
-	 * SNB+ we need to take a step further and emit an explicit wbinvd()
-	 * on each processor in order to manually flush all memory
-	 * transactions before updating the fence register.
-	 */
-	if (HAS_LLC(obj->base.dev)) {
-		if (do_wbinvd) {
-#ifdef CONFIG_PREEMPT_RT_FULL
-			pr_err_once("WARNING! The i915 invalidates all caches which increases the latency.");
-			pr_err_once("As a workaround use 'i915.do_wbinvd=no' and PIN each process doing ");
-			pr_err_once("any kind of GPU activity to the same CPU to avoid problems.");
-#endif
-			on_each_cpu(i915_gem_write_fence__ipi, NULL, 1);
-		}
-	}
-	i915_gem_write_fence(dev, fence_reg, enable ? obj : NULL);
-=======
 	struct drm_i915_private *dev_priv = obj->base.dev->dev_private;
 	int reg = fence_number(dev_priv, fence);
 
 	i915_gem_write_fence(obj->base.dev, reg, enable ? obj : NULL);
->>>>>>> 717a90cf
 
 	if (enable) {
 		obj->fence_reg = reg;
