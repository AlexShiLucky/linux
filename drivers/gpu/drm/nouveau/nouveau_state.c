/*
 * Copyright 2005 Stephane Marchesin
 * Copyright 2008 Stuart Bennett
 * All Rights Reserved.
 *
 * Permission is hereby granted, free of charge, to any person obtaining a
 * copy of this software and associated documentation files (the "Software"),
 * to deal in the Software without restriction, including without limitation
 * the rights to use, copy, modify, merge, publish, distribute, sublicense,
 * and/or sell copies of the Software, and to permit persons to whom the
 * Software is furnished to do so, subject to the following conditions:
 *
 * The above copyright notice and this permission notice (including the next
 * paragraph) shall be included in all copies or substantial portions of the
 * Software.
 *
 * THE SOFTWARE IS PROVIDED "AS IS", WITHOUT WARRANTY OF ANY KIND, EXPRESS OR
 * IMPLIED, INCLUDING BUT NOT LIMITED TO THE WARRANTIES OF MERCHANTABILITY,
 * FITNESS FOR A PARTICULAR PURPOSE AND NONINFRINGEMENT.  IN NO EVENT SHALL
 * PRECISION INSIGHT AND/OR ITS SUPPLIERS BE LIABLE FOR ANY CLAIM, DAMAGES OR
 * OTHER LIABILITY, WHETHER IN AN ACTION OF CONTRACT, TORT OR OTHERWISE,
 * ARISING FROM, OUT OF OR IN CONNECTION WITH THE SOFTWARE OR THE USE OR OTHER
 * DEALINGS IN THE SOFTWARE.
 */

#include <linux/swab.h>
#include <linux/slab.h>
#include "drmP.h"
#include "drm.h"
#include "drm_sarea.h"
#include "drm_crtc_helper.h"
#include <linux/vgaarb.h>
#include <linux/vga_switcheroo.h>

#include "nouveau_drv.h"
#include "nouveau_drm.h"
#include "nouveau_fbcon.h"
#include "nv50_display.h"

static void nouveau_stub_takedown(struct drm_device *dev) {}
static int nouveau_stub_init(struct drm_device *dev) { return 0; }

static int nouveau_init_engine_ptrs(struct drm_device *dev)
{
	struct drm_nouveau_private *dev_priv = dev->dev_private;
	struct nouveau_engine *engine = &dev_priv->engine;

	switch (dev_priv->chipset & 0xf0) {
	case 0x00:
		engine->instmem.init		= nv04_instmem_init;
		engine->instmem.takedown	= nv04_instmem_takedown;
		engine->instmem.suspend		= nv04_instmem_suspend;
		engine->instmem.resume		= nv04_instmem_resume;
		engine->instmem.populate	= nv04_instmem_populate;
		engine->instmem.clear		= nv04_instmem_clear;
		engine->instmem.bind		= nv04_instmem_bind;
		engine->instmem.unbind		= nv04_instmem_unbind;
		engine->instmem.flush		= nv04_instmem_flush;
		engine->mc.init			= nv04_mc_init;
		engine->mc.takedown		= nv04_mc_takedown;
		engine->timer.init		= nv04_timer_init;
		engine->timer.read		= nv04_timer_read;
		engine->timer.takedown		= nv04_timer_takedown;
		engine->fb.init			= nv04_fb_init;
		engine->fb.takedown		= nv04_fb_takedown;
		engine->graph.grclass		= nv04_graph_grclass;
		engine->graph.init		= nv04_graph_init;
		engine->graph.takedown		= nv04_graph_takedown;
		engine->graph.fifo_access	= nv04_graph_fifo_access;
		engine->graph.channel		= nv04_graph_channel;
		engine->graph.create_context	= nv04_graph_create_context;
		engine->graph.destroy_context	= nv04_graph_destroy_context;
		engine->graph.load_context	= nv04_graph_load_context;
		engine->graph.unload_context	= nv04_graph_unload_context;
		engine->fifo.channels		= 16;
		engine->fifo.init		= nv04_fifo_init;
		engine->fifo.takedown		= nouveau_stub_takedown;
		engine->fifo.disable		= nv04_fifo_disable;
		engine->fifo.enable		= nv04_fifo_enable;
		engine->fifo.reassign		= nv04_fifo_reassign;
		engine->fifo.cache_flush	= nv04_fifo_cache_flush;
		engine->fifo.cache_pull		= nv04_fifo_cache_pull;
		engine->fifo.channel_id		= nv04_fifo_channel_id;
		engine->fifo.create_context	= nv04_fifo_create_context;
		engine->fifo.destroy_context	= nv04_fifo_destroy_context;
		engine->fifo.load_context	= nv04_fifo_load_context;
		engine->fifo.unload_context	= nv04_fifo_unload_context;
		engine->display.early_init	= nv04_display_early_init;
		engine->display.late_takedown	= nv04_display_late_takedown;
		engine->display.create		= nv04_display_create;
		engine->display.init		= nv04_display_init;
		engine->display.destroy		= nv04_display_destroy;
		engine->gpio.init		= nouveau_stub_init;
		engine->gpio.takedown		= nouveau_stub_takedown;
		engine->gpio.get		= NULL;
		engine->gpio.set		= NULL;
		engine->gpio.irq_enable		= NULL;
		break;
	case 0x10:
		engine->instmem.init		= nv04_instmem_init;
		engine->instmem.takedown	= nv04_instmem_takedown;
		engine->instmem.suspend		= nv04_instmem_suspend;
		engine->instmem.resume		= nv04_instmem_resume;
		engine->instmem.populate	= nv04_instmem_populate;
		engine->instmem.clear		= nv04_instmem_clear;
		engine->instmem.bind		= nv04_instmem_bind;
		engine->instmem.unbind		= nv04_instmem_unbind;
		engine->instmem.flush		= nv04_instmem_flush;
		engine->mc.init			= nv04_mc_init;
		engine->mc.takedown		= nv04_mc_takedown;
		engine->timer.init		= nv04_timer_init;
		engine->timer.read		= nv04_timer_read;
		engine->timer.takedown		= nv04_timer_takedown;
		engine->fb.init			= nv10_fb_init;
		engine->fb.takedown		= nv10_fb_takedown;
		engine->fb.set_region_tiling	= nv10_fb_set_region_tiling;
		engine->graph.grclass		= nv10_graph_grclass;
		engine->graph.init		= nv10_graph_init;
		engine->graph.takedown		= nv10_graph_takedown;
		engine->graph.channel		= nv10_graph_channel;
		engine->graph.create_context	= nv10_graph_create_context;
		engine->graph.destroy_context	= nv10_graph_destroy_context;
		engine->graph.fifo_access	= nv04_graph_fifo_access;
		engine->graph.load_context	= nv10_graph_load_context;
		engine->graph.unload_context	= nv10_graph_unload_context;
		engine->graph.set_region_tiling	= nv10_graph_set_region_tiling;
		engine->fifo.channels		= 32;
		engine->fifo.init		= nv10_fifo_init;
		engine->fifo.takedown		= nouveau_stub_takedown;
		engine->fifo.disable		= nv04_fifo_disable;
		engine->fifo.enable		= nv04_fifo_enable;
		engine->fifo.reassign		= nv04_fifo_reassign;
		engine->fifo.cache_flush	= nv04_fifo_cache_flush;
		engine->fifo.cache_pull		= nv04_fifo_cache_pull;
		engine->fifo.channel_id		= nv10_fifo_channel_id;
		engine->fifo.create_context	= nv10_fifo_create_context;
		engine->fifo.destroy_context	= nv10_fifo_destroy_context;
		engine->fifo.load_context	= nv10_fifo_load_context;
		engine->fifo.unload_context	= nv10_fifo_unload_context;
		engine->display.early_init	= nv04_display_early_init;
		engine->display.late_takedown	= nv04_display_late_takedown;
		engine->display.create		= nv04_display_create;
		engine->display.init		= nv04_display_init;
		engine->display.destroy		= nv04_display_destroy;
		engine->gpio.init		= nouveau_stub_init;
		engine->gpio.takedown		= nouveau_stub_takedown;
		engine->gpio.get		= nv10_gpio_get;
		engine->gpio.set		= nv10_gpio_set;
		engine->gpio.irq_enable		= NULL;
		break;
	case 0x20:
		engine->instmem.init		= nv04_instmem_init;
		engine->instmem.takedown	= nv04_instmem_takedown;
		engine->instmem.suspend		= nv04_instmem_suspend;
		engine->instmem.resume		= nv04_instmem_resume;
		engine->instmem.populate	= nv04_instmem_populate;
		engine->instmem.clear		= nv04_instmem_clear;
		engine->instmem.bind		= nv04_instmem_bind;
		engine->instmem.unbind		= nv04_instmem_unbind;
		engine->instmem.flush		= nv04_instmem_flush;
		engine->mc.init			= nv04_mc_init;
		engine->mc.takedown		= nv04_mc_takedown;
		engine->timer.init		= nv04_timer_init;
		engine->timer.read		= nv04_timer_read;
		engine->timer.takedown		= nv04_timer_takedown;
		engine->fb.init			= nv10_fb_init;
		engine->fb.takedown		= nv10_fb_takedown;
		engine->fb.set_region_tiling	= nv10_fb_set_region_tiling;
		engine->graph.grclass		= nv20_graph_grclass;
		engine->graph.init		= nv20_graph_init;
		engine->graph.takedown		= nv20_graph_takedown;
		engine->graph.channel		= nv10_graph_channel;
		engine->graph.create_context	= nv20_graph_create_context;
		engine->graph.destroy_context	= nv20_graph_destroy_context;
		engine->graph.fifo_access	= nv04_graph_fifo_access;
		engine->graph.load_context	= nv20_graph_load_context;
		engine->graph.unload_context	= nv20_graph_unload_context;
		engine->graph.set_region_tiling	= nv20_graph_set_region_tiling;
		engine->fifo.channels		= 32;
		engine->fifo.init		= nv10_fifo_init;
		engine->fifo.takedown		= nouveau_stub_takedown;
		engine->fifo.disable		= nv04_fifo_disable;
		engine->fifo.enable		= nv04_fifo_enable;
		engine->fifo.reassign		= nv04_fifo_reassign;
		engine->fifo.cache_flush	= nv04_fifo_cache_flush;
		engine->fifo.cache_pull		= nv04_fifo_cache_pull;
		engine->fifo.channel_id		= nv10_fifo_channel_id;
		engine->fifo.create_context	= nv10_fifo_create_context;
		engine->fifo.destroy_context	= nv10_fifo_destroy_context;
		engine->fifo.load_context	= nv10_fifo_load_context;
		engine->fifo.unload_context	= nv10_fifo_unload_context;
		engine->display.early_init	= nv04_display_early_init;
		engine->display.late_takedown	= nv04_display_late_takedown;
		engine->display.create		= nv04_display_create;
		engine->display.init		= nv04_display_init;
		engine->display.destroy		= nv04_display_destroy;
		engine->gpio.init		= nouveau_stub_init;
		engine->gpio.takedown		= nouveau_stub_takedown;
		engine->gpio.get		= nv10_gpio_get;
		engine->gpio.set		= nv10_gpio_set;
		engine->gpio.irq_enable		= NULL;
		break;
	case 0x30:
		engine->instmem.init		= nv04_instmem_init;
		engine->instmem.takedown	= nv04_instmem_takedown;
		engine->instmem.suspend		= nv04_instmem_suspend;
		engine->instmem.resume		= nv04_instmem_resume;
		engine->instmem.populate	= nv04_instmem_populate;
		engine->instmem.clear		= nv04_instmem_clear;
		engine->instmem.bind		= nv04_instmem_bind;
		engine->instmem.unbind		= nv04_instmem_unbind;
		engine->instmem.flush		= nv04_instmem_flush;
		engine->mc.init			= nv04_mc_init;
		engine->mc.takedown		= nv04_mc_takedown;
		engine->timer.init		= nv04_timer_init;
		engine->timer.read		= nv04_timer_read;
		engine->timer.takedown		= nv04_timer_takedown;
		engine->fb.init			= nv30_fb_init;
		engine->fb.takedown		= nv30_fb_takedown;
		engine->fb.set_region_tiling	= nv10_fb_set_region_tiling;
		engine->graph.grclass		= nv30_graph_grclass;
		engine->graph.init		= nv30_graph_init;
		engine->graph.takedown		= nv20_graph_takedown;
		engine->graph.fifo_access	= nv04_graph_fifo_access;
		engine->graph.channel		= nv10_graph_channel;
		engine->graph.create_context	= nv20_graph_create_context;
		engine->graph.destroy_context	= nv20_graph_destroy_context;
		engine->graph.load_context	= nv20_graph_load_context;
		engine->graph.unload_context	= nv20_graph_unload_context;
		engine->graph.set_region_tiling	= nv20_graph_set_region_tiling;
		engine->fifo.channels		= 32;
		engine->fifo.init		= nv10_fifo_init;
		engine->fifo.takedown		= nouveau_stub_takedown;
		engine->fifo.disable		= nv04_fifo_disable;
		engine->fifo.enable		= nv04_fifo_enable;
		engine->fifo.reassign		= nv04_fifo_reassign;
		engine->fifo.cache_flush	= nv04_fifo_cache_flush;
		engine->fifo.cache_pull		= nv04_fifo_cache_pull;
		engine->fifo.channel_id		= nv10_fifo_channel_id;
		engine->fifo.create_context	= nv10_fifo_create_context;
		engine->fifo.destroy_context	= nv10_fifo_destroy_context;
		engine->fifo.load_context	= nv10_fifo_load_context;
		engine->fifo.unload_context	= nv10_fifo_unload_context;
		engine->display.early_init	= nv04_display_early_init;
		engine->display.late_takedown	= nv04_display_late_takedown;
		engine->display.create		= nv04_display_create;
		engine->display.init		= nv04_display_init;
		engine->display.destroy		= nv04_display_destroy;
		engine->gpio.init		= nouveau_stub_init;
		engine->gpio.takedown		= nouveau_stub_takedown;
		engine->gpio.get		= nv10_gpio_get;
		engine->gpio.set		= nv10_gpio_set;
		engine->gpio.irq_enable		= NULL;
		break;
	case 0x40:
	case 0x60:
		engine->instmem.init		= nv04_instmem_init;
		engine->instmem.takedown	= nv04_instmem_takedown;
		engine->instmem.suspend		= nv04_instmem_suspend;
		engine->instmem.resume		= nv04_instmem_resume;
		engine->instmem.populate	= nv04_instmem_populate;
		engine->instmem.clear		= nv04_instmem_clear;
		engine->instmem.bind		= nv04_instmem_bind;
		engine->instmem.unbind		= nv04_instmem_unbind;
		engine->instmem.flush		= nv04_instmem_flush;
		engine->mc.init			= nv40_mc_init;
		engine->mc.takedown		= nv40_mc_takedown;
		engine->timer.init		= nv04_timer_init;
		engine->timer.read		= nv04_timer_read;
		engine->timer.takedown		= nv04_timer_takedown;
		engine->fb.init			= nv40_fb_init;
		engine->fb.takedown		= nv40_fb_takedown;
		engine->fb.set_region_tiling	= nv40_fb_set_region_tiling;
		engine->graph.grclass		= nv40_graph_grclass;
		engine->graph.init		= nv40_graph_init;
		engine->graph.takedown		= nv40_graph_takedown;
		engine->graph.fifo_access	= nv04_graph_fifo_access;
		engine->graph.channel		= nv40_graph_channel;
		engine->graph.create_context	= nv40_graph_create_context;
		engine->graph.destroy_context	= nv40_graph_destroy_context;
		engine->graph.load_context	= nv40_graph_load_context;
		engine->graph.unload_context	= nv40_graph_unload_context;
		engine->graph.set_region_tiling	= nv40_graph_set_region_tiling;
		engine->fifo.channels		= 32;
		engine->fifo.init		= nv40_fifo_init;
		engine->fifo.takedown		= nouveau_stub_takedown;
		engine->fifo.disable		= nv04_fifo_disable;
		engine->fifo.enable		= nv04_fifo_enable;
		engine->fifo.reassign		= nv04_fifo_reassign;
		engine->fifo.cache_flush	= nv04_fifo_cache_flush;
		engine->fifo.cache_pull		= nv04_fifo_cache_pull;
		engine->fifo.channel_id		= nv10_fifo_channel_id;
		engine->fifo.create_context	= nv40_fifo_create_context;
		engine->fifo.destroy_context	= nv40_fifo_destroy_context;
		engine->fifo.load_context	= nv40_fifo_load_context;
		engine->fifo.unload_context	= nv40_fifo_unload_context;
		engine->display.early_init	= nv04_display_early_init;
		engine->display.late_takedown	= nv04_display_late_takedown;
		engine->display.create		= nv04_display_create;
		engine->display.init		= nv04_display_init;
		engine->display.destroy		= nv04_display_destroy;
		engine->gpio.init		= nouveau_stub_init;
		engine->gpio.takedown		= nouveau_stub_takedown;
		engine->gpio.get		= nv10_gpio_get;
		engine->gpio.set		= nv10_gpio_set;
		engine->gpio.irq_enable		= NULL;
		break;
	case 0x50:
	case 0x80: /* gotta love NVIDIA's consistency.. */
	case 0x90:
	case 0xA0:
		engine->instmem.init		= nv50_instmem_init;
		engine->instmem.takedown	= nv50_instmem_takedown;
		engine->instmem.suspend		= nv50_instmem_suspend;
		engine->instmem.resume		= nv50_instmem_resume;
		engine->instmem.populate	= nv50_instmem_populate;
		engine->instmem.clear		= nv50_instmem_clear;
		engine->instmem.bind		= nv50_instmem_bind;
		engine->instmem.unbind		= nv50_instmem_unbind;
		if (dev_priv->chipset == 0x50)
			engine->instmem.flush	= nv50_instmem_flush;
		else
			engine->instmem.flush	= nv84_instmem_flush;
		engine->mc.init			= nv50_mc_init;
		engine->mc.takedown		= nv50_mc_takedown;
		engine->timer.init		= nv04_timer_init;
		engine->timer.read		= nv04_timer_read;
		engine->timer.takedown		= nv04_timer_takedown;
		engine->fb.init			= nv50_fb_init;
		engine->fb.takedown		= nv50_fb_takedown;
		engine->graph.grclass		= nv50_graph_grclass;
		engine->graph.init		= nv50_graph_init;
		engine->graph.takedown		= nv50_graph_takedown;
		engine->graph.fifo_access	= nv50_graph_fifo_access;
		engine->graph.channel		= nv50_graph_channel;
		engine->graph.create_context	= nv50_graph_create_context;
		engine->graph.destroy_context	= nv50_graph_destroy_context;
		engine->graph.load_context	= nv50_graph_load_context;
		engine->graph.unload_context	= nv50_graph_unload_context;
		engine->fifo.channels		= 128;
		engine->fifo.init		= nv50_fifo_init;
		engine->fifo.takedown		= nv50_fifo_takedown;
		engine->fifo.disable		= nv04_fifo_disable;
		engine->fifo.enable		= nv04_fifo_enable;
		engine->fifo.reassign		= nv04_fifo_reassign;
		engine->fifo.channel_id		= nv50_fifo_channel_id;
		engine->fifo.create_context	= nv50_fifo_create_context;
		engine->fifo.destroy_context	= nv50_fifo_destroy_context;
		engine->fifo.load_context	= nv50_fifo_load_context;
		engine->fifo.unload_context	= nv50_fifo_unload_context;
		engine->display.early_init	= nv50_display_early_init;
		engine->display.late_takedown	= nv50_display_late_takedown;
		engine->display.create		= nv50_display_create;
		engine->display.init		= nv50_display_init;
		engine->display.destroy		= nv50_display_destroy;
		engine->gpio.init		= nv50_gpio_init;
		engine->gpio.takedown		= nouveau_stub_takedown;
		engine->gpio.get		= nv50_gpio_get;
		engine->gpio.set		= nv50_gpio_set;
		engine->gpio.irq_enable		= nv50_gpio_irq_enable;
<<<<<<< HEAD
=======
		break;
	case 0xC0:
		engine->instmem.init		= nvc0_instmem_init;
		engine->instmem.takedown	= nvc0_instmem_takedown;
		engine->instmem.suspend		= nvc0_instmem_suspend;
		engine->instmem.resume		= nvc0_instmem_resume;
		engine->instmem.populate	= nvc0_instmem_populate;
		engine->instmem.clear		= nvc0_instmem_clear;
		engine->instmem.bind		= nvc0_instmem_bind;
		engine->instmem.unbind		= nvc0_instmem_unbind;
		engine->instmem.flush		= nvc0_instmem_flush;
		engine->mc.init			= nv50_mc_init;
		engine->mc.takedown		= nv50_mc_takedown;
		engine->timer.init		= nv04_timer_init;
		engine->timer.read		= nv04_timer_read;
		engine->timer.takedown		= nv04_timer_takedown;
		engine->fb.init			= nvc0_fb_init;
		engine->fb.takedown		= nvc0_fb_takedown;
		engine->graph.grclass		= NULL;  //nvc0_graph_grclass;
		engine->graph.init		= nvc0_graph_init;
		engine->graph.takedown		= nvc0_graph_takedown;
		engine->graph.fifo_access	= nvc0_graph_fifo_access;
		engine->graph.channel		= nvc0_graph_channel;
		engine->graph.create_context	= nvc0_graph_create_context;
		engine->graph.destroy_context	= nvc0_graph_destroy_context;
		engine->graph.load_context	= nvc0_graph_load_context;
		engine->graph.unload_context	= nvc0_graph_unload_context;
		engine->fifo.channels		= 128;
		engine->fifo.init		= nvc0_fifo_init;
		engine->fifo.takedown		= nvc0_fifo_takedown;
		engine->fifo.disable		= nvc0_fifo_disable;
		engine->fifo.enable		= nvc0_fifo_enable;
		engine->fifo.reassign		= nvc0_fifo_reassign;
		engine->fifo.channel_id		= nvc0_fifo_channel_id;
		engine->fifo.create_context	= nvc0_fifo_create_context;
		engine->fifo.destroy_context	= nvc0_fifo_destroy_context;
		engine->fifo.load_context	= nvc0_fifo_load_context;
		engine->fifo.unload_context	= nvc0_fifo_unload_context;
		engine->display.early_init	= nv50_display_early_init;
		engine->display.late_takedown	= nv50_display_late_takedown;
		engine->display.create		= nv50_display_create;
		engine->display.init		= nv50_display_init;
		engine->display.destroy		= nv50_display_destroy;
		engine->gpio.init		= nv50_gpio_init;
		engine->gpio.takedown		= nouveau_stub_takedown;
		engine->gpio.get		= nv50_gpio_get;
		engine->gpio.set		= nv50_gpio_set;
		engine->gpio.irq_enable		= nv50_gpio_irq_enable;
>>>>>>> 56385a12
		break;
	default:
		NV_ERROR(dev, "NV%02x unsupported\n", dev_priv->chipset);
		return 1;
	}

	return 0;
}

static unsigned int
nouveau_vga_set_decode(void *priv, bool state)
{
	struct drm_device *dev = priv;
	struct drm_nouveau_private *dev_priv = dev->dev_private;

	if (dev_priv->chipset >= 0x40)
		nv_wr32(dev, 0x88054, state);
	else
		nv_wr32(dev, 0x1854, state);

	if (state)
		return VGA_RSRC_LEGACY_IO | VGA_RSRC_LEGACY_MEM |
		       VGA_RSRC_NORMAL_IO | VGA_RSRC_NORMAL_MEM;
	else
		return VGA_RSRC_NORMAL_IO | VGA_RSRC_NORMAL_MEM;
}

static int
nouveau_card_init_channel(struct drm_device *dev)
{
	struct drm_nouveau_private *dev_priv = dev->dev_private;
	struct nouveau_gpuobj *gpuobj;
	int ret;

	ret = nouveau_channel_alloc(dev, &dev_priv->channel,
				    (struct drm_file *)-2,
				    NvDmaFB, NvDmaTT);
	if (ret)
		return ret;

	gpuobj = NULL;
	ret = nouveau_gpuobj_dma_new(dev_priv->channel, NV_CLASS_DMA_IN_MEMORY,
				     0, dev_priv->vram_size,
				     NV_DMA_ACCESS_RW, NV_DMA_TARGET_VIDMEM,
				     &gpuobj);
	if (ret)
		goto out_err;

	ret = nouveau_gpuobj_ref_add(dev, dev_priv->channel, NvDmaVRAM,
				     gpuobj, NULL);
	if (ret)
		goto out_err;

	gpuobj = NULL;
	ret = nouveau_gpuobj_gart_dma_new(dev_priv->channel, 0,
					  dev_priv->gart_info.aper_size,
					  NV_DMA_ACCESS_RW, &gpuobj, NULL);
	if (ret)
		goto out_err;

	ret = nouveau_gpuobj_ref_add(dev, dev_priv->channel, NvDmaGART,
				     gpuobj, NULL);
	if (ret)
		goto out_err;

	return 0;
out_err:
	nouveau_gpuobj_del(dev, &gpuobj);
	nouveau_channel_free(dev_priv->channel);
	dev_priv->channel = NULL;
	return ret;
}

static void nouveau_switcheroo_set_state(struct pci_dev *pdev,
					 enum vga_switcheroo_state state)
{
	struct drm_device *dev = pci_get_drvdata(pdev);
	pm_message_t pmm = { .event = PM_EVENT_SUSPEND };
	if (state == VGA_SWITCHEROO_ON) {
		printk(KERN_ERR "VGA switcheroo: switched nouveau on\n");
		nouveau_pci_resume(pdev);
		drm_kms_helper_poll_enable(dev);
	} else {
		printk(KERN_ERR "VGA switcheroo: switched nouveau off\n");
		drm_kms_helper_poll_disable(dev);
		nouveau_pci_suspend(pdev, pmm);
	}
}

static bool nouveau_switcheroo_can_switch(struct pci_dev *pdev)
{
	struct drm_device *dev = pci_get_drvdata(pdev);
	bool can_switch;

	spin_lock(&dev->count_lock);
	can_switch = (dev->open_count == 0);
	spin_unlock(&dev->count_lock);
	return can_switch;
}

int
nouveau_card_init(struct drm_device *dev)
{
	struct drm_nouveau_private *dev_priv = dev->dev_private;
	struct nouveau_engine *engine;
	int ret;

	vga_client_register(dev->pdev, dev, NULL, nouveau_vga_set_decode);
	vga_switcheroo_register_client(dev->pdev, nouveau_switcheroo_set_state,
				       nouveau_switcheroo_can_switch);

	/* Initialise internal driver API hooks */
	ret = nouveau_init_engine_ptrs(dev);
	if (ret)
		goto out;
	engine = &dev_priv->engine;
	spin_lock_init(&dev_priv->context_switch_lock);

	/* Make the CRTCs and I2C buses accessible */
	ret = engine->display.early_init(dev);
	if (ret)
		goto out;

	/* Parse BIOS tables / Run init tables if card not POSTed */
	ret = nouveau_bios_init(dev);
	if (ret)
		goto out_display_early;

	ret = nouveau_mem_detect(dev);
	if (ret)
		goto out_bios;

	ret = nouveau_gpuobj_early_init(dev);
	if (ret)
		goto out_bios;

	/* Initialise instance memory, must happen before mem_init so we
	 * know exactly how much VRAM we're able to use for "normal"
	 * purposes.
	 */
	ret = engine->instmem.init(dev);
	if (ret)
		goto out_gpuobj_early;

	/* Setup the memory manager */
	ret = nouveau_mem_init(dev);
	if (ret)
		goto out_instmem;

	ret = nouveau_gpuobj_init(dev);
	if (ret)
		goto out_mem;

	/* PMC */
	ret = engine->mc.init(dev);
	if (ret)
		goto out_gpuobj;

	/* PGPIO */
	ret = engine->gpio.init(dev);
	if (ret)
		goto out_mc;

	/* PTIMER */
	ret = engine->timer.init(dev);
	if (ret)
		goto out_gpio;

	/* PFB */
	ret = engine->fb.init(dev);
	if (ret)
		goto out_timer;

	if (nouveau_noaccel)
		engine->graph.accel_blocked = true;
	else {
		/* PGRAPH */
		ret = engine->graph.init(dev);
		if (ret)
			goto out_fb;

		/* PFIFO */
		ret = engine->fifo.init(dev);
		if (ret)
			goto out_graph;
	}

	ret = engine->display.create(dev);
	if (ret)
		goto out_fifo;

	/* this call irq_preinstall, register irq handler and
	 * call irq_postinstall
	 */
	ret = drm_irq_install(dev);
	if (ret)
		goto out_display;

	ret = drm_vblank_init(dev, 0);
	if (ret)
		goto out_irq;

	/* what about PVIDEO/PCRTC/PRAMDAC etc? */

	if (!engine->graph.accel_blocked) {
		ret = nouveau_card_init_channel(dev);
		if (ret)
			goto out_irq;
	}

	ret = nouveau_backlight_init(dev);
	if (ret)
		NV_ERROR(dev, "Error %d registering backlight\n", ret);

	nouveau_fbcon_init(dev);
	drm_kms_helper_poll_init(dev);
	return 0;

out_irq:
	drm_irq_uninstall(dev);
out_display:
	engine->display.destroy(dev);
out_fifo:
	if (!nouveau_noaccel)
		engine->fifo.takedown(dev);
out_graph:
	if (!nouveau_noaccel)
		engine->graph.takedown(dev);
out_fb:
	engine->fb.takedown(dev);
out_timer:
	engine->timer.takedown(dev);
out_gpio:
	engine->gpio.takedown(dev);
out_mc:
	engine->mc.takedown(dev);
out_gpuobj:
	nouveau_gpuobj_takedown(dev);
out_mem:
	nouveau_sgdma_takedown(dev);
	nouveau_mem_close(dev);
out_instmem:
	engine->instmem.takedown(dev);
out_gpuobj_early:
	nouveau_gpuobj_late_takedown(dev);
out_bios:
	nouveau_bios_takedown(dev);
out_display_early:
	engine->display.late_takedown(dev);
out:
	vga_client_register(dev->pdev, NULL, NULL, NULL);
	return ret;
}

static void nouveau_card_takedown(struct drm_device *dev)
{
	struct drm_nouveau_private *dev_priv = dev->dev_private;
	struct nouveau_engine *engine = &dev_priv->engine;

	nouveau_backlight_exit(dev);

	if (dev_priv->channel) {
		nouveau_channel_free(dev_priv->channel);
		dev_priv->channel = NULL;
	}

	if (!nouveau_noaccel) {
		engine->fifo.takedown(dev);
		engine->graph.takedown(dev);
	}
	engine->fb.takedown(dev);
	engine->timer.takedown(dev);
	engine->gpio.takedown(dev);
	engine->mc.takedown(dev);
	engine->display.late_takedown(dev);

	mutex_lock(&dev->struct_mutex);
	ttm_bo_clean_mm(&dev_priv->ttm.bdev, TTM_PL_VRAM);
	ttm_bo_clean_mm(&dev_priv->ttm.bdev, TTM_PL_TT);
	mutex_unlock(&dev->struct_mutex);
	nouveau_sgdma_takedown(dev);

	nouveau_gpuobj_takedown(dev);
	nouveau_mem_close(dev);
	engine->instmem.takedown(dev);

	drm_irq_uninstall(dev);

	nouveau_gpuobj_late_takedown(dev);
	nouveau_bios_takedown(dev);

	vga_client_register(dev->pdev, NULL, NULL, NULL);
}

/* here a client dies, release the stuff that was allocated for its
 * file_priv */
void nouveau_preclose(struct drm_device *dev, struct drm_file *file_priv)
{
	nouveau_channel_cleanup(dev, file_priv);
}

/* first module load, setup the mmio/fb mapping */
/* KMS: we need mmio at load time, not when the first drm client opens. */
int nouveau_firstopen(struct drm_device *dev)
{
	return 0;
}

/* if we have an OF card, copy vbios to RAMIN */
static void nouveau_OF_copy_vbios_to_ramin(struct drm_device *dev)
{
#if defined(__powerpc__)
	int size, i;
	const uint32_t *bios;
	struct device_node *dn = pci_device_to_OF_node(dev->pdev);
	if (!dn) {
		NV_INFO(dev, "Unable to get the OF node\n");
		return;
	}

	bios = of_get_property(dn, "NVDA,BMP", &size);
	if (bios) {
		for (i = 0; i < size; i += 4)
			nv_wi32(dev, i, bios[i/4]);
		NV_INFO(dev, "OF bios successfully copied (%d bytes)\n", size);
	} else {
		NV_INFO(dev, "Unable to get the OF bios\n");
	}
#endif
}

static struct apertures_struct *nouveau_get_apertures(struct drm_device *dev)
{
	struct pci_dev *pdev = dev->pdev;
	struct apertures_struct *aper = alloc_apertures(3);
	if (!aper)
		return NULL;

	aper->ranges[0].base = pci_resource_start(pdev, 1);
	aper->ranges[0].size = pci_resource_len(pdev, 1);
	aper->count = 1;

	if (pci_resource_len(pdev, 2)) {
		aper->ranges[aper->count].base = pci_resource_start(pdev, 2);
		aper->ranges[aper->count].size = pci_resource_len(pdev, 2);
		aper->count++;
	}

	if (pci_resource_len(pdev, 3)) {
		aper->ranges[aper->count].base = pci_resource_start(pdev, 3);
		aper->ranges[aper->count].size = pci_resource_len(pdev, 3);
		aper->count++;
	}

	return aper;
}

static int nouveau_remove_conflicting_drivers(struct drm_device *dev)
{
	struct drm_nouveau_private *dev_priv = dev->dev_private;
	bool primary = false;
	dev_priv->apertures = nouveau_get_apertures(dev);
	if (!dev_priv->apertures)
		return -ENOMEM;

#ifdef CONFIG_X86
	primary = dev->pdev->resource[PCI_ROM_RESOURCE].flags & IORESOURCE_ROM_SHADOW;
#endif
	
	remove_conflicting_framebuffers(dev_priv->apertures, "nouveaufb", primary);
	return 0;
}

int nouveau_load(struct drm_device *dev, unsigned long flags)
{
	struct drm_nouveau_private *dev_priv;
	uint32_t reg0;
	resource_size_t mmio_start_offs;
	int ret;

	dev_priv = kzalloc(sizeof(*dev_priv), GFP_KERNEL);
	if (!dev_priv) {
		ret = -ENOMEM;
		goto err_out;
	}
	dev->dev_private = dev_priv;
	dev_priv->dev = dev;

	dev_priv->flags = flags & NOUVEAU_FLAGS;

	NV_DEBUG(dev, "vendor: 0x%X device: 0x%X class: 0x%X\n",
		 dev->pci_vendor, dev->pci_device, dev->pdev->class);

	dev_priv->wq = create_workqueue("nouveau");
	if (!dev_priv->wq) {
		ret = -EINVAL;
		goto err_priv;
	}

	/* resource 0 is mmio regs */
	/* resource 1 is linear FB */
	/* resource 2 is RAMIN (mmio regs + 0x1000000) */
	/* resource 6 is bios */

	/* map the mmio regs */
	mmio_start_offs = pci_resource_start(dev->pdev, 0);
	dev_priv->mmio = ioremap(mmio_start_offs, 0x00800000);
	if (!dev_priv->mmio) {
		NV_ERROR(dev, "Unable to initialize the mmio mapping. "
			 "Please report your setup to " DRIVER_EMAIL "\n");
		ret = -EINVAL;
		goto err_wq;
	}
	NV_DEBUG(dev, "regs mapped ok at 0x%llx\n",
					(unsigned long long)mmio_start_offs);

#ifdef __BIG_ENDIAN
	/* Put the card in BE mode if it's not */
	if (nv_rd32(dev, NV03_PMC_BOOT_1))
		nv_wr32(dev, NV03_PMC_BOOT_1, 0x00000001);

	DRM_MEMORYBARRIER();
#endif

	/* Time to determine the card architecture */
	reg0 = nv_rd32(dev, NV03_PMC_BOOT_0);

	/* We're dealing with >=NV10 */
	if ((reg0 & 0x0f000000) > 0) {
		/* Bit 27-20 contain the architecture in hex */
		dev_priv->chipset = (reg0 & 0xff00000) >> 20;
	/* NV04 or NV05 */
	} else if ((reg0 & 0xff00fff0) == 0x20004000) {
		if (reg0 & 0x00f00000)
			dev_priv->chipset = 0x05;
		else
			dev_priv->chipset = 0x04;
	} else
		dev_priv->chipset = 0xff;

	switch (dev_priv->chipset & 0xf0) {
	case 0x00:
	case 0x10:
	case 0x20:
	case 0x30:
		dev_priv->card_type = dev_priv->chipset & 0xf0;
		break;
	case 0x40:
	case 0x60:
		dev_priv->card_type = NV_40;
		break;
	case 0x50:
	case 0x80:
	case 0x90:
	case 0xa0:
		dev_priv->card_type = NV_50;
		break;
	case 0xc0:
		dev_priv->card_type = NV_C0;
		break;
	default:
		NV_INFO(dev, "Unsupported chipset 0x%08x\n", reg0);
		ret = -EINVAL;
		goto err_mmio;
	}

	NV_INFO(dev, "Detected an NV%2x generation card (0x%08x)\n",
		dev_priv->card_type, reg0);

	ret = nouveau_remove_conflicting_drivers(dev);
	if (ret)
<<<<<<< HEAD
		return ret;
=======
		goto err_mmio;
>>>>>>> 56385a12

	/* Map PRAMIN BAR, or on older cards, the aperture withing BAR0 */
	if (dev_priv->card_type >= NV_40) {
		int ramin_bar = 2;
		if (pci_resource_len(dev->pdev, ramin_bar) == 0)
			ramin_bar = 3;

		dev_priv->ramin_size = pci_resource_len(dev->pdev, ramin_bar);
		dev_priv->ramin =
			ioremap(pci_resource_start(dev->pdev, ramin_bar),
				dev_priv->ramin_size);
		if (!dev_priv->ramin) {
			NV_ERROR(dev, "Failed to PRAMIN BAR");
			ret = -ENOMEM;
			goto err_mmio;
		}
	} else {
		dev_priv->ramin_size = 1 * 1024 * 1024;
		dev_priv->ramin = ioremap(mmio_start_offs + NV_RAMIN,
					  dev_priv->ramin_size);
		if (!dev_priv->ramin) {
			NV_ERROR(dev, "Failed to map BAR0 PRAMIN.\n");
			ret = -ENOMEM;
			goto err_mmio;
		}
	}

	nouveau_OF_copy_vbios_to_ramin(dev);

	/* Special flags */
	if (dev->pci_device == 0x01a0)
		dev_priv->flags |= NV_NFORCE;
	else if (dev->pci_device == 0x01f0)
		dev_priv->flags |= NV_NFORCE2;

	/* For kernel modesetting, init card now and bring up fbcon */
	ret = nouveau_card_init(dev);
	if (ret)
<<<<<<< HEAD
		return ret;

	return 0;
=======
		goto err_ramin;

	return 0;

err_ramin:
	iounmap(dev_priv->ramin);
err_mmio:
	iounmap(dev_priv->mmio);
err_wq:
	destroy_workqueue(dev_priv->wq);
err_priv:
	kfree(dev_priv);
	dev->dev_private = NULL;
err_out:
	return ret;
>>>>>>> 56385a12
}

void nouveau_lastclose(struct drm_device *dev)
{
}

int nouveau_unload(struct drm_device *dev)
{
	struct drm_nouveau_private *dev_priv = dev->dev_private;
	struct nouveau_engine *engine = &dev_priv->engine;

	drm_kms_helper_poll_fini(dev);
	nouveau_fbcon_fini(dev);
	engine->display.destroy(dev);
	nouveau_card_takedown(dev);

	iounmap(dev_priv->mmio);
	iounmap(dev_priv->ramin);

	kfree(dev_priv);
	dev->dev_private = NULL;
	return 0;
}

int nouveau_ioctl_getparam(struct drm_device *dev, void *data,
						struct drm_file *file_priv)
{
	struct drm_nouveau_private *dev_priv = dev->dev_private;
	struct drm_nouveau_getparam *getparam = data;

	switch (getparam->param) {
	case NOUVEAU_GETPARAM_CHIPSET_ID:
		getparam->value = dev_priv->chipset;
		break;
	case NOUVEAU_GETPARAM_PCI_VENDOR:
		getparam->value = dev->pci_vendor;
		break;
	case NOUVEAU_GETPARAM_PCI_DEVICE:
		getparam->value = dev->pci_device;
		break;
	case NOUVEAU_GETPARAM_BUS_TYPE:
		if (drm_device_is_agp(dev))
			getparam->value = NV_AGP;
		else if (drm_device_is_pcie(dev))
			getparam->value = NV_PCIE;
		else
			getparam->value = NV_PCI;
		break;
	case NOUVEAU_GETPARAM_FB_PHYSICAL:
		getparam->value = dev_priv->fb_phys;
		break;
	case NOUVEAU_GETPARAM_AGP_PHYSICAL:
		getparam->value = dev_priv->gart_info.aper_base;
		break;
	case NOUVEAU_GETPARAM_PCI_PHYSICAL:
		if (dev->sg) {
			getparam->value = (unsigned long)dev->sg->virtual;
		} else {
			NV_ERROR(dev, "Requested PCIGART address, "
					"while no PCIGART was created\n");
			return -EINVAL;
		}
		break;
	case NOUVEAU_GETPARAM_FB_SIZE:
		getparam->value = dev_priv->fb_available_size;
		break;
	case NOUVEAU_GETPARAM_AGP_SIZE:
		getparam->value = dev_priv->gart_info.aper_size;
		break;
	case NOUVEAU_GETPARAM_VM_VRAM_BASE:
		getparam->value = dev_priv->vm_vram_base;
		break;
	case NOUVEAU_GETPARAM_PTIMER_TIME:
		getparam->value = dev_priv->engine.timer.read(dev);
		break;
	case NOUVEAU_GETPARAM_GRAPH_UNITS:
		/* NV40 and NV50 versions are quite different, but register
		 * address is the same. User is supposed to know the card
		 * family anyway... */
		if (dev_priv->chipset >= 0x40) {
			getparam->value = nv_rd32(dev, NV40_PMC_GRAPH_UNITS);
			break;
		}
		/* FALLTHRU */
	default:
		NV_ERROR(dev, "unknown parameter %lld\n", getparam->param);
		return -EINVAL;
	}

	return 0;
}

int
nouveau_ioctl_setparam(struct drm_device *dev, void *data,
		       struct drm_file *file_priv)
{
	struct drm_nouveau_setparam *setparam = data;

	switch (setparam->param) {
	default:
		NV_ERROR(dev, "unknown parameter %lld\n", setparam->param);
		return -EINVAL;
	}

	return 0;
}

/* Wait until (value(reg) & mask) == val, up until timeout has hit */
bool nouveau_wait_until(struct drm_device *dev, uint64_t timeout,
			uint32_t reg, uint32_t mask, uint32_t val)
{
	struct drm_nouveau_private *dev_priv = dev->dev_private;
	struct nouveau_timer_engine *ptimer = &dev_priv->engine.timer;
	uint64_t start = ptimer->read(dev);

	do {
		if ((nv_rd32(dev, reg) & mask) == val)
			return true;
	} while (ptimer->read(dev) - start < timeout);

	return false;
}

/* Waits for PGRAPH to go completely idle */
bool nouveau_wait_for_idle(struct drm_device *dev)
{
	if (!nv_wait(NV04_PGRAPH_STATUS, 0xffffffff, 0x00000000)) {
		NV_ERROR(dev, "PGRAPH idle timed out with status 0x%08x\n",
			 nv_rd32(dev, NV04_PGRAPH_STATUS));
		return false;
	}

	return true;
}
<|MERGE_RESOLUTION|>--- conflicted
+++ resolved
@@ -358,8 +358,6 @@
 		engine->gpio.get		= nv50_gpio_get;
 		engine->gpio.set		= nv50_gpio_set;
 		engine->gpio.irq_enable		= nv50_gpio_irq_enable;
-<<<<<<< HEAD
-=======
 		break;
 	case 0xC0:
 		engine->instmem.init		= nvc0_instmem_init;
@@ -408,7 +406,6 @@
 		engine->gpio.get		= nv50_gpio_get;
 		engine->gpio.set		= nv50_gpio_set;
 		engine->gpio.irq_enable		= nv50_gpio_irq_enable;
->>>>>>> 56385a12
 		break;
 	default:
 		NV_ERROR(dev, "NV%02x unsupported\n", dev_priv->chipset);
@@ -880,11 +877,7 @@
 
 	ret = nouveau_remove_conflicting_drivers(dev);
 	if (ret)
-<<<<<<< HEAD
-		return ret;
-=======
 		goto err_mmio;
->>>>>>> 56385a12
 
 	/* Map PRAMIN BAR, or on older cards, the aperture withing BAR0 */
 	if (dev_priv->card_type >= NV_40) {
@@ -923,11 +916,6 @@
 	/* For kernel modesetting, init card now and bring up fbcon */
 	ret = nouveau_card_init(dev);
 	if (ret)
-<<<<<<< HEAD
-		return ret;
-
-	return 0;
-=======
 		goto err_ramin;
 
 	return 0;
@@ -943,7 +931,6 @@
 	dev->dev_private = NULL;
 err_out:
 	return ret;
->>>>>>> 56385a12
 }
 
 void nouveau_lastclose(struct drm_device *dev)
