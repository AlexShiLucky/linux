/*
 * (C) COPYRIGHT 2016 ARM Limited. All rights reserved.
 * Author: Liviu Dudau <Liviu.Dudau@arm.com>
 *
 * This program is free software and is provided to you under the terms of the
 * GNU General Public License version 2 as published by the Free Software
 * Foundation, and any use by you of this program is subject to the terms
 * of such GNU licence.
 *
 * ARM Mali DP plane manipulation routines.
 */

#include <linux/iommu.h>

#include <drm/drmP.h>
#include <drm/drm_atomic.h>
#include <drm/drm_atomic_helper.h>
#include <drm/drm_fb_cma_helper.h>
#include <drm/drm_gem_cma_helper.h>
#include <drm/drm_gem_framebuffer_helper.h>
#include <drm/drm_plane_helper.h>
#include <drm/drm_print.h>

#include "malidp_hw.h"
#include "malidp_drv.h"

/* Layer specific register offsets */
#define MALIDP_LAYER_FORMAT		0x000
#define   LAYER_FORMAT_MASK		0x3f
#define   LAYER_ENABLE			(1 << 0)
#define   LAYER_FLOWCFG_MASK		7
#define   LAYER_FLOWCFG(x)		(((x) & LAYER_FLOWCFG_MASK) << 1)
#define     LAYER_FLOWCFG_SCALE_SE	3
#define   LAYER_ROT_OFFSET		8
#define   LAYER_H_FLIP			(1 << 10)
#define   LAYER_V_FLIP			(1 << 11)
#define   LAYER_ROT_MASK		(0xf << 8)
#define   LAYER_COMP_MASK		(0x3 << 12)
#define   LAYER_COMP_PIXEL		(0x3 << 12)
#define   LAYER_COMP_PLANE		(0x2 << 12)
#define   LAYER_PMUL_ENABLE		(0x1 << 14)
#define   LAYER_ALPHA_OFFSET		(16)
#define   LAYER_ALPHA_MASK		(0xff)
#define   LAYER_ALPHA(x)		(((x) & LAYER_ALPHA_MASK) << LAYER_ALPHA_OFFSET)
#define MALIDP_LAYER_COMPOSE		0x008
#define MALIDP_LAYER_SIZE		0x00c
#define   LAYER_H_VAL(x)		(((x) & 0x1fff) << 0)
#define   LAYER_V_VAL(x)		(((x) & 0x1fff) << 16)
#define MALIDP_LAYER_COMP_SIZE		0x010
#define MALIDP_LAYER_OFFSET		0x014
#define MALIDP550_LS_ENABLE		0x01c
#define MALIDP550_LS_R1_IN_SIZE		0x020

#define MODIFIERS_COUNT_MAX		15

/*
 * This 4-entry look-up-table is used to determine the full 8-bit alpha value
 * for formats with 1- or 2-bit alpha channels.
 * We set it to give 100%/0% opacity for 1-bit formats and 100%/66%/33%/0%
 * opacity for 2-bit formats.
 */
#define MALIDP_ALPHA_LUT 0xffaa5500

/* page sizes the MMU prefetcher can support */
#define MALIDP_MMU_PREFETCH_PARTIAL_PGSIZES	(SZ_4K | SZ_64K)
#define MALIDP_MMU_PREFETCH_FULL_PGSIZES	(SZ_1M | SZ_2M)

/* readahead for partial-frame prefetch */
#define MALIDP_MMU_PREFETCH_READAHEAD		8

static void malidp_de_plane_destroy(struct drm_plane *plane)
{
	struct malidp_plane *mp = to_malidp_plane(plane);

	drm_plane_cleanup(plane);
	kfree(mp);
}

/*
 * Replicate what the default ->reset hook does: free the state pointer and
 * allocate a new empty object. We just need enough space to store
 * a malidp_plane_state instead of a drm_plane_state.
 */
static void malidp_plane_reset(struct drm_plane *plane)
{
	struct malidp_plane_state *state = to_malidp_plane_state(plane->state);

	if (state)
		__drm_atomic_helper_plane_destroy_state(&state->base);
	kfree(state);
	plane->state = NULL;
	state = kzalloc(sizeof(*state), GFP_KERNEL);
	if (state) {
		__drm_atomic_helper_plane_reset(plane, &state->base);
		state->igamma_status = -1;
	}
}

static struct
drm_plane_state *malidp_duplicate_plane_state(struct drm_plane *plane)
{
	struct malidp_plane_state *state, *m_state;

	if (!plane->state)
		return NULL;

	state = kmalloc(sizeof(*state), GFP_KERNEL);
	if (!state)
		return NULL;

	m_state = to_malidp_plane_state(plane->state);
	__drm_atomic_helper_plane_duplicate_state(plane, &state->base);
	state->rotmem_size = m_state->rotmem_size;
	state->format = m_state->format;
	state->n_planes = m_state->n_planes;
	state->igamma_status = m_state->igamma_status;

	state->mmu_prefetch_mode = m_state->mmu_prefetch_mode;
	state->mmu_prefetch_pgsize = m_state->mmu_prefetch_pgsize;

	return &state->base;
}

static void malidp_destroy_plane_state(struct drm_plane *plane,
				       struct drm_plane_state *state)
{
	struct malidp_plane_state *m_state = to_malidp_plane_state(state);

	__drm_atomic_helper_plane_destroy_state(state);
	kfree(m_state);
}

static const char * const prefetch_mode_names[] = {
	[MALIDP_PREFETCH_MODE_NONE] = "MMU_PREFETCH_NONE",
	[MALIDP_PREFETCH_MODE_PARTIAL] = "MMU_PREFETCH_PARTIAL",
	[MALIDP_PREFETCH_MODE_FULL] = "MMU_PREFETCH_FULL",
};

static void malidp_plane_atomic_print_state(struct drm_printer *p,
					    const struct drm_plane_state *state)
{
	struct malidp_plane_state *ms = to_malidp_plane_state(state);

	drm_printf(p, "\trotmem_size=%u\n", ms->rotmem_size);
	drm_printf(p, "\tformat_id=%u\n", ms->format);
	drm_printf(p, "\tn_planes=%u\n", ms->n_planes);
	drm_printf(p, "\tmmu_prefetch_mode=%s\n",
		   prefetch_mode_names[ms->mmu_prefetch_mode]);
	drm_printf(p, "\tmmu_prefetch_pgsize=%d\n", ms->mmu_prefetch_pgsize);
	drm_printf(p, "\tigamma_status=%d\n", ms->igamma_status);
}

bool malidp_format_mod_supported(struct drm_device *drm,
				 u32 format, u64 modifier)
{
	const struct drm_format_info *info;
	const u64 *modifiers;

	if (WARN_ON(modifier == DRM_FORMAT_MOD_INVALID))
		return false;

	/* All pixel formats are supported without any modifier */
	if (modifier == DRM_FORMAT_MOD_LINEAR)
		return true;

	if ((modifier >> 56) != DRM_FORMAT_MOD_VENDOR_ARM) {
		DRM_ERROR("Unknown modifier (not Arm)\n");
		return false;
	}

	if (modifier &
	    ~DRM_FORMAT_MOD_ARM_AFBC(AFBC_MOD_VALID_BITS)) {
		DRM_DEBUG_KMS("Unsupported modifiers\n");
		return false;
	}

	modifiers = malidp_format_modifiers;
	while (*modifiers != DRM_FORMAT_MOD_INVALID) {

		if (*modifiers == modifier) {

			/* SPLIT buffers must use SPARSE layout */
			if (WARN_ON_ONCE((modifier & AFBC_SPLIT) && !(modifier & AFBC_SPARSE)))
				return false;

			/* CBR only applies to YUV formats, where YTR should be always 0 */
			if (WARN_ON_ONCE((modifier & AFBC_CBR) && (modifier & AFBC_YTR)))
				return false;

			break;
		}

		modifiers++;
	}

	/* return false, if the modifier was not found */
	if (*modifiers == DRM_FORMAT_MOD_INVALID) {
		DRM_DEBUG_KMS("Unsupported modifier\n");
		return false;
	}

	info = drm_format_info(format);

	if (info->num_planes != 1) {
		DRM_DEBUG_KMS("AFBC buffers expect one plane\n");
		return false;
	}

	if (info->is_yuv) {
		DRM_DEBUG_KMS("YUV formats are not supported with any AFBC modifier\n");
		return false;
	}

	if (malidp_hw_format_is_linear_only(format) == true) {
		DRM_DEBUG_KMS("Given format (0x%x) is supported is linear mode only\n",format);
		return false;
	}

	/* RGB formats needs to provide YTR modifier */
	if (!(modifier & AFBC_FORMAT_MOD_YTR)) {
		DRM_DEBUG_KMS("RGB formats are always supported with AFBC_FORMAT_MOD_YTR\n");
		return false;
	}

	if (modifier & AFBC_SPLIT) {

		if (drm_format_plane_cpp(format, 0) <= 2) {
			DRM_DEBUG_KMS("RGB formats <= 16bpp are not supported with SPLIT\n");
			return false;
		}

		if ((drm_format_horz_chroma_subsampling(format) != 1) ||
		    (drm_format_vert_chroma_subsampling(format) != 1)) {
			DRM_DEBUG_KMS("Formats which are sub-sampled should never be split\n");
			return false;
		}
	}

	if (modifier & AFBC_CBR) {
		if ((drm_format_horz_chroma_subsampling(format) == 1) ||
		    (drm_format_vert_chroma_subsampling(format) == 1)) {
			DRM_DEBUG_KMS("Formats which are not sub-sampled should not have CBR set\n");
			return false;
		}
	}

	return true;
}

static bool malidp_format_mod_supported_per_plane(struct drm_plane *plane,
					u32 format, u64 modifier)
{
	return malidp_format_mod_supported(plane->dev, format, modifier);
}

static const struct drm_plane_funcs malidp_de_plane_funcs = {
	.update_plane = drm_atomic_helper_update_plane,
	.disable_plane = drm_atomic_helper_disable_plane,
	.destroy = malidp_de_plane_destroy,
	.reset = malidp_plane_reset,
	.atomic_duplicate_state = malidp_duplicate_plane_state,
	.atomic_destroy_state = malidp_destroy_plane_state,
	.atomic_print_state = malidp_plane_atomic_print_state,
	.format_mod_supported = malidp_format_mod_supported_per_plane,
};

static int malidp_se_check_scaling(struct malidp_plane *mp,
				   struct drm_plane_state *state)
{
	struct drm_crtc_state *crtc_state =
		drm_atomic_get_existing_crtc_state(state->state, state->crtc);
	struct malidp_crtc_state *mc;
	u32 src_w, src_h;
	int ret;

	if (!crtc_state)
		return -EINVAL;

	mc = to_malidp_crtc_state(crtc_state);

	ret = drm_atomic_helper_check_plane_state(state, crtc_state,
						  0, INT_MAX, true, true);
	if (ret)
		return ret;

	if (state->rotation & MALIDP_ROTATED_MASK) {
		src_w = state->src_h >> 16;
		src_h = state->src_w >> 16;
	} else {
		src_w = state->src_w >> 16;
		src_h = state->src_h >> 16;
	}

	if ((state->crtc_w == src_w) && (state->crtc_h == src_h)) {
		/* Scaling not necessary for this plane. */
		mc->scaled_planes_mask &= ~(mp->layer->id);
		return 0;
	}

	if (mp->layer->id & (DE_SMART | DE_GRAPHICS2))
		return -EINVAL;

	mc->scaled_planes_mask |= mp->layer->id;
	/* Defer scaling requirements calculation to the crtc check. */
	return 0;
}

static void malidp_de_prefetch_settings(struct malidp_plane *mp,
					struct malidp_plane_state *ms);

/*
 * Check if there are any changes to the igamma LUTs. If so, trigger the slow
 * path in malidp_crtc_atomic_check_igamma.
 */
static int malidp_plane_atomic_check_igamma(struct drm_plane *plane,
					    struct drm_plane_state *state)
{
	struct drm_crtc_state *crtc_state =
		drm_atomic_get_existing_crtc_state(state->state, state->crtc);
	struct malidp_plane_state *ms = to_malidp_plane_state(state);

	if (!crtc_state)
		return -EINVAL;

	if (!state->degamma_lut) {
		ms->igamma_status = -1;
		return 0;
	}

	if (!state->color_mgmt_changed)
		return 0;

	if (!plane->state->degamma_lut ||
	    (plane->state->degamma_lut->base.id != state->degamma_lut->base.id))
		crtc_state->color_mgmt_changed = true;

	return 0;
}

static int malidp_de_plane_check(struct drm_plane *plane,
				 struct drm_plane_state *state)
{
	struct malidp_plane *mp = to_malidp_plane(plane);
	struct malidp_plane_state *ms = to_malidp_plane_state(state);
	bool rotated = state->rotation & MALIDP_ROTATED_MASK;
	struct drm_framebuffer *fb;
	u16 pixel_alpha = state->pixel_blend_mode;
	int i, ret;

	if (!state->crtc || !state->fb)
		return 0;

	fb = state->fb;

	ms->format = malidp_hw_get_format_id(&mp->hwdev->hw->map,
					     mp->layer->id,
					     fb->format->format);
	if (ms->format == MALIDP_INVALID_FORMAT_ID)
		return -EINVAL;

	ms->n_planes = fb->format->num_planes;
	for (i = 0; i < ms->n_planes; i++) {
		struct drm_gem_cma_object *obj;

		u8 alignment = malidp_hw_get_pitch_align(mp->hwdev, rotated);
		if (fb->pitches[i] & (alignment - 1)) {
			DRM_DEBUG_KMS("Invalid pitch %u for plane %d\n",
				      fb->pitches[i], i);
			return -EINVAL;
		}

		obj = drm_fb_cma_get_gem_obj(fb, i);

		if (WARN_ON(!obj))
			return -EINVAL;
	}

	if ((state->crtc_w > mp->hwdev->max_line_size) ||
	    (state->crtc_h > mp->hwdev->max_line_size) ||
	    (state->crtc_w < mp->hwdev->min_line_size) ||
	    (state->crtc_h < mp->hwdev->min_line_size))
		return -EINVAL;
	/*
	 * Tiled formats DRM_FORMAT_X0L2 and DRM_FORMAT_X0L0
	 * can be cropped only at multiple of tile dimension
	 * which is 2.
	 */
	if ((fb->format->format == DRM_FORMAT_X0L2 ||
	    fb->format->format == DRM_FORMAT_X0L0) &&
	    ((state->src_x >> 16) % 2 || (state->src_y >> 16) % 2)) {
		DRM_DEBUG_KMS("Invalid crop values");
		return -EINVAL;
	}
	/*
	 * DP550/650 video layers can accept 3 plane formats only if
	 * fb->pitches[1] == fb->pitches[2] since they don't have a
	 * third plane stride register.
	 */
	if (ms->n_planes == 3 &&
	    !(mp->hwdev->hw->features & MALIDP_DEVICE_LV_HAS_3_STRIDES) &&
	    (state->fb->pitches[1] != state->fb->pitches[2]))
		return -EINVAL;

	ret = malidp_se_check_scaling(mp, state);
	if (ret)
		return ret;

	/* validate the rotation constraints for each layer */
	if (state->rotation != DRM_MODE_ROTATE_0) {
		if (mp->layer->rot == ROTATE_NONE)
			return -EINVAL;
		else if ((mp->layer->rot == ROTATE_COMPRESSED) && (!fb->modifier))
			return -EINVAL;
	}

	/* HW can't support plane + pixel blending */
	if ((state->alpha != DRM_BLEND_ALPHA_OPAQUE) &&
	    (pixel_alpha != DRM_MODE_BLEND_PIXEL_NONE) &&
	    state->fb->format->has_alpha)
		return -EINVAL;

	ms->rotmem_size = 0;
	if (state->rotation != DRM_MODE_ROTATE_0 || fb->modifier) {
		int val;

		val = mp->hwdev->hw->rotmem_required(mp->hwdev, state->crtc_w,
						     state->crtc_h,
						     fb->format->format,
						     !!(fb->modifier));
		if (val < 0)
			return val;

		ms->rotmem_size = val;
	}

	malidp_de_prefetch_settings(mp, ms);
	ret = malidp_plane_atomic_check_igamma(plane, state);

	return ret;
}

static void malidp_de_set_plane_pitches(struct malidp_plane *mp,
					int num_planes, unsigned int pitches[3])
{
	int i;
	int num_strides = num_planes;

	if (!mp->layer->stride_offset)
		return;

	if (num_planes == 3)
		num_strides = (mp->hwdev->hw->features &
			       MALIDP_DEVICE_LV_HAS_3_STRIDES) ? 3 : 2;

	for (i = 0; i < num_strides; ++i)
		malidp_hw_write(mp->hwdev, pitches[i],
				mp->layer->base +
				mp->layer->stride_offset + i * 4);
}

static const s16
malidp_yuv2rgb_coeffs[][DRM_COLOR_RANGE_MAX][MALIDP_COLORADJ_NUM_COEFFS] = {
	[DRM_COLOR_YCBCR_BT601][DRM_COLOR_YCBCR_LIMITED_RANGE] = {
		1192,    0, 1634,
		1192, -401, -832,
		1192, 2066,    0,
		  64,  512,  512
	},
	[DRM_COLOR_YCBCR_BT601][DRM_COLOR_YCBCR_FULL_RANGE] = {
		1024,    0, 1436,
		1024, -352, -731,
		1024, 1815,    0,
		   0,  512,  512
	},
	[DRM_COLOR_YCBCR_BT709][DRM_COLOR_YCBCR_LIMITED_RANGE] = {
		1192,    0, 1836,
		1192, -218, -546,
		1192, 2163,    0,
		  64,  512,  512
	},
	[DRM_COLOR_YCBCR_BT709][DRM_COLOR_YCBCR_FULL_RANGE] = {
		1024,    0, 1613,
		1024, -192, -479,
		1024, 1900,    0,
		   0,  512,  512
	},
	[DRM_COLOR_YCBCR_BT2020][DRM_COLOR_YCBCR_LIMITED_RANGE] = {
		1024,    0, 1476,
		1024, -165, -572,
		1024, 1884,    0,
		   0,  512,  512
	},
	[DRM_COLOR_YCBCR_BT2020][DRM_COLOR_YCBCR_FULL_RANGE] = {
		1024,    0, 1510,
		1024, -168, -585,
		1024, 1927,    0,
		   0,  512,  512
	}
};

static void malidp_de_set_color_encoding(struct malidp_plane *plane,
					 enum drm_color_encoding enc,
					 enum drm_color_range range)
{
	unsigned int i;

	for (i = 0; i < MALIDP_COLORADJ_NUM_COEFFS; i++) {
		/* coefficients are signed, two's complement values */
		malidp_hw_write(plane->hwdev, malidp_yuv2rgb_coeffs[enc][range][i],
				plane->layer->base + plane->layer->yuv2rgb_offset +
				i * 4);
	}
}

<<<<<<< HEAD
static u32 malidp_get_pgsize_bitmap(struct malidp_plane *mp)
{
	u32 pgsize_bitmap = 0;

	if (iommu_present(&platform_bus_type)) {
		struct iommu_domain *mmu_dom =
			iommu_get_domain_for_dev(mp->base.dev->dev);

		if (mmu_dom)
			pgsize_bitmap = mmu_dom->pgsize_bitmap;
	}

	return pgsize_bitmap;
}

/*
 * Check if the framebuffer is entirely made up of pages at least pgsize in
 * size. Only a heuristic: assumes that each scatterlist entry has been aligned
 * to the largest page size smaller than its length and that the MMU maps to
 * the largest page size possible.
 */
static bool malidp_check_pages_threshold(struct malidp_plane_state *ms,
					 u32 pgsize)
{
	int i;

	for (i = 0; i < ms->n_planes; i++) {
		struct drm_gem_object *obj;
		struct drm_gem_cma_object *cma_obj;
		struct sg_table *sgt;
		struct scatterlist *sgl;

		obj = drm_gem_fb_get_obj(ms->base.fb, i);
		cma_obj = to_drm_gem_cma_obj(obj);

		if (cma_obj->sgt)
			sgt = cma_obj->sgt;
		else
			sgt = obj->dev->driver->gem_prime_get_sg_table(obj);

		if (!sgt)
			return false;

		sgl = sgt->sgl;

		while (sgl) {
			if (sgl->length < pgsize) {
				if (!cma_obj->sgt)
					kfree(sgt);
				return false;
			}

			sgl = sg_next(sgl);
		}
		if (!cma_obj->sgt)
			kfree(sgt);
	}

	return true;
}

/*
 * Check if it is possible to enable partial-frame MMU prefetch given the
 * current format, AFBC state and rotation.
 */
static bool malidp_partial_prefetch_supported(u32 format, u64 modifier,
					      unsigned int rotation)
{
	bool afbc, sparse;

	/* rotation and horizontal flip not supported for partial prefetch */
	if (rotation & (DRM_MODE_ROTATE_90 | DRM_MODE_ROTATE_180 |
			DRM_MODE_ROTATE_270 | DRM_MODE_REFLECT_X))
		return false;

	afbc = modifier & DRM_FORMAT_MOD_ARM_AFBC(0);
	sparse = modifier & AFBC_FORMAT_MOD_SPARSE;

	switch (format) {
	case DRM_FORMAT_ARGB2101010:
	case DRM_FORMAT_RGBA1010102:
	case DRM_FORMAT_BGRA1010102:
	case DRM_FORMAT_ARGB8888:
	case DRM_FORMAT_RGBA8888:
	case DRM_FORMAT_BGRA8888:
	case DRM_FORMAT_XRGB8888:
	case DRM_FORMAT_XBGR8888:
	case DRM_FORMAT_RGBX8888:
	case DRM_FORMAT_BGRX8888:
	case DRM_FORMAT_RGB888:
	case DRM_FORMAT_RGBA5551:
	case DRM_FORMAT_RGB565:
		/* always supported */
		return true;

	case DRM_FORMAT_ABGR2101010:
	case DRM_FORMAT_ABGR8888:
	case DRM_FORMAT_ABGR1555:
	case DRM_FORMAT_BGR565:
		/* supported, but if AFBC then must be sparse mode */
		return (!afbc) || (afbc && sparse);

	case DRM_FORMAT_BGR888:
		/* supported, but not for AFBC */
		return !afbc;

	case DRM_FORMAT_YUYV:
	case DRM_FORMAT_UYVY:
	case DRM_FORMAT_NV12:
	case DRM_FORMAT_YUV420:
		/* not supported */
		return false;

	default:
		return false;
	}
}

/*
 * Select the preferred MMU prefetch mode. Full-frame prefetch is preferred as
 * long as the framebuffer is all large pages. Otherwise partial-frame prefetch
 * is selected as long as it is supported for the current format. The selected
 * page size for prefetch is returned in pgsize_bitmap.
 */
static enum mmu_prefetch_mode malidp_mmu_prefetch_select_mode
		(struct malidp_plane_state *ms,	u32 *pgsize_bitmap)
{
	u32 pgsizes;

	/* get the full-frame prefetch page size(s) supported by the MMU */
	pgsizes = *pgsize_bitmap & MALIDP_MMU_PREFETCH_FULL_PGSIZES;

	while (pgsizes) {
		u32 largest_pgsize = 1 << __fls(pgsizes);

		if (malidp_check_pages_threshold(ms, largest_pgsize)) {
			*pgsize_bitmap = largest_pgsize;
			return MALIDP_PREFETCH_MODE_FULL;
		}

		pgsizes -= largest_pgsize;
	}

	/* get the partial-frame prefetch page size(s) supported by the MMU */
	pgsizes = *pgsize_bitmap & MALIDP_MMU_PREFETCH_PARTIAL_PGSIZES;

	if (malidp_partial_prefetch_supported(ms->base.fb->format->format,
					      ms->base.fb->modifier,
					      ms->base.rotation)) {
		/* partial prefetch using the smallest page size */
		*pgsize_bitmap = 1 << __ffs(pgsizes);
		return MALIDP_PREFETCH_MODE_PARTIAL;
	}
	*pgsize_bitmap = 0;
	return MALIDP_PREFETCH_MODE_NONE;
}

static u32 malidp_calc_mmu_control_value(enum mmu_prefetch_mode mode,
					 u8 readahead, u8 n_planes, u32 pgsize)
{
	u32 mmu_ctrl = 0;

	if (mode != MALIDP_PREFETCH_MODE_NONE) {
		mmu_ctrl |= MALIDP_MMU_CTRL_EN;

		if (mode == MALIDP_PREFETCH_MODE_PARTIAL) {
			mmu_ctrl |= MALIDP_MMU_CTRL_MODE;
			mmu_ctrl |= MALIDP_MMU_CTRL_PP_NUM_REQ(readahead);
		}

		if (pgsize == SZ_64K || pgsize == SZ_2M) {
			int i;

			for (i = 0; i < n_planes; i++)
				mmu_ctrl |= MALIDP_MMU_CTRL_PX_PS(i);
		}
	}

	return mmu_ctrl;
}

static void malidp_de_prefetch_settings(struct malidp_plane *mp,
					struct malidp_plane_state *ms)
{
	if (!mp->layer->mmu_ctrl_offset)
		return;

	/* get the page sizes supported by the MMU */
	ms->mmu_prefetch_pgsize = malidp_get_pgsize_bitmap(mp);
	ms->mmu_prefetch_mode  =
		malidp_mmu_prefetch_select_mode(ms, &ms->mmu_prefetch_pgsize);
}

static void malidp_de_set_mmu_control(struct malidp_plane *mp,
				      struct malidp_plane_state *ms)
{
	u32 mmu_ctrl;

	/* check hardware supports MMU prefetch */
	if (!mp->layer->mmu_ctrl_offset)
		return;

	mmu_ctrl = malidp_calc_mmu_control_value(ms->mmu_prefetch_mode,
						 MALIDP_MMU_PREFETCH_READAHEAD,
						 ms->n_planes,
						 ms->mmu_prefetch_pgsize);

	malidp_hw_write(mp->hwdev, mmu_ctrl,
			mp->layer->base + mp->layer->mmu_ctrl_offset);
}

=======
>>>>>>> 74e61642
static void malidp_set_plane_base_addr(struct drm_framebuffer *fb,
				       struct malidp_plane *mp,
				       int plane_index)
{
	dma_addr_t paddr;
	u16 ptr;
	struct drm_plane *plane = &mp->base;
<<<<<<< HEAD

	ptr = mp->layer->ptr + (plane_index << 4);

	if (fb->format->format == DRM_FORMAT_X0L2 ||
	    fb->format->format == DRM_FORMAT_X0L0) {
		struct drm_gem_cma_object *obj;
		int tile_size = 2;

		obj = drm_fb_cma_get_gem_obj(fb, plane_index);
		if (WARN_ON(!obj))
			return;
		paddr = obj->paddr + fb->offsets[plane_index];
		paddr += fb->format->cpp[plane_index] *
			 (plane->state->src_x >> 16) * tile_size;
		paddr += (fb->pitches[plane_index] / tile_size) *
				(plane->state->src_y >> 16);

	} else
		paddr = drm_fb_cma_get_gem_addr(fb, plane->state,
						plane_index);
=======
	bool afbc = fb->modifier ? true : false;

	ptr = mp->layer->ptr + (plane_index << 4);

	/*
	 * For AFBC buffers, cropping is handled by AFBC decoder rather than
	 * pointer manipulation.
	 */
	if (!afbc) {
		paddr = drm_fb_cma_get_gem_addr(fb, plane->state,
						plane_index);
	} else {
		struct drm_gem_cma_object *obj;

		obj = drm_fb_cma_get_gem_obj(fb, plane_index);

		if (WARN_ON(!obj))
			return;
		paddr = obj->paddr;
	}
>>>>>>> 74e61642

	malidp_hw_write(mp->hwdev, lower_32_bits(paddr), ptr);
	malidp_hw_write(mp->hwdev, upper_32_bits(paddr), ptr + 4);
}

<<<<<<< HEAD
=======
static void malidp_de_set_plane_afbc(struct drm_plane *plane)
{
	struct malidp_plane *mp;
	u32 src_w, src_h, val = 0, src_x, src_y;
	struct drm_framebuffer *fb = plane->state->fb;

	mp = to_malidp_plane(plane);

	/* no afbc_decoder_offset means AFBC is not supported on this plane */
	if (!mp->layer->afbc_decoder_offset)
		return;

	if (!fb->modifier) {
		malidp_hw_write(mp->hwdev, 0, mp->layer->afbc_decoder_offset);
		return;
	}

	/* convert src values from Q16 fixed point to integer */
	src_w = plane->state->src_w >> 16;
	src_h = plane->state->src_h >> 16;
	src_x = plane->state->src_x >> 16;
	src_y = plane->state->src_y >> 16;

	val = ((fb->width - (src_x + src_w)) << MALIDP_AD_CROP_RIGHT_OFFSET) |
		   src_x;
	malidp_hw_write(mp->hwdev, val,
			mp->layer->afbc_decoder_offset + MALIDP_AD_CROP_H);

	val = ((fb->height - (src_y + src_h)) << MALIDP_AD_CROP_BOTTOM_OFFSET) |
		   src_y;
	malidp_hw_write(mp->hwdev, val,
			mp->layer->afbc_decoder_offset + MALIDP_AD_CROP_V);

	val = MALIDP_AD_EN;
	if (fb->modifier & AFBC_FORMAT_MOD_SPLIT)
		val |= MALIDP_AD_BS;
	if (fb->modifier & AFBC_FORMAT_MOD_YTR)
		val |= MALIDP_AD_YTR;

	malidp_hw_write(mp->hwdev, val, mp->layer->afbc_decoder_offset);
}

>>>>>>> 74e61642
static void malidp_de_plane_update(struct drm_plane *plane,
				   struct drm_plane_state *old_state)
{
	struct malidp_plane *mp;
	struct malidp_plane_state *ms = to_malidp_plane_state(plane->state);
<<<<<<< HEAD
	struct drm_plane_state *state = plane->state;
	u16 pixel_alpha = state->pixel_blend_mode;
	u8 plane_alpha = state->alpha >> 8;
	u32 src_w, src_h, dest_w, dest_h, val;
	int i;

	mp = to_malidp_plane(plane);

	/* convert src values from Q16 fixed point to integer */
	src_w = state->src_w >> 16;
	src_h = state->src_h >> 16;
	dest_w = state->crtc_w;
	dest_h = state->crtc_h;
=======
	bool format_has_alpha = plane->state->fb->format->has_alpha;
	u32 src_w, src_h, dest_w, dest_h, val;
	int i;
	struct drm_framebuffer *fb = plane->state->fb;

	mp = to_malidp_plane(plane);

	/* For AFBC framebuffer, use the framebuffer width and height for configuring
	 * layer input size register. */
	if (fb->modifier) {
		src_w = fb->width;
		src_h = fb->height;
	} else {
		/* convert src values from Q16 fixed point to integer */
		src_w = ms->base.src_w >> 16;
		src_h = ms->base.src_h >> 16;
	}
	dest_w = ms->base.crtc_w;
	dest_h = ms->base.crtc_h;
>>>>>>> 74e61642

	val = malidp_hw_read(mp->hwdev, mp->layer->base);
	val = (val & ~LAYER_FORMAT_MASK) | ms->format;
	malidp_hw_write(mp->hwdev, val, mp->layer->base);

<<<<<<< HEAD
	for (i = 0; i < ms->n_planes; i++) {
		malidp_set_plane_base_addr(plane->state->fb, mp, i);
	}

	malidp_de_set_mmu_control(mp, ms);
=======
	for (i = 0; i < ms->n_planes; i++)
		malidp_set_plane_base_addr(fb, mp, i);
>>>>>>> 74e61642

	malidp_de_set_plane_pitches(mp, ms->n_planes,
				    state->fb->pitches);

	if ((plane->state->color_encoding != old_state->color_encoding) ||
	    (plane->state->color_range != old_state->color_range))
		malidp_de_set_color_encoding(mp, plane->state->color_encoding,
					     plane->state->color_range);

	malidp_hw_write(mp->hwdev, LAYER_H_VAL(src_w) | LAYER_V_VAL(src_h),
			mp->layer->base + MALIDP_LAYER_SIZE);

	malidp_hw_write(mp->hwdev, LAYER_H_VAL(dest_w) | LAYER_V_VAL(dest_h),
			mp->layer->base + MALIDP_LAYER_COMP_SIZE);

	malidp_hw_write(mp->hwdev, LAYER_H_VAL(state->crtc_x) |
			LAYER_V_VAL(state->crtc_y),
			mp->layer->base + MALIDP_LAYER_OFFSET);

	if (mp->layer->id == DE_SMART) {
		/*
		 * Enable the first rectangle in the SMART layer to be
		 * able to use it as a drm plane.
		 */
		malidp_hw_write(mp->hwdev, 1,
				mp->layer->base + MALIDP550_LS_ENABLE);
		malidp_hw_write(mp->hwdev,
				LAYER_H_VAL(src_w) | LAYER_V_VAL(src_h),
				mp->layer->base + MALIDP550_LS_R1_IN_SIZE);
	}

	malidp_de_set_plane_afbc(plane);

	/* first clear the rotation bits */
	val = malidp_hw_read(mp->hwdev, mp->layer->base + MALIDP_LAYER_CONTROL);
	val &= ~LAYER_ROT_MASK;

	/* setup the rotation and axis flip bits */
	if (state->rotation & DRM_MODE_ROTATE_MASK)
		val |= ilog2(plane->state->rotation & DRM_MODE_ROTATE_MASK) <<
		       LAYER_ROT_OFFSET;
	if (state->rotation & DRM_MODE_REFLECT_X)
		val |= LAYER_H_FLIP;
	if (state->rotation & DRM_MODE_REFLECT_Y)
		val |= LAYER_V_FLIP;

	val &= ~(LAYER_COMP_MASK | LAYER_PMUL_ENABLE | LAYER_ALPHA(0xff));

	if (state->alpha != DRM_BLEND_ALPHA_OPAQUE) {
		val |= LAYER_COMP_PLANE;
	} else if (state->fb->format->has_alpha) {
		/* We only care about blend mode if the format has alpha */
		switch (pixel_alpha) {
		case DRM_MODE_BLEND_PREMULTI:
			val |= LAYER_COMP_PIXEL | LAYER_PMUL_ENABLE;
			break;
		case DRM_MODE_BLEND_COVERAGE:
			val |= LAYER_COMP_PIXEL;
			break;
		}
	}
	val |= LAYER_ALPHA(plane_alpha);

	val &= ~LAYER_FLOWCFG(LAYER_FLOWCFG_MASK);
	if (state->crtc) {
		struct malidp_crtc_state *m =
			to_malidp_crtc_state(state->crtc->state);

		if (m->scaler_config.scale_enable &&
		    m->scaler_config.plane_src_id == mp->layer->id)
			val |= LAYER_FLOWCFG(LAYER_FLOWCFG_SCALE_SE);
	}

	/*
	 * In case none of the igamma curves require re-writing, the plane's
	 * igamma_status will be correct.
	 */
	val &= ~MALIDP_LAYER_CONTROL_IGSEL_MASK & ~MALIDP_LAYER_CONTROL_IGEN;
	if (ms->igamma_status != -1)
		val |= MALIDP_LAYER_CONTROL_IGEN |
		       MALIDP_LAYER_CONTROL_IGSEL(ms->igamma_status);

	/* set the 'enable layer' bit */
	val |= LAYER_ENABLE;

	malidp_hw_write(mp->hwdev, val,
			mp->layer->base + MALIDP_LAYER_CONTROL);
}

static void malidp_de_plane_disable(struct drm_plane *plane,
				    struct drm_plane_state *state)
{
	struct malidp_plane *mp = to_malidp_plane(plane);

	malidp_hw_clearbits(mp->hwdev,
			    LAYER_ENABLE | LAYER_FLOWCFG(LAYER_FLOWCFG_MASK),
			    mp->layer->base + MALIDP_LAYER_CONTROL);
}

static const struct drm_plane_helper_funcs malidp_de_plane_helper_funcs = {
	.atomic_check = malidp_de_plane_check,
	.atomic_update = malidp_de_plane_update,
	.atomic_disable = malidp_de_plane_disable,
};

int malidp_de_planes_init(struct drm_device *drm)
{
	struct malidp_drm *malidp = drm->dev_private;
	const struct malidp_hw_regmap *map = &malidp->dev->hw->map;
	struct malidp_plane *plane = NULL;
	enum drm_plane_type plane_type;
	unsigned long crtcs = 1 << drm->mode_config.num_crtc;
	unsigned long flags = DRM_MODE_ROTATE_0 | DRM_MODE_ROTATE_90 | DRM_MODE_ROTATE_180 |
			      DRM_MODE_ROTATE_270 | DRM_MODE_REFLECT_X | DRM_MODE_REFLECT_Y;
	unsigned int blend_caps = BIT(DRM_MODE_BLEND_PIXEL_NONE) |
				  BIT(DRM_MODE_BLEND_PREMULTI)   |
				  BIT(DRM_MODE_BLEND_COVERAGE);
	u32 *formats;
	int ret, i = 0, j = 0, n;

	u64 supported_modifiers[MODIFIERS_COUNT_MAX];
	const u64 *modifiers;

	modifiers = malidp_format_modifiers;

	if (!(map->features & MALIDP_DEVICE_AFBC_SUPPORT_SPLIT)) {

		/*
		 * Since our hardware does not support SPLIT, so build the list of
		 * supported modifiers excluding SPLIT ones.
		 */
		while (*modifiers != DRM_FORMAT_MOD_INVALID) {

			if (!(*modifiers & AFBC_SPLIT))
				supported_modifiers[j++] = *modifiers;

			modifiers++;
		}
		supported_modifiers[j++] = DRM_FORMAT_MOD_INVALID;
		modifiers = supported_modifiers;
	}

	formats = kcalloc(map->n_pixel_formats, sizeof(*formats), GFP_KERNEL);
	if (!formats) {
		ret = -ENOMEM;
		goto cleanup;
	}

	for (i = 0; i < map->n_layers; i++) {
		u8 id = map->layers[i].id;

		plane = kzalloc(sizeof(*plane), GFP_KERNEL);
		if (!plane) {
			ret = -ENOMEM;
			goto cleanup;
		}

		/* build the list of DRM supported formats based on the map */
		for (n = 0, j = 0;  j < map->n_pixel_formats; j++) {
			if ((map->pixel_formats[j].layer & id) == id)
				formats[n++] = map->pixel_formats[j].format;
		}

		plane_type = (i == 0) ? DRM_PLANE_TYPE_PRIMARY :
					DRM_PLANE_TYPE_OVERLAY;

		/*
		 * All the layers except smart layer supports AFBC modifiers.
		 */
		ret = drm_universal_plane_init(drm, &plane->base, crtcs,
				&malidp_de_plane_funcs, formats, n,
				(id == DE_SMART) ? NULL : modifiers, plane_type, NULL);

		if (ret < 0)
			goto cleanup;

		drm_plane_helper_add(&plane->base,
				     &malidp_de_plane_helper_funcs);
		plane->hwdev = malidp->dev;
		plane->layer = &map->layers[i];

		drm_plane_create_alpha_property(&plane->base);
		drm_plane_create_blend_mode_property(&plane->base, blend_caps);

		/* DE_GRAPHICS2 on DP500 doesn't support inverse gamma. */
		if (id & (DE_VIDEO1 | DE_VIDEO2 | DE_GRAPHICS1 | DE_SMART)) {
			ret = drm_plane_color_create_prop(drm, &plane->base);
			if (ret < 0)
				goto cleanup;
			drm_plane_enable_color_mgmt(&plane->base, 4096, 0, 0);
		}

		if (id == DE_SMART) {
			/*
			 * Enable the first rectangle in the SMART layer to be
			 * able to use it as a drm plane.
			 */
			malidp_hw_write(malidp->dev, 1,
					plane->layer->base + MALIDP550_LS_ENABLE);
			/* Skip the features which the SMART layer doesn't have. */
			continue;
		}

		drm_plane_create_rotation_property(&plane->base, DRM_MODE_ROTATE_0, flags);
		malidp_hw_write(malidp->dev, MALIDP_ALPHA_LUT,
				plane->layer->base + MALIDP_LAYER_COMPOSE);

		/* Attach the YUV->RGB property only to video layers */
		if (id & (DE_VIDEO1 | DE_VIDEO2)) {
			/* default encoding for YUV->RGB is BT601 NARROW */
			enum drm_color_encoding enc = DRM_COLOR_YCBCR_BT601;
			enum drm_color_range range = DRM_COLOR_YCBCR_LIMITED_RANGE;

			ret = drm_plane_create_color_properties(&plane->base,
					BIT(DRM_COLOR_YCBCR_BT601) | \
					BIT(DRM_COLOR_YCBCR_BT709) | \
					BIT(DRM_COLOR_YCBCR_BT2020),
					BIT(DRM_COLOR_YCBCR_LIMITED_RANGE) | \
					BIT(DRM_COLOR_YCBCR_FULL_RANGE),
					enc, range);
			if (!ret)
				/* program the HW registers */
				malidp_de_set_color_encoding(plane, enc, range);
			else
				DRM_WARN("Failed to create video layer %d color properties\n", id);
		}
	}

	kfree(formats);

	return 0;

cleanup:
	kfree(formats);

	return ret;
}<|MERGE_RESOLUTION|>--- conflicted
+++ resolved
@@ -512,7 +512,6 @@
 	}
 }
 
-<<<<<<< HEAD
 static u32 malidp_get_pgsize_bitmap(struct malidp_plane *mp)
 {
 	u32 pgsize_bitmap = 0;
@@ -724,8 +723,6 @@
 			mp->layer->base + mp->layer->mmu_ctrl_offset);
 }
 
-=======
->>>>>>> 74e61642
 static void malidp_set_plane_base_addr(struct drm_framebuffer *fb,
 				       struct malidp_plane *mp,
 				       int plane_index)
@@ -733,7 +730,7 @@
 	dma_addr_t paddr;
 	u16 ptr;
 	struct drm_plane *plane = &mp->base;
-<<<<<<< HEAD
+	bool afbc = fb->modifier ? true : false;
 
 	ptr = mp->layer->ptr + (plane_index << 4);
 
@@ -751,38 +748,26 @@
 		paddr += (fb->pitches[plane_index] / tile_size) *
 				(plane->state->src_y >> 16);
 
+	} else if (afbc) {
+		/*
+		 * For AFBC buffers, cropping is handled by AFBC decoder rather than
+		 * pointer manipulation.
+		 */
+		struct drm_gem_cma_object *obj;
+
+		obj = drm_fb_cma_get_gem_obj(fb, plane_index);
+
+		if (WARN_ON(!obj))
+			return;
+		paddr = obj->paddr;
 	} else
 		paddr = drm_fb_cma_get_gem_addr(fb, plane->state,
 						plane_index);
-=======
-	bool afbc = fb->modifier ? true : false;
-
-	ptr = mp->layer->ptr + (plane_index << 4);
-
-	/*
-	 * For AFBC buffers, cropping is handled by AFBC decoder rather than
-	 * pointer manipulation.
-	 */
-	if (!afbc) {
-		paddr = drm_fb_cma_get_gem_addr(fb, plane->state,
-						plane_index);
-	} else {
-		struct drm_gem_cma_object *obj;
-
-		obj = drm_fb_cma_get_gem_obj(fb, plane_index);
-
-		if (WARN_ON(!obj))
-			return;
-		paddr = obj->paddr;
-	}
->>>>>>> 74e61642
 
 	malidp_hw_write(mp->hwdev, lower_32_bits(paddr), ptr);
 	malidp_hw_write(mp->hwdev, upper_32_bits(paddr), ptr + 4);
 }
 
-<<<<<<< HEAD
-=======
 static void malidp_de_set_plane_afbc(struct drm_plane *plane)
 {
 	struct malidp_plane *mp;
@@ -825,30 +810,16 @@
 	malidp_hw_write(mp->hwdev, val, mp->layer->afbc_decoder_offset);
 }
 
->>>>>>> 74e61642
 static void malidp_de_plane_update(struct drm_plane *plane,
 				   struct drm_plane_state *old_state)
 {
 	struct malidp_plane *mp;
 	struct malidp_plane_state *ms = to_malidp_plane_state(plane->state);
-<<<<<<< HEAD
+	u32 src_w, src_h, dest_w, dest_h, val;
+	int i;
 	struct drm_plane_state *state = plane->state;
 	u16 pixel_alpha = state->pixel_blend_mode;
 	u8 plane_alpha = state->alpha >> 8;
-	u32 src_w, src_h, dest_w, dest_h, val;
-	int i;
-
-	mp = to_malidp_plane(plane);
-
-	/* convert src values from Q16 fixed point to integer */
-	src_w = state->src_w >> 16;
-	src_h = state->src_h >> 16;
-	dest_w = state->crtc_w;
-	dest_h = state->crtc_h;
-=======
-	bool format_has_alpha = plane->state->fb->format->has_alpha;
-	u32 src_w, src_h, dest_w, dest_h, val;
-	int i;
 	struct drm_framebuffer *fb = plane->state->fb;
 
 	mp = to_malidp_plane(plane);
@@ -865,22 +836,14 @@
 	}
 	dest_w = ms->base.crtc_w;
 	dest_h = ms->base.crtc_h;
->>>>>>> 74e61642
 
 	val = malidp_hw_read(mp->hwdev, mp->layer->base);
 	val = (val & ~LAYER_FORMAT_MASK) | ms->format;
 	malidp_hw_write(mp->hwdev, val, mp->layer->base);
 
-<<<<<<< HEAD
-	for (i = 0; i < ms->n_planes; i++) {
-		malidp_set_plane_base_addr(plane->state->fb, mp, i);
-	}
-
 	malidp_de_set_mmu_control(mp, ms);
-=======
 	for (i = 0; i < ms->n_planes; i++)
 		malidp_set_plane_base_addr(fb, mp, i);
->>>>>>> 74e61642
 
 	malidp_de_set_plane_pitches(mp, ms->n_planes,
 				    state->fb->pitches);
