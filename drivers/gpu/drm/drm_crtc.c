/*
 * Copyright (c) 2006-2008 Intel Corporation
 * Copyright (c) 2007 Dave Airlie <airlied@linux.ie>
 * Copyright (c) 2008 Red Hat Inc.
 *
 * DRM core CRTC related functions
 *
 * Permission to use, copy, modify, distribute, and sell this software and its
 * documentation for any purpose is hereby granted without fee, provided that
 * the above copyright notice appear in all copies and that both that copyright
 * notice and this permission notice appear in supporting documentation, and
 * that the name of the copyright holders not be used in advertising or
 * publicity pertaining to distribution of the software without specific,
 * written prior permission.  The copyright holders make no representations
 * about the suitability of this software for any purpose.  It is provided "as
 * is" without express or implied warranty.
 *
 * THE COPYRIGHT HOLDERS DISCLAIM ALL WARRANTIES WITH REGARD TO THIS SOFTWARE,
 * INCLUDING ALL IMPLIED WARRANTIES OF MERCHANTABILITY AND FITNESS, IN NO
 * EVENT SHALL THE COPYRIGHT HOLDERS BE LIABLE FOR ANY SPECIAL, INDIRECT OR
 * CONSEQUENTIAL DAMAGES OR ANY DAMAGES WHATSOEVER RESULTING FROM LOSS OF USE,
 * DATA OR PROFITS, WHETHER IN AN ACTION OF CONTRACT, NEGLIGENCE OR OTHER
 * TORTIOUS ACTION, ARISING OUT OF OR IN CONNECTION WITH THE USE OR PERFORMANCE
 * OF THIS SOFTWARE.
 *
 * Authors:
 *      Keith Packard
 *	Eric Anholt <eric@anholt.net>
 *      Dave Airlie <airlied@linux.ie>
 *      Jesse Barnes <jesse.barnes@intel.com>
 */
#include <linux/ctype.h>
#include <linux/list.h>
#include <linux/slab.h>
#include <linux/export.h>
#include <drm/drmP.h>
#include <drm/drm_crtc.h>
#include <drm/drm_edid.h>
#include <drm/drm_fourcc.h>
#include <drm/drm_modeset_lock.h>
#include <drm/drm_atomic.h>

#include "drm_crtc_internal.h"
#include "drm_internal.h"

static struct drm_framebuffer *
internal_framebuffer_create(struct drm_device *dev,
			    struct drm_mode_fb_cmd2 *r,
			    struct drm_file *file_priv);

/* Avoid boilerplate.  I'm tired of typing. */
#define DRM_ENUM_NAME_FN(fnname, list)				\
	const char *fnname(int val)				\
	{							\
		int i;						\
		for (i = 0; i < ARRAY_SIZE(list); i++) {	\
			if (list[i].type == val)		\
				return list[i].name;		\
		}						\
		return "(unknown)";				\
	}

/*
 * Global properties
 */
static const struct drm_prop_enum_list drm_dpms_enum_list[] = {
	{ DRM_MODE_DPMS_ON, "On" },
	{ DRM_MODE_DPMS_STANDBY, "Standby" },
	{ DRM_MODE_DPMS_SUSPEND, "Suspend" },
	{ DRM_MODE_DPMS_OFF, "Off" }
};

DRM_ENUM_NAME_FN(drm_get_dpms_name, drm_dpms_enum_list)

static const struct drm_prop_enum_list drm_plane_type_enum_list[] = {
	{ DRM_PLANE_TYPE_OVERLAY, "Overlay" },
	{ DRM_PLANE_TYPE_PRIMARY, "Primary" },
	{ DRM_PLANE_TYPE_CURSOR, "Cursor" },
};

/*
 * Optional properties
 */
static const struct drm_prop_enum_list drm_scaling_mode_enum_list[] = {
	{ DRM_MODE_SCALE_NONE, "None" },
	{ DRM_MODE_SCALE_FULLSCREEN, "Full" },
	{ DRM_MODE_SCALE_CENTER, "Center" },
	{ DRM_MODE_SCALE_ASPECT, "Full aspect" },
};

static const struct drm_prop_enum_list drm_aspect_ratio_enum_list[] = {
	{ DRM_MODE_PICTURE_ASPECT_NONE, "Automatic" },
	{ DRM_MODE_PICTURE_ASPECT_4_3, "4:3" },
	{ DRM_MODE_PICTURE_ASPECT_16_9, "16:9" },
};

/*
 * Non-global properties, but "required" for certain connectors.
 */
static const struct drm_prop_enum_list drm_dvi_i_select_enum_list[] = {
	{ DRM_MODE_SUBCONNECTOR_Automatic, "Automatic" }, /* DVI-I and TV-out */
	{ DRM_MODE_SUBCONNECTOR_DVID,      "DVI-D"     }, /* DVI-I  */
	{ DRM_MODE_SUBCONNECTOR_DVIA,      "DVI-A"     }, /* DVI-I  */
};

DRM_ENUM_NAME_FN(drm_get_dvi_i_select_name, drm_dvi_i_select_enum_list)

static const struct drm_prop_enum_list drm_dvi_i_subconnector_enum_list[] = {
	{ DRM_MODE_SUBCONNECTOR_Unknown,   "Unknown"   }, /* DVI-I and TV-out */
	{ DRM_MODE_SUBCONNECTOR_DVID,      "DVI-D"     }, /* DVI-I  */
	{ DRM_MODE_SUBCONNECTOR_DVIA,      "DVI-A"     }, /* DVI-I  */
};

DRM_ENUM_NAME_FN(drm_get_dvi_i_subconnector_name,
		 drm_dvi_i_subconnector_enum_list)

static const struct drm_prop_enum_list drm_tv_select_enum_list[] = {
	{ DRM_MODE_SUBCONNECTOR_Automatic, "Automatic" }, /* DVI-I and TV-out */
	{ DRM_MODE_SUBCONNECTOR_Composite, "Composite" }, /* TV-out */
	{ DRM_MODE_SUBCONNECTOR_SVIDEO,    "SVIDEO"    }, /* TV-out */
	{ DRM_MODE_SUBCONNECTOR_Component, "Component" }, /* TV-out */
	{ DRM_MODE_SUBCONNECTOR_SCART,     "SCART"     }, /* TV-out */
};

DRM_ENUM_NAME_FN(drm_get_tv_select_name, drm_tv_select_enum_list)

static const struct drm_prop_enum_list drm_tv_subconnector_enum_list[] = {
	{ DRM_MODE_SUBCONNECTOR_Unknown,   "Unknown"   }, /* DVI-I and TV-out */
	{ DRM_MODE_SUBCONNECTOR_Composite, "Composite" }, /* TV-out */
	{ DRM_MODE_SUBCONNECTOR_SVIDEO,    "SVIDEO"    }, /* TV-out */
	{ DRM_MODE_SUBCONNECTOR_Component, "Component" }, /* TV-out */
	{ DRM_MODE_SUBCONNECTOR_SCART,     "SCART"     }, /* TV-out */
};

DRM_ENUM_NAME_FN(drm_get_tv_subconnector_name,
		 drm_tv_subconnector_enum_list)

static const struct drm_prop_enum_list drm_dirty_info_enum_list[] = {
	{ DRM_MODE_DIRTY_OFF,      "Off"      },
	{ DRM_MODE_DIRTY_ON,       "On"       },
	{ DRM_MODE_DIRTY_ANNOTATE, "Annotate" },
};

struct drm_conn_prop_enum_list {
	int type;
	const char *name;
	struct ida ida;
};

/*
 * Connector and encoder types.
 */
static struct drm_conn_prop_enum_list drm_connector_enum_list[] = {
	{ DRM_MODE_CONNECTOR_Unknown, "Unknown" },
	{ DRM_MODE_CONNECTOR_VGA, "VGA" },
	{ DRM_MODE_CONNECTOR_DVII, "DVI-I" },
	{ DRM_MODE_CONNECTOR_DVID, "DVI-D" },
	{ DRM_MODE_CONNECTOR_DVIA, "DVI-A" },
	{ DRM_MODE_CONNECTOR_Composite, "Composite" },
	{ DRM_MODE_CONNECTOR_SVIDEO, "SVIDEO" },
	{ DRM_MODE_CONNECTOR_LVDS, "LVDS" },
	{ DRM_MODE_CONNECTOR_Component, "Component" },
	{ DRM_MODE_CONNECTOR_9PinDIN, "DIN" },
	{ DRM_MODE_CONNECTOR_DisplayPort, "DP" },
	{ DRM_MODE_CONNECTOR_HDMIA, "HDMI-A" },
	{ DRM_MODE_CONNECTOR_HDMIB, "HDMI-B" },
	{ DRM_MODE_CONNECTOR_TV, "TV" },
	{ DRM_MODE_CONNECTOR_eDP, "eDP" },
	{ DRM_MODE_CONNECTOR_VIRTUAL, "Virtual" },
	{ DRM_MODE_CONNECTOR_DSI, "DSI" },
};

static const struct drm_prop_enum_list drm_encoder_enum_list[] = {
	{ DRM_MODE_ENCODER_NONE, "None" },
	{ DRM_MODE_ENCODER_DAC, "DAC" },
	{ DRM_MODE_ENCODER_TMDS, "TMDS" },
	{ DRM_MODE_ENCODER_LVDS, "LVDS" },
	{ DRM_MODE_ENCODER_TVDAC, "TV" },
	{ DRM_MODE_ENCODER_VIRTUAL, "Virtual" },
	{ DRM_MODE_ENCODER_DSI, "DSI" },
	{ DRM_MODE_ENCODER_DPMST, "DP MST" },
};

static const struct drm_prop_enum_list drm_subpixel_enum_list[] = {
	{ SubPixelUnknown, "Unknown" },
	{ SubPixelHorizontalRGB, "Horizontal RGB" },
	{ SubPixelHorizontalBGR, "Horizontal BGR" },
	{ SubPixelVerticalRGB, "Vertical RGB" },
	{ SubPixelVerticalBGR, "Vertical BGR" },
	{ SubPixelNone, "None" },
};

void drm_connector_ida_init(void)
{
	int i;

	for (i = 0; i < ARRAY_SIZE(drm_connector_enum_list); i++)
		ida_init(&drm_connector_enum_list[i].ida);
}

void drm_connector_ida_destroy(void)
{
	int i;

	for (i = 0; i < ARRAY_SIZE(drm_connector_enum_list); i++)
		ida_destroy(&drm_connector_enum_list[i].ida);
}

/**
 * drm_get_connector_status_name - return a string for connector status
 * @status: connector status to compute name of
 *
 * In contrast to the other drm_get_*_name functions this one here returns a
 * const pointer and hence is threadsafe.
 */
const char *drm_get_connector_status_name(enum drm_connector_status status)
{
	if (status == connector_status_connected)
		return "connected";
	else if (status == connector_status_disconnected)
		return "disconnected";
	else
		return "unknown";
}
EXPORT_SYMBOL(drm_get_connector_status_name);

/**
 * drm_get_subpixel_order_name - return a string for a given subpixel enum
 * @order: enum of subpixel_order
 *
 * Note you could abuse this and return something out of bounds, but that
 * would be a caller error.  No unscrubbed user data should make it here.
 */
const char *drm_get_subpixel_order_name(enum subpixel_order order)
{
	return drm_subpixel_enum_list[order].name;
}
EXPORT_SYMBOL(drm_get_subpixel_order_name);

static char printable_char(int c)
{
	return isascii(c) && isprint(c) ? c : '?';
}

/**
 * drm_get_format_name - return a string for drm fourcc format
 * @format: format to compute name of
 *
 * Note that the buffer used by this function is globally shared and owned by
 * the function itself.
 *
 * FIXME: This isn't really multithreading safe.
 */
const char *drm_get_format_name(uint32_t format)
{
	static char buf[32];

	snprintf(buf, sizeof(buf),
		 "%c%c%c%c %s-endian (0x%08x)",
		 printable_char(format & 0xff),
		 printable_char((format >> 8) & 0xff),
		 printable_char((format >> 16) & 0xff),
		 printable_char((format >> 24) & 0x7f),
		 format & DRM_FORMAT_BIG_ENDIAN ? "big" : "little",
		 format);

	return buf;
}
EXPORT_SYMBOL(drm_get_format_name);

/*
 * Internal function to assign a slot in the object idr and optionally
 * register the object into the idr.
 */
static int drm_mode_object_get_reg(struct drm_device *dev,
				   struct drm_mode_object *obj,
				   uint32_t obj_type,
				   bool register_obj)
{
	int ret;

	mutex_lock(&dev->mode_config.idr_mutex);
	ret = idr_alloc(&dev->mode_config.crtc_idr, register_obj ? obj : NULL, 1, 0, GFP_KERNEL);
	if (ret >= 0) {
		/*
		 * Set up the object linking under the protection of the idr
		 * lock so that other users can't see inconsistent state.
		 */
		obj->id = ret;
		obj->type = obj_type;
	}
	mutex_unlock(&dev->mode_config.idr_mutex);

	return ret < 0 ? ret : 0;
}

/**
 * drm_mode_object_get - allocate a new modeset identifier
 * @dev: DRM device
 * @obj: object pointer, used to generate unique ID
 * @obj_type: object type
 *
 * Create a unique identifier based on @ptr in @dev's identifier space.  Used
 * for tracking modes, CRTCs and connectors. Note that despite the _get postfix
 * modeset identifiers are _not_ reference counted. Hence don't use this for
 * reference counted modeset objects like framebuffers.
 *
 * Returns:
 * Zero on success, error code on failure.
 */
int drm_mode_object_get(struct drm_device *dev,
			struct drm_mode_object *obj, uint32_t obj_type)
{
	return drm_mode_object_get_reg(dev, obj, obj_type, true);
}

static void drm_mode_object_register(struct drm_device *dev,
				     struct drm_mode_object *obj)
{
	mutex_lock(&dev->mode_config.idr_mutex);
	idr_replace(&dev->mode_config.crtc_idr, obj, obj->id);
	mutex_unlock(&dev->mode_config.idr_mutex);
}

/**
 * drm_mode_object_put - free a modeset identifer
 * @dev: DRM device
 * @object: object to free
 *
 * Free @id from @dev's unique identifier pool. Note that despite the _get
 * postfix modeset identifiers are _not_ reference counted. Hence don't use this
 * for reference counted modeset objects like framebuffers.
 */
void drm_mode_object_put(struct drm_device *dev,
			 struct drm_mode_object *object)
{
	mutex_lock(&dev->mode_config.idr_mutex);
	idr_remove(&dev->mode_config.crtc_idr, object->id);
	mutex_unlock(&dev->mode_config.idr_mutex);
}

static struct drm_mode_object *_object_find(struct drm_device *dev,
		uint32_t id, uint32_t type)
{
	struct drm_mode_object *obj = NULL;

	mutex_lock(&dev->mode_config.idr_mutex);
	obj = idr_find(&dev->mode_config.crtc_idr, id);
	if (obj && type != DRM_MODE_OBJECT_ANY && obj->type != type)
		obj = NULL;
	if (obj && obj->id != id)
		obj = NULL;
	/* don't leak out unref'd fb's */
	if (obj &&
	    (obj->type == DRM_MODE_OBJECT_FB ||
	     obj->type == DRM_MODE_OBJECT_BLOB))
		obj = NULL;
	mutex_unlock(&dev->mode_config.idr_mutex);

	return obj;
}

/**
 * drm_mode_object_find - look up a drm object with static lifetime
 * @dev: drm device
 * @id: id of the mode object
 * @type: type of the mode object
 *
 * Note that framebuffers cannot be looked up with this functions - since those
 * are reference counted, they need special treatment.  Even with
 * DRM_MODE_OBJECT_ANY (although that will simply return NULL
 * rather than WARN_ON()).
 */
struct drm_mode_object *drm_mode_object_find(struct drm_device *dev,
		uint32_t id, uint32_t type)
{
	struct drm_mode_object *obj = NULL;

	/* Framebuffers are reference counted and need their own lookup
	 * function.*/
	WARN_ON(type == DRM_MODE_OBJECT_FB || type == DRM_MODE_OBJECT_BLOB);
	obj = _object_find(dev, id, type);
	return obj;
}
EXPORT_SYMBOL(drm_mode_object_find);

/**
 * drm_framebuffer_init - initialize a framebuffer
 * @dev: DRM device
 * @fb: framebuffer to be initialized
 * @funcs: ... with these functions
 *
 * Allocates an ID for the framebuffer's parent mode object, sets its mode
 * functions & device file and adds it to the master fd list.
 *
 * IMPORTANT:
 * This functions publishes the fb and makes it available for concurrent access
 * by other users. Which means by this point the fb _must_ be fully set up -
 * since all the fb attributes are invariant over its lifetime, no further
 * locking but only correct reference counting is required.
 *
 * Returns:
 * Zero on success, error code on failure.
 */
int drm_framebuffer_init(struct drm_device *dev, struct drm_framebuffer *fb,
			 const struct drm_framebuffer_funcs *funcs)
{
	int ret;

	mutex_lock(&dev->mode_config.fb_lock);
	kref_init(&fb->refcount);
	INIT_LIST_HEAD(&fb->filp_head);
	fb->dev = dev;
	fb->funcs = funcs;

	ret = drm_mode_object_get(dev, &fb->base, DRM_MODE_OBJECT_FB);
	if (ret)
		goto out;

	dev->mode_config.num_fb++;
	list_add(&fb->head, &dev->mode_config.fb_list);
out:
	mutex_unlock(&dev->mode_config.fb_lock);

	return ret;
}
EXPORT_SYMBOL(drm_framebuffer_init);

/* dev->mode_config.fb_lock must be held! */
static void __drm_framebuffer_unregister(struct drm_device *dev,
					 struct drm_framebuffer *fb)
{
	mutex_lock(&dev->mode_config.idr_mutex);
	idr_remove(&dev->mode_config.crtc_idr, fb->base.id);
	mutex_unlock(&dev->mode_config.idr_mutex);

	fb->base.id = 0;
}

static void drm_framebuffer_free(struct kref *kref)
{
	struct drm_framebuffer *fb =
			container_of(kref, struct drm_framebuffer, refcount);
	struct drm_device *dev = fb->dev;

	/*
	 * The lookup idr holds a weak reference, which has not necessarily been
	 * removed at this point. Check for that.
	 */
	mutex_lock(&dev->mode_config.fb_lock);
	if (fb->base.id) {
		/* Mark fb as reaped and drop idr ref. */
		__drm_framebuffer_unregister(dev, fb);
	}
	mutex_unlock(&dev->mode_config.fb_lock);

	fb->funcs->destroy(fb);
}

static struct drm_framebuffer *__drm_framebuffer_lookup(struct drm_device *dev,
							uint32_t id)
{
	struct drm_mode_object *obj = NULL;
	struct drm_framebuffer *fb;

	mutex_lock(&dev->mode_config.idr_mutex);
	obj = idr_find(&dev->mode_config.crtc_idr, id);
	if (!obj || (obj->type != DRM_MODE_OBJECT_FB) || (obj->id != id))
		fb = NULL;
	else
		fb = obj_to_fb(obj);
	mutex_unlock(&dev->mode_config.idr_mutex);

	return fb;
}

/**
 * drm_framebuffer_lookup - look up a drm framebuffer and grab a reference
 * @dev: drm device
 * @id: id of the fb object
 *
 * If successful, this grabs an additional reference to the framebuffer -
 * callers need to make sure to eventually unreference the returned framebuffer
 * again, using @drm_framebuffer_unreference.
 */
struct drm_framebuffer *drm_framebuffer_lookup(struct drm_device *dev,
					       uint32_t id)
{
	struct drm_framebuffer *fb;

	mutex_lock(&dev->mode_config.fb_lock);
	fb = __drm_framebuffer_lookup(dev, id);
	if (fb) {
		if (!kref_get_unless_zero(&fb->refcount))
			fb = NULL;
	}
	mutex_unlock(&dev->mode_config.fb_lock);

	return fb;
}
EXPORT_SYMBOL(drm_framebuffer_lookup);

/**
 * drm_framebuffer_unreference - unref a framebuffer
 * @fb: framebuffer to unref
 *
 * This functions decrements the fb's refcount and frees it if it drops to zero.
 */
void drm_framebuffer_unreference(struct drm_framebuffer *fb)
{
	DRM_DEBUG("%p: FB ID: %d (%d)\n", fb, fb->base.id, atomic_read(&fb->refcount.refcount));
	kref_put(&fb->refcount, drm_framebuffer_free);
}
EXPORT_SYMBOL(drm_framebuffer_unreference);

/**
 * drm_framebuffer_reference - incr the fb refcnt
 * @fb: framebuffer
 *
 * This functions increments the fb's refcount.
 */
void drm_framebuffer_reference(struct drm_framebuffer *fb)
{
	DRM_DEBUG("%p: FB ID: %d (%d)\n", fb, fb->base.id, atomic_read(&fb->refcount.refcount));
	kref_get(&fb->refcount);
}
EXPORT_SYMBOL(drm_framebuffer_reference);

/**
 * drm_framebuffer_unregister_private - unregister a private fb from the lookup idr
 * @fb: fb to unregister
 *
 * Drivers need to call this when cleaning up driver-private framebuffers, e.g.
 * those used for fbdev. Note that the caller must hold a reference of it's own,
 * i.e. the object may not be destroyed through this call (since it'll lead to a
 * locking inversion).
 */
void drm_framebuffer_unregister_private(struct drm_framebuffer *fb)
{
	struct drm_device *dev;

	if (!fb)
		return;

	dev = fb->dev;

	mutex_lock(&dev->mode_config.fb_lock);
	/* Mark fb as reaped and drop idr ref. */
	__drm_framebuffer_unregister(dev, fb);
	mutex_unlock(&dev->mode_config.fb_lock);
}
EXPORT_SYMBOL(drm_framebuffer_unregister_private);

/**
 * drm_framebuffer_cleanup - remove a framebuffer object
 * @fb: framebuffer to remove
 *
 * Cleanup framebuffer. This function is intended to be used from the drivers
 * ->destroy callback. It can also be used to clean up driver private
 *  framebuffers embedded into a larger structure.
 *
 * Note that this function does not remove the fb from active usuage - if it is
 * still used anywhere, hilarity can ensue since userspace could call getfb on
 * the id and get back -EINVAL. Obviously no concern at driver unload time.
 *
 * Also, the framebuffer will not be removed from the lookup idr - for
 * user-created framebuffers this will happen in in the rmfb ioctl. For
 * driver-private objects (e.g. for fbdev) drivers need to explicitly call
 * drm_framebuffer_unregister_private.
 */
void drm_framebuffer_cleanup(struct drm_framebuffer *fb)
{
	struct drm_device *dev = fb->dev;

	mutex_lock(&dev->mode_config.fb_lock);
	list_del(&fb->head);
	dev->mode_config.num_fb--;
	mutex_unlock(&dev->mode_config.fb_lock);
}
EXPORT_SYMBOL(drm_framebuffer_cleanup);

/**
 * drm_framebuffer_remove - remove and unreference a framebuffer object
 * @fb: framebuffer to remove
 *
 * Scans all the CRTCs and planes in @dev's mode_config.  If they're
 * using @fb, removes it, setting it to NULL. Then drops the reference to the
 * passed-in framebuffer. Might take the modeset locks.
 *
 * Note that this function optimizes the cleanup away if the caller holds the
 * last reference to the framebuffer. It is also guaranteed to not take the
 * modeset locks in this case.
 */
void drm_framebuffer_remove(struct drm_framebuffer *fb)
{
	struct drm_device *dev;
	struct drm_crtc *crtc;
	struct drm_plane *plane;
	struct drm_mode_set set;
	int ret;

	if (!fb)
		return;

	dev = fb->dev;

	WARN_ON(!list_empty(&fb->filp_head));

	/*
	 * drm ABI mandates that we remove any deleted framebuffers from active
	 * useage. But since most sane clients only remove framebuffers they no
	 * longer need, try to optimize this away.
	 *
	 * Since we're holding a reference ourselves, observing a refcount of 1
	 * means that we're the last holder and can skip it. Also, the refcount
	 * can never increase from 1 again, so we don't need any barriers or
	 * locks.
	 *
	 * Note that userspace could try to race with use and instate a new
	 * usage _after_ we've cleared all current ones. End result will be an
	 * in-use fb with fb-id == 0. Userspace is allowed to shoot its own foot
	 * in this manner.
	 */
	if (atomic_read(&fb->refcount.refcount) > 1) {
		drm_modeset_lock_all(dev);
		/* remove from any CRTC */
		drm_for_each_crtc(crtc, dev) {
			if (crtc->primary->fb == fb) {
				/* should turn off the crtc */
				memset(&set, 0, sizeof(struct drm_mode_set));
				set.crtc = crtc;
				set.fb = NULL;
				ret = drm_mode_set_config_internal(&set);
				if (ret)
					DRM_ERROR("failed to reset crtc %p when fb was deleted\n", crtc);
			}
		}

		drm_for_each_plane(plane, dev) {
			if (plane->fb == fb)
				drm_plane_force_disable(plane);
		}
		drm_modeset_unlock_all(dev);
	}

	drm_framebuffer_unreference(fb);
}
EXPORT_SYMBOL(drm_framebuffer_remove);

DEFINE_WW_CLASS(crtc_ww_class);

/**
 * drm_crtc_init_with_planes - Initialise a new CRTC object with
 *    specified primary and cursor planes.
 * @dev: DRM device
 * @crtc: CRTC object to init
 * @primary: Primary plane for CRTC
 * @cursor: Cursor plane for CRTC
 * @funcs: callbacks for the new CRTC
 *
 * Inits a new object created as base part of a driver crtc object.
 *
 * Returns:
 * Zero on success, error code on failure.
 */
int drm_crtc_init_with_planes(struct drm_device *dev, struct drm_crtc *crtc,
			      struct drm_plane *primary,
			      struct drm_plane *cursor,
			      const struct drm_crtc_funcs *funcs)
{
	struct drm_mode_config *config = &dev->mode_config;
	int ret;

	WARN_ON(primary && primary->type != DRM_PLANE_TYPE_PRIMARY);
	WARN_ON(cursor && cursor->type != DRM_PLANE_TYPE_CURSOR);

	crtc->dev = dev;
	crtc->funcs = funcs;

	drm_modeset_lock_init(&crtc->mutex);
	ret = drm_mode_object_get(dev, &crtc->base, DRM_MODE_OBJECT_CRTC);
	if (ret)
		return ret;

	crtc->base.properties = &crtc->properties;

	list_add_tail(&crtc->head, &config->crtc_list);
	config->num_crtc++;

	crtc->primary = primary;
	crtc->cursor = cursor;
	if (primary)
		primary->possible_crtcs = 1 << drm_crtc_index(crtc);
	if (cursor)
		cursor->possible_crtcs = 1 << drm_crtc_index(crtc);

	if (drm_core_check_feature(dev, DRIVER_ATOMIC)) {
		drm_object_attach_property(&crtc->base, config->prop_active, 0);
		drm_object_attach_property(&crtc->base, config->prop_mode_id, 0);
	}

	return 0;
}
EXPORT_SYMBOL(drm_crtc_init_with_planes);

/**
 * drm_crtc_cleanup - Clean up the core crtc usage
 * @crtc: CRTC to cleanup
 *
 * This function cleans up @crtc and removes it from the DRM mode setting
 * core. Note that the function does *not* free the crtc structure itself,
 * this is the responsibility of the caller.
 */
void drm_crtc_cleanup(struct drm_crtc *crtc)
{
	struct drm_device *dev = crtc->dev;

	kfree(crtc->gamma_store);
	crtc->gamma_store = NULL;

	drm_modeset_lock_fini(&crtc->mutex);

	drm_mode_object_put(dev, &crtc->base);
	list_del(&crtc->head);
	dev->mode_config.num_crtc--;

	WARN_ON(crtc->state && !crtc->funcs->atomic_destroy_state);
	if (crtc->state && crtc->funcs->atomic_destroy_state)
		crtc->funcs->atomic_destroy_state(crtc, crtc->state);

	memset(crtc, 0, sizeof(*crtc));
}
EXPORT_SYMBOL(drm_crtc_cleanup);

/**
 * drm_crtc_index - find the index of a registered CRTC
 * @crtc: CRTC to find index for
 *
 * Given a registered CRTC, return the index of that CRTC within a DRM
 * device's list of CRTCs.
 */
unsigned int drm_crtc_index(struct drm_crtc *crtc)
{
	unsigned int index = 0;
	struct drm_crtc *tmp;

	drm_for_each_crtc(tmp, crtc->dev) {
		if (tmp == crtc)
			return index;

		index++;
	}

	BUG();
}
EXPORT_SYMBOL(drm_crtc_index);

/*
 * drm_mode_remove - remove and free a mode
 * @connector: connector list to modify
 * @mode: mode to remove
 *
 * Remove @mode from @connector's mode list, then free it.
 */
static void drm_mode_remove(struct drm_connector *connector,
			    struct drm_display_mode *mode)
{
	list_del(&mode->head);
	drm_mode_destroy(connector->dev, mode);
}

/**
 * drm_display_info_set_bus_formats - set the supported bus formats
 * @info: display info to store bus formats in
 * @formats: array containing the supported bus formats
 * @num_formats: the number of entries in the fmts array
 *
 * Store the supported bus formats in display info structure.
 * See MEDIA_BUS_FMT_* definitions in include/uapi/linux/media-bus-format.h for
 * a full list of available formats.
 */
int drm_display_info_set_bus_formats(struct drm_display_info *info,
				     const u32 *formats,
				     unsigned int num_formats)
{
	u32 *fmts = NULL;

	if (!formats && num_formats)
		return -EINVAL;

	if (formats && num_formats) {
		fmts = kmemdup(formats, sizeof(*formats) * num_formats,
			       GFP_KERNEL);
		if (!fmts)
			return -ENOMEM;
	}

	kfree(info->bus_formats);
	info->bus_formats = fmts;
	info->num_bus_formats = num_formats;

	return 0;
}
EXPORT_SYMBOL(drm_display_info_set_bus_formats);

/**
 * drm_connector_get_cmdline_mode - reads the user's cmdline mode
 * @connector: connector to quwery
 *
 * The kernel supports per-connector configration of its consoles through
 * use of the video= parameter. This function parses that option and
 * extracts the user's specified mode (or enable/disable status) for a
 * particular connector. This is typically only used during the early fbdev
 * setup.
 */
static void drm_connector_get_cmdline_mode(struct drm_connector *connector)
{
	struct drm_cmdline_mode *mode = &connector->cmdline_mode;
	char *option = NULL;

	if (fb_get_options(connector->name, &option))
		return;

	if (!drm_mode_parse_command_line_for_connector(option,
						       connector,
						       mode))
		return;

	if (mode->force) {
		const char *s;

		switch (mode->force) {
		case DRM_FORCE_OFF:
			s = "OFF";
			break;
		case DRM_FORCE_ON_DIGITAL:
			s = "ON - dig";
			break;
		default:
		case DRM_FORCE_ON:
			s = "ON";
			break;
		}

		DRM_INFO("forcing %s connector %s\n", connector->name, s);
		connector->force = mode->force;
	}

	DRM_DEBUG_KMS("cmdline mode for connector %s %dx%d@%dHz%s%s%s\n",
		      connector->name,
		      mode->xres, mode->yres,
		      mode->refresh_specified ? mode->refresh : 60,
		      mode->rb ? " reduced blanking" : "",
		      mode->margins ? " with margins" : "",
		      mode->interlace ?  " interlaced" : "");
}

/**
 * drm_connector_init - Init a preallocated connector
 * @dev: DRM device
 * @connector: the connector to init
 * @funcs: callbacks for this connector
 * @connector_type: user visible type of the connector
 *
 * Initialises a preallocated connector. Connectors should be
 * subclassed as part of driver connector objects.
 *
 * Returns:
 * Zero on success, error code on failure.
 */
int drm_connector_init(struct drm_device *dev,
		       struct drm_connector *connector,
		       const struct drm_connector_funcs *funcs,
		       int connector_type)
{
	struct drm_mode_config *config = &dev->mode_config;
	int ret;
	struct ida *connector_ida =
		&drm_connector_enum_list[connector_type].ida;

	drm_modeset_lock_all(dev);

	ret = drm_mode_object_get_reg(dev, &connector->base, DRM_MODE_OBJECT_CONNECTOR, false);
	if (ret)
		goto out_unlock;

	connector->base.properties = &connector->properties;
	connector->dev = dev;
	connector->funcs = funcs;
	connector->connector_type = connector_type;
	connector->connector_type_id =
		ida_simple_get(connector_ida, 1, 0, GFP_KERNEL);
	if (connector->connector_type_id < 0) {
		ret = connector->connector_type_id;
		goto out_put;
	}
	connector->name =
		kasprintf(GFP_KERNEL, "%s-%d",
			  drm_connector_enum_list[connector_type].name,
			  connector->connector_type_id);
	if (!connector->name) {
		ret = -ENOMEM;
		goto out_put;
	}

	INIT_LIST_HEAD(&connector->probed_modes);
	INIT_LIST_HEAD(&connector->modes);
	connector->edid_blob_ptr = NULL;
	connector->status = connector_status_unknown;

	drm_connector_get_cmdline_mode(connector);

	/* We should add connectors at the end to avoid upsetting the connector
	 * index too much. */
	list_add_tail(&connector->head, &config->connector_list);
	config->num_connector++;

	if (connector_type != DRM_MODE_CONNECTOR_VIRTUAL)
		drm_object_attach_property(&connector->base,
					      config->edid_property,
					      0);

	drm_object_attach_property(&connector->base,
				      config->dpms_property, 0);

	if (drm_core_check_feature(dev, DRIVER_ATOMIC)) {
		drm_object_attach_property(&connector->base, config->prop_crtc_id, 0);
	}

	connector->debugfs_entry = NULL;

out_put:
	if (ret)
		drm_mode_object_put(dev, &connector->base);

out_unlock:
	drm_modeset_unlock_all(dev);

	return ret;
}
EXPORT_SYMBOL(drm_connector_init);

/**
 * drm_connector_cleanup - cleans up an initialised connector
 * @connector: connector to cleanup
 *
 * Cleans up the connector but doesn't free the object.
 */
void drm_connector_cleanup(struct drm_connector *connector)
{
	struct drm_device *dev = connector->dev;
	struct drm_display_mode *mode, *t;

	if (connector->tile_group) {
		drm_mode_put_tile_group(dev, connector->tile_group);
		connector->tile_group = NULL;
	}

	list_for_each_entry_safe(mode, t, &connector->probed_modes, head)
		drm_mode_remove(connector, mode);

	list_for_each_entry_safe(mode, t, &connector->modes, head)
		drm_mode_remove(connector, mode);

	ida_remove(&drm_connector_enum_list[connector->connector_type].ida,
		   connector->connector_type_id);

	kfree(connector->display_info.bus_formats);
	drm_mode_object_put(dev, &connector->base);
	kfree(connector->name);
	connector->name = NULL;
	list_del(&connector->head);
	dev->mode_config.num_connector--;

	WARN_ON(connector->state && !connector->funcs->atomic_destroy_state);
	if (connector->state && connector->funcs->atomic_destroy_state)
		connector->funcs->atomic_destroy_state(connector,
						       connector->state);

	memset(connector, 0, sizeof(*connector));
}
EXPORT_SYMBOL(drm_connector_cleanup);

/**
 * drm_connector_index - find the index of a registered connector
 * @connector: connector to find index for
 *
 * Given a registered connector, return the index of that connector within a DRM
 * device's list of connectors.
 */
unsigned int drm_connector_index(struct drm_connector *connector)
{
	unsigned int index = 0;
	struct drm_connector *tmp;
	struct drm_mode_config *config = &connector->dev->mode_config;

	WARN_ON(!drm_modeset_is_locked(&config->connection_mutex));

	drm_for_each_connector(tmp, connector->dev) {
		if (tmp == connector)
			return index;

		index++;
	}

	BUG();
}
EXPORT_SYMBOL(drm_connector_index);

/**
 * drm_connector_register - register a connector
 * @connector: the connector to register
 *
 * Register userspace interfaces for a connector
 *
 * Returns:
 * Zero on success, error code on failure.
 */
int drm_connector_register(struct drm_connector *connector)
{
	int ret;

	drm_mode_object_register(connector->dev, &connector->base);

	ret = drm_sysfs_connector_add(connector);
	if (ret)
		return ret;

	ret = drm_debugfs_connector_add(connector);
	if (ret) {
		drm_sysfs_connector_remove(connector);
		return ret;
	}

	return 0;
}
EXPORT_SYMBOL(drm_connector_register);

/**
 * drm_connector_unregister - unregister a connector
 * @connector: the connector to unregister
 *
 * Unregister userspace interfaces for a connector
 */
void drm_connector_unregister(struct drm_connector *connector)
{
	drm_sysfs_connector_remove(connector);
	drm_debugfs_connector_remove(connector);
}
EXPORT_SYMBOL(drm_connector_unregister);


/**
 * drm_connector_unplug_all - unregister connector userspace interfaces
 * @dev: drm device
 *
 * This function unregisters all connector userspace interfaces in sysfs. Should
 * be call when the device is disconnected, e.g. from an usb driver's
 * ->disconnect callback.
 */
void drm_connector_unplug_all(struct drm_device *dev)
{
	struct drm_connector *connector;

	/* FIXME: taking the mode config mutex ends up in a clash with sysfs */
	list_for_each_entry(connector, &dev->mode_config.connector_list, head)
		drm_connector_unregister(connector);

}
EXPORT_SYMBOL(drm_connector_unplug_all);

/**
 * drm_encoder_init - Init a preallocated encoder
 * @dev: drm device
 * @encoder: the encoder to init
 * @funcs: callbacks for this encoder
 * @encoder_type: user visible type of the encoder
 *
 * Initialises a preallocated encoder. Encoder should be
 * subclassed as part of driver encoder objects.
 *
 * Returns:
 * Zero on success, error code on failure.
 */
int drm_encoder_init(struct drm_device *dev,
		      struct drm_encoder *encoder,
		      const struct drm_encoder_funcs *funcs,
		      int encoder_type)
{
	int ret;

	drm_modeset_lock_all(dev);

	ret = drm_mode_object_get(dev, &encoder->base, DRM_MODE_OBJECT_ENCODER);
	if (ret)
		goto out_unlock;

	encoder->dev = dev;
	encoder->encoder_type = encoder_type;
	encoder->funcs = funcs;
	encoder->name = kasprintf(GFP_KERNEL, "%s-%d",
				  drm_encoder_enum_list[encoder_type].name,
				  encoder->base.id);
	if (!encoder->name) {
		ret = -ENOMEM;
		goto out_put;
	}

	list_add_tail(&encoder->head, &dev->mode_config.encoder_list);
	dev->mode_config.num_encoder++;

out_put:
	if (ret)
		drm_mode_object_put(dev, &encoder->base);

out_unlock:
	drm_modeset_unlock_all(dev);

	return ret;
}
EXPORT_SYMBOL(drm_encoder_init);

/**
 * drm_encoder_cleanup - cleans up an initialised encoder
 * @encoder: encoder to cleanup
 *
 * Cleans up the encoder but doesn't free the object.
 */
void drm_encoder_cleanup(struct drm_encoder *encoder)
{
	struct drm_device *dev = encoder->dev;

	drm_modeset_lock_all(dev);
	drm_mode_object_put(dev, &encoder->base);
	kfree(encoder->name);
	list_del(&encoder->head);
	dev->mode_config.num_encoder--;
	drm_modeset_unlock_all(dev);

	memset(encoder, 0, sizeof(*encoder));
}
EXPORT_SYMBOL(drm_encoder_cleanup);

/**
 * drm_universal_plane_init - Initialize a new universal plane object
 * @dev: DRM device
 * @plane: plane object to init
 * @possible_crtcs: bitmask of possible CRTCs
 * @funcs: callbacks for the new plane
 * @formats: array of supported formats (%DRM_FORMAT_*)
 * @format_count: number of elements in @formats
 * @type: type of plane (overlay, primary, cursor)
 *
 * Initializes a plane object of type @type.
 *
 * Returns:
 * Zero on success, error code on failure.
 */
int drm_universal_plane_init(struct drm_device *dev, struct drm_plane *plane,
			     unsigned long possible_crtcs,
			     const struct drm_plane_funcs *funcs,
			     const uint32_t *formats, unsigned int format_count,
			     enum drm_plane_type type)
{
	struct drm_mode_config *config = &dev->mode_config;
	int ret;

	ret = drm_mode_object_get(dev, &plane->base, DRM_MODE_OBJECT_PLANE);
	if (ret)
		return ret;

	drm_modeset_lock_init(&plane->mutex);

	plane->base.properties = &plane->properties;
	plane->dev = dev;
	plane->funcs = funcs;
	plane->format_types = kmalloc_array(format_count, sizeof(uint32_t),
					    GFP_KERNEL);
	if (!plane->format_types) {
		DRM_DEBUG_KMS("out of memory when allocating plane\n");
		drm_mode_object_put(dev, &plane->base);
		return -ENOMEM;
	}

	memcpy(plane->format_types, formats, format_count * sizeof(uint32_t));
	plane->format_count = format_count;
	plane->possible_crtcs = possible_crtcs;
	plane->type = type;

	list_add_tail(&plane->head, &config->plane_list);
	config->num_total_plane++;
	if (plane->type == DRM_PLANE_TYPE_OVERLAY)
		config->num_overlay_plane++;

	drm_object_attach_property(&plane->base,
				   config->plane_type_property,
				   plane->type);

	if (drm_core_check_feature(dev, DRIVER_ATOMIC)) {
		drm_object_attach_property(&plane->base, config->prop_fb_id, 0);
		drm_object_attach_property(&plane->base, config->prop_crtc_id, 0);
		drm_object_attach_property(&plane->base, config->prop_crtc_x, 0);
		drm_object_attach_property(&plane->base, config->prop_crtc_y, 0);
		drm_object_attach_property(&plane->base, config->prop_crtc_w, 0);
		drm_object_attach_property(&plane->base, config->prop_crtc_h, 0);
		drm_object_attach_property(&plane->base, config->prop_src_x, 0);
		drm_object_attach_property(&plane->base, config->prop_src_y, 0);
		drm_object_attach_property(&plane->base, config->prop_src_w, 0);
		drm_object_attach_property(&plane->base, config->prop_src_h, 0);
	}

	return 0;
}
EXPORT_SYMBOL(drm_universal_plane_init);

/**
 * drm_plane_init - Initialize a legacy plane
 * @dev: DRM device
 * @plane: plane object to init
 * @possible_crtcs: bitmask of possible CRTCs
 * @funcs: callbacks for the new plane
 * @formats: array of supported formats (%DRM_FORMAT_*)
 * @format_count: number of elements in @formats
 * @is_primary: plane type (primary vs overlay)
 *
 * Legacy API to initialize a DRM plane.
 *
 * New drivers should call drm_universal_plane_init() instead.
 *
 * Returns:
 * Zero on success, error code on failure.
 */
int drm_plane_init(struct drm_device *dev, struct drm_plane *plane,
		   unsigned long possible_crtcs,
		   const struct drm_plane_funcs *funcs,
		   const uint32_t *formats, unsigned int format_count,
		   bool is_primary)
{
	enum drm_plane_type type;

	type = is_primary ? DRM_PLANE_TYPE_PRIMARY : DRM_PLANE_TYPE_OVERLAY;
	return drm_universal_plane_init(dev, plane, possible_crtcs, funcs,
					formats, format_count, type);
}
EXPORT_SYMBOL(drm_plane_init);

/**
 * drm_plane_cleanup - Clean up the core plane usage
 * @plane: plane to cleanup
 *
 * This function cleans up @plane and removes it from the DRM mode setting
 * core. Note that the function does *not* free the plane structure itself,
 * this is the responsibility of the caller.
 */
void drm_plane_cleanup(struct drm_plane *plane)
{
	struct drm_device *dev = plane->dev;

	drm_modeset_lock_all(dev);
	kfree(plane->format_types);
	drm_mode_object_put(dev, &plane->base);

	BUG_ON(list_empty(&plane->head));

	list_del(&plane->head);
	dev->mode_config.num_total_plane--;
	if (plane->type == DRM_PLANE_TYPE_OVERLAY)
		dev->mode_config.num_overlay_plane--;
	drm_modeset_unlock_all(dev);

	WARN_ON(plane->state && !plane->funcs->atomic_destroy_state);
	if (plane->state && plane->funcs->atomic_destroy_state)
		plane->funcs->atomic_destroy_state(plane, plane->state);

	memset(plane, 0, sizeof(*plane));
}
EXPORT_SYMBOL(drm_plane_cleanup);

/**
 * drm_plane_index - find the index of a registered plane
 * @plane: plane to find index for
 *
 * Given a registered plane, return the index of that CRTC within a DRM
 * device's list of planes.
 */
unsigned int drm_plane_index(struct drm_plane *plane)
{
	unsigned int index = 0;
	struct drm_plane *tmp;

	drm_for_each_plane(tmp, plane->dev) {
		if (tmp == plane)
			return index;

		index++;
	}

	BUG();
}
EXPORT_SYMBOL(drm_plane_index);

/**
 * drm_plane_from_index - find the registered plane at an index
 * @dev: DRM device
 * @idx: index of registered plane to find for
 *
 * Given a plane index, return the registered plane from DRM device's
 * list of planes with matching index.
 */
struct drm_plane *
drm_plane_from_index(struct drm_device *dev, int idx)
{
	struct drm_plane *plane;
	unsigned int i = 0;

	drm_for_each_plane(plane, dev) {
		if (i == idx)
			return plane;
		i++;
	}
	return NULL;
}
EXPORT_SYMBOL(drm_plane_from_index);

/**
 * drm_plane_force_disable - Forcibly disable a plane
 * @plane: plane to disable
 *
 * Forces the plane to be disabled.
 *
 * Used when the plane's current framebuffer is destroyed,
 * and when restoring fbdev mode.
 */
void drm_plane_force_disable(struct drm_plane *plane)
{
	int ret;

	if (!plane->fb)
		return;

	plane->old_fb = plane->fb;
	ret = plane->funcs->disable_plane(plane);
	if (ret) {
		DRM_ERROR("failed to disable plane with busy fb\n");
		plane->old_fb = NULL;
		return;
	}
	/* disconnect the plane from the fb and crtc: */
	drm_framebuffer_unreference(plane->old_fb);
	plane->old_fb = NULL;
	plane->fb = NULL;
	plane->crtc = NULL;
}
EXPORT_SYMBOL(drm_plane_force_disable);

static int drm_mode_create_standard_properties(struct drm_device *dev)
{
	struct drm_property *prop;

	/*
	 * Standard properties (apply to all connectors)
	 */
	prop = drm_property_create(dev, DRM_MODE_PROP_BLOB |
				   DRM_MODE_PROP_IMMUTABLE,
				   "EDID", 0);
	if (!prop)
		return -ENOMEM;
	dev->mode_config.edid_property = prop;

	prop = drm_property_create_enum(dev, 0,
				   "DPMS", drm_dpms_enum_list,
				   ARRAY_SIZE(drm_dpms_enum_list));
	if (!prop)
		return -ENOMEM;
	dev->mode_config.dpms_property = prop;

	prop = drm_property_create(dev,
				   DRM_MODE_PROP_BLOB |
				   DRM_MODE_PROP_IMMUTABLE,
				   "PATH", 0);
	if (!prop)
		return -ENOMEM;
	dev->mode_config.path_property = prop;

	prop = drm_property_create(dev,
				   DRM_MODE_PROP_BLOB |
				   DRM_MODE_PROP_IMMUTABLE,
				   "TILE", 0);
	if (!prop)
		return -ENOMEM;
	dev->mode_config.tile_property = prop;

	prop = drm_property_create_enum(dev, DRM_MODE_PROP_IMMUTABLE,
					"type", drm_plane_type_enum_list,
					ARRAY_SIZE(drm_plane_type_enum_list));
	if (!prop)
		return -ENOMEM;
	dev->mode_config.plane_type_property = prop;

	prop = drm_property_create_range(dev, DRM_MODE_PROP_ATOMIC,
			"SRC_X", 0, UINT_MAX);
	if (!prop)
		return -ENOMEM;
	dev->mode_config.prop_src_x = prop;

	prop = drm_property_create_range(dev, DRM_MODE_PROP_ATOMIC,
			"SRC_Y", 0, UINT_MAX);
	if (!prop)
		return -ENOMEM;
	dev->mode_config.prop_src_y = prop;

	prop = drm_property_create_range(dev, DRM_MODE_PROP_ATOMIC,
			"SRC_W", 0, UINT_MAX);
	if (!prop)
		return -ENOMEM;
	dev->mode_config.prop_src_w = prop;

	prop = drm_property_create_range(dev, DRM_MODE_PROP_ATOMIC,
			"SRC_H", 0, UINT_MAX);
	if (!prop)
		return -ENOMEM;
	dev->mode_config.prop_src_h = prop;

	prop = drm_property_create_signed_range(dev, DRM_MODE_PROP_ATOMIC,
			"CRTC_X", INT_MIN, INT_MAX);
	if (!prop)
		return -ENOMEM;
	dev->mode_config.prop_crtc_x = prop;

	prop = drm_property_create_signed_range(dev, DRM_MODE_PROP_ATOMIC,
			"CRTC_Y", INT_MIN, INT_MAX);
	if (!prop)
		return -ENOMEM;
	dev->mode_config.prop_crtc_y = prop;

	prop = drm_property_create_range(dev, DRM_MODE_PROP_ATOMIC,
			"CRTC_W", 0, INT_MAX);
	if (!prop)
		return -ENOMEM;
	dev->mode_config.prop_crtc_w = prop;

	prop = drm_property_create_range(dev, DRM_MODE_PROP_ATOMIC,
			"CRTC_H", 0, INT_MAX);
	if (!prop)
		return -ENOMEM;
	dev->mode_config.prop_crtc_h = prop;

	prop = drm_property_create_object(dev, DRM_MODE_PROP_ATOMIC,
			"FB_ID", DRM_MODE_OBJECT_FB);
	if (!prop)
		return -ENOMEM;
	dev->mode_config.prop_fb_id = prop;

	prop = drm_property_create_object(dev, DRM_MODE_PROP_ATOMIC,
			"CRTC_ID", DRM_MODE_OBJECT_CRTC);
	if (!prop)
		return -ENOMEM;
	dev->mode_config.prop_crtc_id = prop;

	prop = drm_property_create_bool(dev, DRM_MODE_PROP_ATOMIC,
			"ACTIVE");
	if (!prop)
		return -ENOMEM;
	dev->mode_config.prop_active = prop;

	prop = drm_property_create(dev,
			DRM_MODE_PROP_ATOMIC | DRM_MODE_PROP_BLOB,
			"MODE_ID", 0);
	if (!prop)
		return -ENOMEM;
	dev->mode_config.prop_mode_id = prop;

	prop = drm_property_create(dev,
			DRM_MODE_PROP_BLOB,
			"DEGAMMA_LUT", 0);
	if (!prop)
		return -ENOMEM;
	dev->mode_config.degamma_lut_property = prop;

	prop = drm_property_create_range(dev,
			DRM_MODE_PROP_IMMUTABLE,
			"DEGAMMA_LUT_SIZE", 0, UINT_MAX);
	if (!prop)
		return -ENOMEM;
	dev->mode_config.degamma_lut_size_property = prop;

	prop = drm_property_create(dev,
			DRM_MODE_PROP_BLOB,
			"CTM", 0);
	if (!prop)
		return -ENOMEM;
	dev->mode_config.ctm_property = prop;

	prop = drm_property_create(dev,
			DRM_MODE_PROP_BLOB,
			"GAMMA_LUT", 0);
	if (!prop)
		return -ENOMEM;
	dev->mode_config.gamma_lut_property = prop;

	prop = drm_property_create_range(dev,
			DRM_MODE_PROP_IMMUTABLE,
			"GAMMA_LUT_SIZE", 0, UINT_MAX);
	if (!prop)
		return -ENOMEM;
	dev->mode_config.gamma_lut_size_property = prop;

	return 0;
}

/**
 * drm_mode_create_dvi_i_properties - create DVI-I specific connector properties
 * @dev: DRM device
 *
 * Called by a driver the first time a DVI-I connector is made.
 */
int drm_mode_create_dvi_i_properties(struct drm_device *dev)
{
	struct drm_property *dvi_i_selector;
	struct drm_property *dvi_i_subconnector;

	if (dev->mode_config.dvi_i_select_subconnector_property)
		return 0;

	dvi_i_selector =
		drm_property_create_enum(dev, 0,
				    "select subconnector",
				    drm_dvi_i_select_enum_list,
				    ARRAY_SIZE(drm_dvi_i_select_enum_list));
	dev->mode_config.dvi_i_select_subconnector_property = dvi_i_selector;

	dvi_i_subconnector = drm_property_create_enum(dev, DRM_MODE_PROP_IMMUTABLE,
				    "subconnector",
				    drm_dvi_i_subconnector_enum_list,
				    ARRAY_SIZE(drm_dvi_i_subconnector_enum_list));
	dev->mode_config.dvi_i_subconnector_property = dvi_i_subconnector;

	return 0;
}
EXPORT_SYMBOL(drm_mode_create_dvi_i_properties);

/**
 * drm_create_tv_properties - create TV specific connector properties
 * @dev: DRM device
 * @num_modes: number of different TV formats (modes) supported
 * @modes: array of pointers to strings containing name of each format
 *
 * Called by a driver's TV initialization routine, this function creates
 * the TV specific connector properties for a given device.  Caller is
 * responsible for allocating a list of format names and passing them to
 * this routine.
 */
int drm_mode_create_tv_properties(struct drm_device *dev,
				  unsigned int num_modes,
				  const char * const modes[])
{
	struct drm_property *tv_selector;
	struct drm_property *tv_subconnector;
	unsigned int i;

	if (dev->mode_config.tv_select_subconnector_property)
		return 0;

	/*
	 * Basic connector properties
	 */
	tv_selector = drm_property_create_enum(dev, 0,
					  "select subconnector",
					  drm_tv_select_enum_list,
					  ARRAY_SIZE(drm_tv_select_enum_list));
	if (!tv_selector)
		goto nomem;

	dev->mode_config.tv_select_subconnector_property = tv_selector;

	tv_subconnector =
		drm_property_create_enum(dev, DRM_MODE_PROP_IMMUTABLE,
				    "subconnector",
				    drm_tv_subconnector_enum_list,
				    ARRAY_SIZE(drm_tv_subconnector_enum_list));
	if (!tv_subconnector)
		goto nomem;
	dev->mode_config.tv_subconnector_property = tv_subconnector;

	/*
	 * Other, TV specific properties: margins & TV modes.
	 */
	dev->mode_config.tv_left_margin_property =
		drm_property_create_range(dev, 0, "left margin", 0, 100);
	if (!dev->mode_config.tv_left_margin_property)
		goto nomem;

	dev->mode_config.tv_right_margin_property =
		drm_property_create_range(dev, 0, "right margin", 0, 100);
	if (!dev->mode_config.tv_right_margin_property)
		goto nomem;

	dev->mode_config.tv_top_margin_property =
		drm_property_create_range(dev, 0, "top margin", 0, 100);
	if (!dev->mode_config.tv_top_margin_property)
		goto nomem;

	dev->mode_config.tv_bottom_margin_property =
		drm_property_create_range(dev, 0, "bottom margin", 0, 100);
	if (!dev->mode_config.tv_bottom_margin_property)
		goto nomem;

	dev->mode_config.tv_mode_property =
		drm_property_create(dev, DRM_MODE_PROP_ENUM,
				    "mode", num_modes);
	if (!dev->mode_config.tv_mode_property)
		goto nomem;

	for (i = 0; i < num_modes; i++)
		drm_property_add_enum(dev->mode_config.tv_mode_property, i,
				      i, modes[i]);

	dev->mode_config.tv_brightness_property =
		drm_property_create_range(dev, 0, "brightness", 0, 100);
	if (!dev->mode_config.tv_brightness_property)
		goto nomem;

	dev->mode_config.tv_contrast_property =
		drm_property_create_range(dev, 0, "contrast", 0, 100);
	if (!dev->mode_config.tv_contrast_property)
		goto nomem;

	dev->mode_config.tv_flicker_reduction_property =
		drm_property_create_range(dev, 0, "flicker reduction", 0, 100);
	if (!dev->mode_config.tv_flicker_reduction_property)
		goto nomem;

	dev->mode_config.tv_overscan_property =
		drm_property_create_range(dev, 0, "overscan", 0, 100);
	if (!dev->mode_config.tv_overscan_property)
		goto nomem;

	dev->mode_config.tv_saturation_property =
		drm_property_create_range(dev, 0, "saturation", 0, 100);
	if (!dev->mode_config.tv_saturation_property)
		goto nomem;

	dev->mode_config.tv_hue_property =
		drm_property_create_range(dev, 0, "hue", 0, 100);
	if (!dev->mode_config.tv_hue_property)
		goto nomem;

	return 0;
nomem:
	return -ENOMEM;
}
EXPORT_SYMBOL(drm_mode_create_tv_properties);

/**
 * drm_mode_create_scaling_mode_property - create scaling mode property
 * @dev: DRM device
 *
 * Called by a driver the first time it's needed, must be attached to desired
 * connectors.
 */
int drm_mode_create_scaling_mode_property(struct drm_device *dev)
{
	struct drm_property *scaling_mode;

	if (dev->mode_config.scaling_mode_property)
		return 0;

	scaling_mode =
		drm_property_create_enum(dev, 0, "scaling mode",
				drm_scaling_mode_enum_list,
				    ARRAY_SIZE(drm_scaling_mode_enum_list));

	dev->mode_config.scaling_mode_property = scaling_mode;

	return 0;
}
EXPORT_SYMBOL(drm_mode_create_scaling_mode_property);

/**
 * drm_mode_create_aspect_ratio_property - create aspect ratio property
 * @dev: DRM device
 *
 * Called by a driver the first time it's needed, must be attached to desired
 * connectors.
 *
 * Returns:
 * Zero on success, negative errno on failure.
 */
int drm_mode_create_aspect_ratio_property(struct drm_device *dev)
{
	if (dev->mode_config.aspect_ratio_property)
		return 0;

	dev->mode_config.aspect_ratio_property =
		drm_property_create_enum(dev, 0, "aspect ratio",
				drm_aspect_ratio_enum_list,
				ARRAY_SIZE(drm_aspect_ratio_enum_list));

	if (dev->mode_config.aspect_ratio_property == NULL)
		return -ENOMEM;

	return 0;
}
EXPORT_SYMBOL(drm_mode_create_aspect_ratio_property);

/**
 * drm_mode_create_dirty_property - create dirty property
 * @dev: DRM device
 *
 * Called by a driver the first time it's needed, must be attached to desired
 * connectors.
 */
int drm_mode_create_dirty_info_property(struct drm_device *dev)
{
	struct drm_property *dirty_info;

	if (dev->mode_config.dirty_info_property)
		return 0;

	dirty_info =
		drm_property_create_enum(dev, DRM_MODE_PROP_IMMUTABLE,
				    "dirty",
				    drm_dirty_info_enum_list,
				    ARRAY_SIZE(drm_dirty_info_enum_list));
	dev->mode_config.dirty_info_property = dirty_info;

	return 0;
}
EXPORT_SYMBOL(drm_mode_create_dirty_info_property);

/**
 * drm_mode_create_suggested_offset_properties - create suggests offset properties
 * @dev: DRM device
 *
 * Create the the suggested x/y offset property for connectors.
 */
int drm_mode_create_suggested_offset_properties(struct drm_device *dev)
{
	if (dev->mode_config.suggested_x_property && dev->mode_config.suggested_y_property)
		return 0;

	dev->mode_config.suggested_x_property =
		drm_property_create_range(dev, DRM_MODE_PROP_IMMUTABLE, "suggested X", 0, 0xffffffff);

	dev->mode_config.suggested_y_property =
		drm_property_create_range(dev, DRM_MODE_PROP_IMMUTABLE, "suggested Y", 0, 0xffffffff);

	if (dev->mode_config.suggested_x_property == NULL ||
	    dev->mode_config.suggested_y_property == NULL)
		return -ENOMEM;
	return 0;
}
EXPORT_SYMBOL(drm_mode_create_suggested_offset_properties);

/**
 * drm_mode_getresources - get graphics configuration
 * @dev: drm device for the ioctl
 * @data: data pointer for the ioctl
 * @file_priv: drm file for the ioctl call
 *
 * Construct a set of configuration description structures and return
 * them to the user, including CRTC, connector and framebuffer configuration.
 *
 * Called by the user via ioctl.
 *
 * Returns:
 * Zero on success, negative errno on failure.
 */
int drm_mode_getresources(struct drm_device *dev, void *data,
			  struct drm_file *file_priv)
{
	struct drm_mode_card_res *card_res = data;
	struct list_head *lh;
	struct drm_framebuffer *fb;
	struct drm_connector *connector;
	struct drm_crtc *crtc;
	struct drm_encoder *encoder;
	int ret = 0;
	int connector_count = 0;
	int crtc_count = 0;
	int fb_count = 0;
	int encoder_count = 0;
	int copied = 0;
	uint32_t __user *fb_id;
	uint32_t __user *crtc_id;
	uint32_t __user *connector_id;
	uint32_t __user *encoder_id;

	if (!drm_core_check_feature(dev, DRIVER_MODESET))
		return -EINVAL;


	mutex_lock(&file_priv->fbs_lock);
	/*
	 * For the non-control nodes we need to limit the list of resources
	 * by IDs in the group list for this node
	 */
	list_for_each(lh, &file_priv->fbs)
		fb_count++;

	/* handle this in 4 parts */
	/* FBs */
	if (card_res->count_fbs >= fb_count) {
		copied = 0;
		fb_id = (uint32_t __user *)(unsigned long)card_res->fb_id_ptr;
		list_for_each_entry(fb, &file_priv->fbs, filp_head) {
			if (put_user(fb->base.id, fb_id + copied)) {
				mutex_unlock(&file_priv->fbs_lock);
				return -EFAULT;
			}
			copied++;
		}
	}
	card_res->count_fbs = fb_count;
	mutex_unlock(&file_priv->fbs_lock);

	/* mode_config.mutex protects the connector list against e.g. DP MST
	 * connector hot-adding. CRTC/Plane lists are invariant. */
	mutex_lock(&dev->mode_config.mutex);
	drm_for_each_crtc(crtc, dev)
		crtc_count++;

	drm_for_each_connector(connector, dev)
		connector_count++;

	drm_for_each_encoder(encoder, dev)
		encoder_count++;

	card_res->max_height = dev->mode_config.max_height;
	card_res->min_height = dev->mode_config.min_height;
	card_res->max_width = dev->mode_config.max_width;
	card_res->min_width = dev->mode_config.min_width;

	/* CRTCs */
	if (card_res->count_crtcs >= crtc_count) {
		copied = 0;
		crtc_id = (uint32_t __user *)(unsigned long)card_res->crtc_id_ptr;
		drm_for_each_crtc(crtc, dev) {
			DRM_DEBUG_KMS("[CRTC:%d]\n", crtc->base.id);
			if (put_user(crtc->base.id, crtc_id + copied)) {
				ret = -EFAULT;
				goto out;
			}
			copied++;
		}
	}
	card_res->count_crtcs = crtc_count;

	/* Encoders */
	if (card_res->count_encoders >= encoder_count) {
		copied = 0;
		encoder_id = (uint32_t __user *)(unsigned long)card_res->encoder_id_ptr;
		drm_for_each_encoder(encoder, dev) {
			DRM_DEBUG_KMS("[ENCODER:%d:%s]\n", encoder->base.id,
					encoder->name);
			if (put_user(encoder->base.id, encoder_id +
				     copied)) {
				ret = -EFAULT;
				goto out;
			}
			copied++;
		}
	}
	card_res->count_encoders = encoder_count;

	/* Connectors */
	if (card_res->count_connectors >= connector_count) {
		copied = 0;
		connector_id = (uint32_t __user *)(unsigned long)card_res->connector_id_ptr;
		drm_for_each_connector(connector, dev) {
			DRM_DEBUG_KMS("[CONNECTOR:%d:%s]\n",
				connector->base.id,
				connector->name);
			if (put_user(connector->base.id,
				     connector_id + copied)) {
				ret = -EFAULT;
				goto out;
			}
			copied++;
		}
	}
	card_res->count_connectors = connector_count;

	DRM_DEBUG_KMS("CRTC[%d] CONNECTORS[%d] ENCODERS[%d]\n", card_res->count_crtcs,
		  card_res->count_connectors, card_res->count_encoders);

out:
	mutex_unlock(&dev->mode_config.mutex);
	return ret;
}

/**
 * drm_mode_getcrtc - get CRTC configuration
 * @dev: drm device for the ioctl
 * @data: data pointer for the ioctl
 * @file_priv: drm file for the ioctl call
 *
 * Construct a CRTC configuration structure to return to the user.
 *
 * Called by the user via ioctl.
 *
 * Returns:
 * Zero on success, negative errno on failure.
 */
int drm_mode_getcrtc(struct drm_device *dev,
		     void *data, struct drm_file *file_priv)
{
	struct drm_mode_crtc *crtc_resp = data;
	struct drm_crtc *crtc;

	if (!drm_core_check_feature(dev, DRIVER_MODESET))
		return -EINVAL;

	crtc = drm_crtc_find(dev, crtc_resp->crtc_id);
	if (!crtc)
		return -ENOENT;

	drm_modeset_lock_crtc(crtc, crtc->primary);
	crtc_resp->gamma_size = crtc->gamma_size;
	if (crtc->primary->fb)
		crtc_resp->fb_id = crtc->primary->fb->base.id;
	else
		crtc_resp->fb_id = 0;

	if (crtc->state) {
		crtc_resp->x = crtc->primary->state->src_x >> 16;
		crtc_resp->y = crtc->primary->state->src_y >> 16;
		if (crtc->state->enable) {
			drm_mode_convert_to_umode(&crtc_resp->mode, &crtc->state->mode);
			crtc_resp->mode_valid = 1;

		} else {
			crtc_resp->mode_valid = 0;
		}
	} else {
		crtc_resp->x = crtc->x;
		crtc_resp->y = crtc->y;
		if (crtc->enabled) {
			drm_mode_convert_to_umode(&crtc_resp->mode, &crtc->mode);
			crtc_resp->mode_valid = 1;

		} else {
			crtc_resp->mode_valid = 0;
		}
	}
	drm_modeset_unlock_crtc(crtc);

	return 0;
}

static bool drm_mode_expose_to_userspace(const struct drm_display_mode *mode,
					 const struct drm_file *file_priv)
{
	/*
	 * If user-space hasn't configured the driver to expose the stereo 3D
	 * modes, don't expose them.
	 */
	if (!file_priv->stereo_allowed && drm_mode_is_stereo(mode))
		return false;

	return true;
}

static struct drm_encoder *drm_connector_get_encoder(struct drm_connector *connector)
{
	/* For atomic drivers only state objects are synchronously updated and
	 * protected by modeset locks, so check those first. */
	if (connector->state)
		return connector->state->best_encoder;
	return connector->encoder;
}

/* helper for getconnector and getproperties ioctls */
static int get_properties(struct drm_mode_object *obj, bool atomic,
		uint32_t __user *prop_ptr, uint64_t __user *prop_values,
		uint32_t *arg_count_props)
{
	int props_count;
	int i, ret, copied;

	props_count = obj->properties->count;
	if (!atomic)
		props_count -= obj->properties->atomic_count;

	if ((*arg_count_props >= props_count) && props_count) {
		for (i = 0, copied = 0; copied < props_count; i++) {
			struct drm_property *prop = obj->properties->properties[i];
			uint64_t val;

			if ((prop->flags & DRM_MODE_PROP_ATOMIC) && !atomic)
				continue;

			ret = drm_object_property_get_value(obj, prop, &val);
			if (ret)
				return ret;

			if (put_user(prop->base.id, prop_ptr + copied))
				return -EFAULT;

			if (put_user(val, prop_values + copied))
				return -EFAULT;

			copied++;
		}
	}
	*arg_count_props = props_count;

	return 0;
}

/**
 * drm_mode_getconnector - get connector configuration
 * @dev: drm device for the ioctl
 * @data: data pointer for the ioctl
 * @file_priv: drm file for the ioctl call
 *
 * Construct a connector configuration structure to return to the user.
 *
 * Called by the user via ioctl.
 *
 * Returns:
 * Zero on success, negative errno on failure.
 */
int drm_mode_getconnector(struct drm_device *dev, void *data,
			  struct drm_file *file_priv)
{
	struct drm_mode_get_connector *out_resp = data;
	struct drm_connector *connector;
	struct drm_encoder *encoder;
	struct drm_display_mode *mode;
	int mode_count = 0;
	int encoders_count = 0;
	int ret = 0;
	int copied = 0;
	int i;
	struct drm_mode_modeinfo u_mode;
	struct drm_mode_modeinfo __user *mode_ptr;
	uint32_t __user *encoder_ptr;

	if (!drm_core_check_feature(dev, DRIVER_MODESET))
		return -EINVAL;

	memset(&u_mode, 0, sizeof(struct drm_mode_modeinfo));

	DRM_DEBUG_KMS("[CONNECTOR:%d:?]\n", out_resp->connector_id);

	mutex_lock(&dev->mode_config.mutex);

	connector = drm_connector_find(dev, out_resp->connector_id);
	if (!connector) {
		ret = -ENOENT;
		goto out_unlock;
	}

	for (i = 0; i < DRM_CONNECTOR_MAX_ENCODER; i++)
		if (connector->encoder_ids[i] != 0)
			encoders_count++;

	if (out_resp->count_modes == 0) {
		connector->funcs->fill_modes(connector,
					     dev->mode_config.max_width,
					     dev->mode_config.max_height);
	}

	/* delayed so we get modes regardless of pre-fill_modes state */
	list_for_each_entry(mode, &connector->modes, head)
		if (drm_mode_expose_to_userspace(mode, file_priv))
			mode_count++;

	out_resp->connector_id = connector->base.id;
	out_resp->connector_type = connector->connector_type;
	out_resp->connector_type_id = connector->connector_type_id;
	out_resp->mm_width = connector->display_info.width_mm;
	out_resp->mm_height = connector->display_info.height_mm;
	out_resp->subpixel = connector->display_info.subpixel_order;
	out_resp->connection = connector->status;

	drm_modeset_lock(&dev->mode_config.connection_mutex, NULL);
	encoder = drm_connector_get_encoder(connector);
	if (encoder)
		out_resp->encoder_id = encoder->base.id;
	else
		out_resp->encoder_id = 0;

	/*
	 * This ioctl is called twice, once to determine how much space is
	 * needed, and the 2nd time to fill it.
	 */
	if ((out_resp->count_modes >= mode_count) && mode_count) {
		copied = 0;
		mode_ptr = (struct drm_mode_modeinfo __user *)(unsigned long)out_resp->modes_ptr;
		list_for_each_entry(mode, &connector->modes, head) {
			if (!drm_mode_expose_to_userspace(mode, file_priv))
				continue;

			drm_mode_convert_to_umode(&u_mode, mode);
			if (copy_to_user(mode_ptr + copied,
					 &u_mode, sizeof(u_mode))) {
				ret = -EFAULT;
				goto out;
			}
			copied++;
		}
	}
	out_resp->count_modes = mode_count;

	ret = get_properties(&connector->base, file_priv->atomic,
			(uint32_t __user *)(unsigned long)(out_resp->props_ptr),
			(uint64_t __user *)(unsigned long)(out_resp->prop_values_ptr),
			&out_resp->count_props);
	if (ret)
		goto out;

	if ((out_resp->count_encoders >= encoders_count) && encoders_count) {
		copied = 0;
		encoder_ptr = (uint32_t __user *)(unsigned long)(out_resp->encoders_ptr);
		for (i = 0; i < DRM_CONNECTOR_MAX_ENCODER; i++) {
			if (connector->encoder_ids[i] != 0) {
				if (put_user(connector->encoder_ids[i],
					     encoder_ptr + copied)) {
					ret = -EFAULT;
					goto out;
				}
				copied++;
			}
		}
	}
	out_resp->count_encoders = encoders_count;

out:
	drm_modeset_unlock(&dev->mode_config.connection_mutex);

out_unlock:
	mutex_unlock(&dev->mode_config.mutex);

	return ret;
}

static struct drm_crtc *drm_encoder_get_crtc(struct drm_encoder *encoder)
{
	struct drm_connector *connector;
	struct drm_device *dev = encoder->dev;
	bool uses_atomic = false;

	/* For atomic drivers only state objects are synchronously updated and
	 * protected by modeset locks, so check those first. */
	drm_for_each_connector(connector, dev) {
		if (!connector->state)
			continue;

		uses_atomic = true;

		if (connector->state->best_encoder != encoder)
			continue;

		return connector->state->crtc;
	}

	/* Don't return stale data (e.g. pending async disable). */
	if (uses_atomic)
		return NULL;

	return encoder->crtc;
}

/**
 * drm_mode_getencoder - get encoder configuration
 * @dev: drm device for the ioctl
 * @data: data pointer for the ioctl
 * @file_priv: drm file for the ioctl call
 *
 * Construct a encoder configuration structure to return to the user.
 *
 * Called by the user via ioctl.
 *
 * Returns:
 * Zero on success, negative errno on failure.
 */
int drm_mode_getencoder(struct drm_device *dev, void *data,
			struct drm_file *file_priv)
{
	struct drm_mode_get_encoder *enc_resp = data;
	struct drm_encoder *encoder;
	struct drm_crtc *crtc;

	if (!drm_core_check_feature(dev, DRIVER_MODESET))
		return -EINVAL;

	encoder = drm_encoder_find(dev, enc_resp->encoder_id);
	if (!encoder)
		return -ENOENT;

	drm_modeset_lock(&dev->mode_config.connection_mutex, NULL);
	crtc = drm_encoder_get_crtc(encoder);
	if (crtc)
		enc_resp->crtc_id = crtc->base.id;
	else
		enc_resp->crtc_id = 0;
	drm_modeset_unlock(&dev->mode_config.connection_mutex);

	enc_resp->encoder_type = encoder->encoder_type;
	enc_resp->encoder_id = encoder->base.id;
	enc_resp->possible_crtcs = encoder->possible_crtcs;
	enc_resp->possible_clones = encoder->possible_clones;

	return 0;
}

/**
 * drm_mode_getplane_res - enumerate all plane resources
 * @dev: DRM device
 * @data: ioctl data
 * @file_priv: DRM file info
 *
 * Construct a list of plane ids to return to the user.
 *
 * Called by the user via ioctl.
 *
 * Returns:
 * Zero on success, negative errno on failure.
 */
int drm_mode_getplane_res(struct drm_device *dev, void *data,
			  struct drm_file *file_priv)
{
	struct drm_mode_get_plane_res *plane_resp = data;
	struct drm_mode_config *config;
	struct drm_plane *plane;
	uint32_t __user *plane_ptr;
	int copied = 0;
	unsigned num_planes;

	if (!drm_core_check_feature(dev, DRIVER_MODESET))
		return -EINVAL;

	config = &dev->mode_config;

	if (file_priv->universal_planes)
		num_planes = config->num_total_plane;
	else
		num_planes = config->num_overlay_plane;

	/*
	 * This ioctl is called twice, once to determine how much space is
	 * needed, and the 2nd time to fill it.
	 */
	if (num_planes &&
	    (plane_resp->count_planes >= num_planes)) {
		plane_ptr = (uint32_t __user *)(unsigned long)plane_resp->plane_id_ptr;

		/* Plane lists are invariant, no locking needed. */
		drm_for_each_plane(plane, dev) {
			/*
			 * Unless userspace set the 'universal planes'
			 * capability bit, only advertise overlays.
			 */
			if (plane->type != DRM_PLANE_TYPE_OVERLAY &&
			    !file_priv->universal_planes)
				continue;

			if (put_user(plane->base.id, plane_ptr + copied))
				return -EFAULT;
			copied++;
		}
	}
	plane_resp->count_planes = num_planes;

	return 0;
}

/**
 * drm_mode_getplane - get plane configuration
 * @dev: DRM device
 * @data: ioctl data
 * @file_priv: DRM file info
 *
 * Construct a plane configuration structure to return to the user.
 *
 * Called by the user via ioctl.
 *
 * Returns:
 * Zero on success, negative errno on failure.
 */
int drm_mode_getplane(struct drm_device *dev, void *data,
		      struct drm_file *file_priv)
{
	struct drm_mode_get_plane *plane_resp = data;
	struct drm_plane *plane;
	uint32_t __user *format_ptr;

	if (!drm_core_check_feature(dev, DRIVER_MODESET))
		return -EINVAL;

	plane = drm_plane_find(dev, plane_resp->plane_id);
	if (!plane)
		return -ENOENT;

	drm_modeset_lock(&plane->mutex, NULL);
	if (plane->crtc)
		plane_resp->crtc_id = plane->crtc->base.id;
	else
		plane_resp->crtc_id = 0;

	if (plane->fb)
		plane_resp->fb_id = plane->fb->base.id;
	else
		plane_resp->fb_id = 0;
	drm_modeset_unlock(&plane->mutex);

	plane_resp->plane_id = plane->base.id;
	plane_resp->possible_crtcs = plane->possible_crtcs;
	plane_resp->gamma_size = 0;

	/*
	 * This ioctl is called twice, once to determine how much space is
	 * needed, and the 2nd time to fill it.
	 */
	if (plane->format_count &&
	    (plane_resp->count_format_types >= plane->format_count)) {
		format_ptr = (uint32_t __user *)(unsigned long)plane_resp->format_type_ptr;
		if (copy_to_user(format_ptr,
				 plane->format_types,
				 sizeof(uint32_t) * plane->format_count)) {
			return -EFAULT;
		}
	}
	plane_resp->count_format_types = plane->format_count;

	return 0;
}

/**
 * drm_plane_check_pixel_format - Check if the plane supports the pixel format
 * @plane: plane to check for format support
 * @format: the pixel format
 *
 * Returns:
 * Zero of @plane has @format in its list of supported pixel formats, -EINVAL
 * otherwise.
 */
int drm_plane_check_pixel_format(const struct drm_plane *plane, u32 format)
{
	unsigned int i;

	for (i = 0; i < plane->format_count; i++) {
		if (format == plane->format_types[i])
			return 0;
	}

	return -EINVAL;
}

static int check_src_coords(uint32_t src_x, uint32_t src_y,
			    uint32_t src_w, uint32_t src_h,
			    const struct drm_framebuffer *fb)
{
	unsigned int fb_width, fb_height;

	fb_width = fb->width << 16;
	fb_height = fb->height << 16;

	/* Make sure source coordinates are inside the fb. */
	if (src_w > fb_width ||
	    src_x > fb_width - src_w ||
	    src_h > fb_height ||
	    src_y > fb_height - src_h) {
		DRM_DEBUG_KMS("Invalid source coordinates "
			      "%u.%06ux%u.%06u+%u.%06u+%u.%06u\n",
			      src_w >> 16, ((src_w & 0xffff) * 15625) >> 10,
			      src_h >> 16, ((src_h & 0xffff) * 15625) >> 10,
			      src_x >> 16, ((src_x & 0xffff) * 15625) >> 10,
			      src_y >> 16, ((src_y & 0xffff) * 15625) >> 10);
		return -ENOSPC;
	}

	return 0;
}

/*
 * setplane_internal - setplane handler for internal callers
 *
 * Note that we assume an extra reference has already been taken on fb.  If the
 * update fails, this reference will be dropped before return; if it succeeds,
 * the previous framebuffer (if any) will be unreferenced instead.
 *
 * src_{x,y,w,h} are provided in 16.16 fixed point format
 */
static int __setplane_internal(struct drm_plane *plane,
			       struct drm_crtc *crtc,
			       struct drm_framebuffer *fb,
			       int32_t crtc_x, int32_t crtc_y,
			       uint32_t crtc_w, uint32_t crtc_h,
			       /* src_{x,y,w,h} values are 16.16 fixed point */
			       uint32_t src_x, uint32_t src_y,
			       uint32_t src_w, uint32_t src_h)
{
	int ret = 0;

	/* No fb means shut it down */
	if (!fb) {
		plane->old_fb = plane->fb;
		ret = plane->funcs->disable_plane(plane);
		if (!ret) {
			plane->crtc = NULL;
			plane->fb = NULL;
		} else {
			plane->old_fb = NULL;
		}
		goto out;
	}

	/* Check whether this plane is usable on this CRTC */
	if (!(plane->possible_crtcs & drm_crtc_mask(crtc))) {
		DRM_DEBUG_KMS("Invalid crtc for plane\n");
		ret = -EINVAL;
		goto out;
	}

	/* Check whether this plane supports the fb pixel format. */
	ret = drm_plane_check_pixel_format(plane, fb->pixel_format);
	if (ret) {
		DRM_DEBUG_KMS("Invalid pixel format %s\n",
			      drm_get_format_name(fb->pixel_format));
		goto out;
	}

	/* Give drivers some help against integer overflows */
	if (crtc_w > INT_MAX ||
	    crtc_x > INT_MAX - (int32_t) crtc_w ||
	    crtc_h > INT_MAX ||
	    crtc_y > INT_MAX - (int32_t) crtc_h) {
		DRM_DEBUG_KMS("Invalid CRTC coordinates %ux%u+%d+%d\n",
			      crtc_w, crtc_h, crtc_x, crtc_y);
		ret = -ERANGE;
		goto out;
	}

	ret = check_src_coords(src_x, src_y, src_w, src_h, fb);
	if (ret)
		goto out;

	plane->old_fb = plane->fb;
	ret = plane->funcs->update_plane(plane, crtc, fb,
					 crtc_x, crtc_y, crtc_w, crtc_h,
					 src_x, src_y, src_w, src_h);
	if (!ret) {
		plane->crtc = crtc;
		plane->fb = fb;
		fb = NULL;
	} else {
		plane->old_fb = NULL;
	}

out:
	if (fb)
		drm_framebuffer_unreference(fb);
	if (plane->old_fb)
		drm_framebuffer_unreference(plane->old_fb);
	plane->old_fb = NULL;

	return ret;
}

static int setplane_internal(struct drm_plane *plane,
			     struct drm_crtc *crtc,
			     struct drm_framebuffer *fb,
			     int32_t crtc_x, int32_t crtc_y,
			     uint32_t crtc_w, uint32_t crtc_h,
			     /* src_{x,y,w,h} values are 16.16 fixed point */
			     uint32_t src_x, uint32_t src_y,
			     uint32_t src_w, uint32_t src_h)
{
	int ret;

	drm_modeset_lock_all(plane->dev);
	ret = __setplane_internal(plane, crtc, fb,
				  crtc_x, crtc_y, crtc_w, crtc_h,
				  src_x, src_y, src_w, src_h);
	drm_modeset_unlock_all(plane->dev);

	return ret;
}

/**
 * drm_mode_setplane - configure a plane's configuration
 * @dev: DRM device
 * @data: ioctl data*
 * @file_priv: DRM file info
 *
 * Set plane configuration, including placement, fb, scaling, and other factors.
 * Or pass a NULL fb to disable (planes may be disabled without providing a
 * valid crtc).
 *
 * Returns:
 * Zero on success, negative errno on failure.
 */
int drm_mode_setplane(struct drm_device *dev, void *data,
		      struct drm_file *file_priv)
{
	struct drm_mode_set_plane *plane_req = data;
	struct drm_plane *plane;
	struct drm_crtc *crtc = NULL;
	struct drm_framebuffer *fb = NULL;

	if (!drm_core_check_feature(dev, DRIVER_MODESET))
		return -EINVAL;

	/*
	 * First, find the plane, crtc, and fb objects.  If not available,
	 * we don't bother to call the driver.
	 */
	plane = drm_plane_find(dev, plane_req->plane_id);
	if (!plane) {
		DRM_DEBUG_KMS("Unknown plane ID %d\n",
			      plane_req->plane_id);
		return -ENOENT;
	}

	if (plane_req->fb_id) {
		fb = drm_framebuffer_lookup(dev, plane_req->fb_id);
		if (!fb) {
			DRM_DEBUG_KMS("Unknown framebuffer ID %d\n",
				      plane_req->fb_id);
			return -ENOENT;
		}

		crtc = drm_crtc_find(dev, plane_req->crtc_id);
		if (!crtc) {
			DRM_DEBUG_KMS("Unknown crtc ID %d\n",
				      plane_req->crtc_id);
			return -ENOENT;
		}
	}

	/*
	 * setplane_internal will take care of deref'ing either the old or new
	 * framebuffer depending on success.
	 */
	return setplane_internal(plane, crtc, fb,
				 plane_req->crtc_x, plane_req->crtc_y,
				 plane_req->crtc_w, plane_req->crtc_h,
				 plane_req->src_x, plane_req->src_y,
				 plane_req->src_w, plane_req->src_h);
}

/**
 * drm_mode_set_config_internal - helper to call ->set_config
 * @set: modeset config to set
 *
 * This is a little helper to wrap internal calls to the ->set_config driver
 * interface. The only thing it adds is correct refcounting dance.
 *
 * Returns:
 * Zero on success, negative errno on failure.
 */
int drm_mode_set_config_internal(struct drm_mode_set *set)
{
	struct drm_crtc *crtc = set->crtc;
	struct drm_framebuffer *fb;
	struct drm_crtc *tmp;
	int ret;

	/*
	 * NOTE: ->set_config can also disable other crtcs (if we steal all
	 * connectors from it), hence we need to refcount the fbs across all
	 * crtcs. Atomic modeset will have saner semantics ...
	 */
	drm_for_each_crtc(tmp, crtc->dev)
		tmp->primary->old_fb = tmp->primary->fb;

	fb = set->fb;

	ret = crtc->funcs->set_config(set);
	if (ret == 0) {
		crtc->primary->crtc = crtc;
		crtc->primary->fb = fb;
	}

	drm_for_each_crtc(tmp, crtc->dev) {
		if (tmp->primary->fb)
			drm_framebuffer_reference(tmp->primary->fb);
		if (tmp->primary->old_fb)
			drm_framebuffer_unreference(tmp->primary->old_fb);
		tmp->primary->old_fb = NULL;
	}

	return ret;
}
EXPORT_SYMBOL(drm_mode_set_config_internal);

/**
 * drm_crtc_get_hv_timing - Fetches hdisplay/vdisplay for given mode
 * @mode: mode to query
 * @hdisplay: hdisplay value to fill in
 * @vdisplay: vdisplay value to fill in
 *
 * The vdisplay value will be doubled if the specified mode is a stereo mode of
 * the appropriate layout.
 */
void drm_crtc_get_hv_timing(const struct drm_display_mode *mode,
			    int *hdisplay, int *vdisplay)
{
	struct drm_display_mode adjusted;

	drm_mode_copy(&adjusted, mode);
	drm_mode_set_crtcinfo(&adjusted, CRTC_STEREO_DOUBLE_ONLY);
	*hdisplay = adjusted.crtc_hdisplay;
	*vdisplay = adjusted.crtc_vdisplay;
}
EXPORT_SYMBOL(drm_crtc_get_hv_timing);

/**
 * drm_crtc_check_viewport - Checks that a framebuffer is big enough for the
 *     CRTC viewport
 * @crtc: CRTC that framebuffer will be displayed on
 * @x: x panning
 * @y: y panning
 * @mode: mode that framebuffer will be displayed under
 * @fb: framebuffer to check size of
 */
int drm_crtc_check_viewport(const struct drm_crtc *crtc,
			    int x, int y,
			    const struct drm_display_mode *mode,
			    const struct drm_framebuffer *fb)

{
	int hdisplay, vdisplay;

	drm_crtc_get_hv_timing(mode, &hdisplay, &vdisplay);

	if (crtc->state &&
	    crtc->primary->state->rotation & (BIT(DRM_ROTATE_90) |
					      BIT(DRM_ROTATE_270)))
		swap(hdisplay, vdisplay);

	return check_src_coords(x << 16, y << 16,
				hdisplay << 16, vdisplay << 16, fb);
}
EXPORT_SYMBOL(drm_crtc_check_viewport);

/**
 * drm_mode_setcrtc - set CRTC configuration
 * @dev: drm device for the ioctl
 * @data: data pointer for the ioctl
 * @file_priv: drm file for the ioctl call
 *
 * Build a new CRTC configuration based on user request.
 *
 * Called by the user via ioctl.
 *
 * Returns:
 * Zero on success, negative errno on failure.
 */
int drm_mode_setcrtc(struct drm_device *dev, void *data,
		     struct drm_file *file_priv)
{
	struct drm_mode_config *config = &dev->mode_config;
	struct drm_mode_crtc *crtc_req = data;
	struct drm_crtc *crtc;
	struct drm_connector **connector_set = NULL, *connector;
	struct drm_framebuffer *fb = NULL;
	struct drm_display_mode *mode = NULL;
	struct drm_mode_set set;
	uint32_t __user *set_connectors_ptr;
	int ret;
	int i;

	if (!drm_core_check_feature(dev, DRIVER_MODESET))
		return -EINVAL;

	/*
	 * Universal plane src offsets are only 16.16, prevent havoc for
	 * drivers using universal plane code internally.
	 */
	if (crtc_req->x & 0xffff0000 || crtc_req->y & 0xffff0000)
		return -ERANGE;

	drm_modeset_lock_all(dev);
	crtc = drm_crtc_find(dev, crtc_req->crtc_id);
	if (!crtc) {
		DRM_DEBUG_KMS("Unknown CRTC ID %d\n", crtc_req->crtc_id);
		ret = -ENOENT;
		goto out;
	}
	DRM_DEBUG_KMS("[CRTC:%d]\n", crtc->base.id);

	if (crtc_req->mode_valid) {
		/* If we have a mode we need a framebuffer. */
		/* If we pass -1, set the mode with the currently bound fb */
		if (crtc_req->fb_id == -1) {
			if (!crtc->primary->fb) {
				DRM_DEBUG_KMS("CRTC doesn't have current FB\n");
				ret = -EINVAL;
				goto out;
			}
			fb = crtc->primary->fb;
			/* Make refcounting symmetric with the lookup path. */
			drm_framebuffer_reference(fb);
		} else {
			fb = drm_framebuffer_lookup(dev, crtc_req->fb_id);
			if (!fb) {
				DRM_DEBUG_KMS("Unknown FB ID%d\n",
						crtc_req->fb_id);
				ret = -ENOENT;
				goto out;
			}
		}

		mode = drm_mode_create(dev);
		if (!mode) {
			ret = -ENOMEM;
			goto out;
		}

		ret = drm_mode_convert_umode(mode, &crtc_req->mode);
		if (ret) {
			DRM_DEBUG_KMS("Invalid mode\n");
			goto out;
		}

		/*
		 * Check whether the primary plane supports the fb pixel format.
		 * Drivers not implementing the universal planes API use a
		 * default formats list provided by the DRM core which doesn't
		 * match real hardware capabilities. Skip the check in that
		 * case.
		 */
		if (!crtc->primary->format_default) {
			ret = drm_plane_check_pixel_format(crtc->primary,
							   fb->pixel_format);
			if (ret) {
				DRM_DEBUG_KMS("Invalid pixel format %s\n",
					drm_get_format_name(fb->pixel_format));
				goto out;
			}
		}

		ret = drm_crtc_check_viewport(crtc, crtc_req->x, crtc_req->y,
					      mode, fb);
		if (ret)
			goto out;

	}

	if (crtc_req->count_connectors == 0 && mode) {
		DRM_DEBUG_KMS("Count connectors is 0 but mode set\n");
		ret = -EINVAL;
		goto out;
	}

	if (crtc_req->count_connectors > 0 && (!mode || !fb)) {
		DRM_DEBUG_KMS("Count connectors is %d but no mode or fb set\n",
			  crtc_req->count_connectors);
		ret = -EINVAL;
		goto out;
	}

	if (crtc_req->count_connectors > 0) {
		u32 out_id;

		/* Avoid unbounded kernel memory allocation */
		if (crtc_req->count_connectors > config->num_connector) {
			ret = -EINVAL;
			goto out;
		}

		connector_set = kmalloc_array(crtc_req->count_connectors,
					      sizeof(struct drm_connector *),
					      GFP_KERNEL);
		if (!connector_set) {
			ret = -ENOMEM;
			goto out;
		}

		for (i = 0; i < crtc_req->count_connectors; i++) {
			set_connectors_ptr = (uint32_t __user *)(unsigned long)crtc_req->set_connectors_ptr;
			if (get_user(out_id, &set_connectors_ptr[i])) {
				ret = -EFAULT;
				goto out;
			}

			connector = drm_connector_find(dev, out_id);
			if (!connector) {
				DRM_DEBUG_KMS("Connector id %d unknown\n",
						out_id);
				ret = -ENOENT;
				goto out;
			}
			DRM_DEBUG_KMS("[CONNECTOR:%d:%s]\n",
					connector->base.id,
					connector->name);

			connector_set[i] = connector;
		}
	}

	set.crtc = crtc;
	set.x = crtc_req->x;
	set.y = crtc_req->y;
	set.mode = mode;
	set.connectors = connector_set;
	set.num_connectors = crtc_req->count_connectors;
	set.fb = fb;
	ret = drm_mode_set_config_internal(&set);

out:
	if (fb)
		drm_framebuffer_unreference(fb);

	kfree(connector_set);
	drm_mode_destroy(dev, mode);
	drm_modeset_unlock_all(dev);
	return ret;
}

/**
 * drm_mode_cursor_universal - translate legacy cursor ioctl call into a
 *     universal plane handler call
 * @crtc: crtc to update cursor for
 * @req: data pointer for the ioctl
 * @file_priv: drm file for the ioctl call
 *
 * Legacy cursor ioctl's work directly with driver buffer handles.  To
 * translate legacy ioctl calls into universal plane handler calls, we need to
 * wrap the native buffer handle in a drm_framebuffer.
 *
 * Note that we assume any handle passed to the legacy ioctls was a 32-bit ARGB
 * buffer with a pitch of 4*width; the universal plane interface should be used
 * directly in cases where the hardware can support other buffer settings and
 * userspace wants to make use of these capabilities.
 *
 * Returns:
 * Zero on success, negative errno on failure.
 */
static int drm_mode_cursor_universal(struct drm_crtc *crtc,
				     struct drm_mode_cursor2 *req,
				     struct drm_file *file_priv)
{
	struct drm_device *dev = crtc->dev;
	struct drm_framebuffer *fb = NULL;
	struct drm_mode_fb_cmd2 fbreq = {
		.width = req->width,
		.height = req->height,
		.pixel_format = DRM_FORMAT_ARGB8888,
		.pitches = { req->width * 4 },
		.handles = { req->handle },
	};
	int32_t crtc_x, crtc_y;
	uint32_t crtc_w = 0, crtc_h = 0;
	uint32_t src_w = 0, src_h = 0;
	int ret = 0;

	BUG_ON(!crtc->cursor);
	WARN_ON(crtc->cursor->crtc != crtc && crtc->cursor->crtc != NULL);

	/*
	 * Obtain fb we'll be using (either new or existing) and take an extra
	 * reference to it if fb != null.  setplane will take care of dropping
	 * the reference if the plane update fails.
	 */
	if (req->flags & DRM_MODE_CURSOR_BO) {
		if (req->handle) {
			fb = internal_framebuffer_create(dev, &fbreq, file_priv);
			if (IS_ERR(fb)) {
				DRM_DEBUG_KMS("failed to wrap cursor buffer in drm framebuffer\n");
				return PTR_ERR(fb);
			}
		} else {
			fb = NULL;
		}
	} else {
		fb = crtc->cursor->fb;
		if (fb)
			drm_framebuffer_reference(fb);
	}

	if (req->flags & DRM_MODE_CURSOR_MOVE) {
		crtc_x = req->x;
		crtc_y = req->y;
	} else {
		crtc_x = crtc->cursor_x;
		crtc_y = crtc->cursor_y;
	}

	if (fb) {
		crtc_w = fb->width;
		crtc_h = fb->height;
		src_w = fb->width << 16;
		src_h = fb->height << 16;
	}

	/*
	 * setplane_internal will take care of deref'ing either the old or new
	 * framebuffer depending on success.
	 */
	ret = __setplane_internal(crtc->cursor, crtc, fb,
				crtc_x, crtc_y, crtc_w, crtc_h,
				0, 0, src_w, src_h);

	/* Update successful; save new cursor position, if necessary */
	if (ret == 0 && req->flags & DRM_MODE_CURSOR_MOVE) {
		crtc->cursor_x = req->x;
		crtc->cursor_y = req->y;
	}

	return ret;
}

static int drm_mode_cursor_common(struct drm_device *dev,
				  struct drm_mode_cursor2 *req,
				  struct drm_file *file_priv)
{
	struct drm_crtc *crtc;
	int ret = 0;

	if (!drm_core_check_feature(dev, DRIVER_MODESET))
		return -EINVAL;

	if (!req->flags || (~DRM_MODE_CURSOR_FLAGS & req->flags))
		return -EINVAL;

	crtc = drm_crtc_find(dev, req->crtc_id);
	if (!crtc) {
		DRM_DEBUG_KMS("Unknown CRTC ID %d\n", req->crtc_id);
		return -ENOENT;
	}

	/*
	 * If this crtc has a universal cursor plane, call that plane's update
	 * handler rather than using legacy cursor handlers.
	 */
	drm_modeset_lock_crtc(crtc, crtc->cursor);
	if (crtc->cursor) {
		ret = drm_mode_cursor_universal(crtc, req, file_priv);
		goto out;
	}

	if (req->flags & DRM_MODE_CURSOR_BO) {
		if (!crtc->funcs->cursor_set && !crtc->funcs->cursor_set2) {
			ret = -ENXIO;
			goto out;
		}
		/* Turns off the cursor if handle is 0 */
		if (crtc->funcs->cursor_set2)
			ret = crtc->funcs->cursor_set2(crtc, file_priv, req->handle,
						      req->width, req->height, req->hot_x, req->hot_y);
		else
			ret = crtc->funcs->cursor_set(crtc, file_priv, req->handle,
						      req->width, req->height);
	}

	if (req->flags & DRM_MODE_CURSOR_MOVE) {
		if (crtc->funcs->cursor_move) {
			ret = crtc->funcs->cursor_move(crtc, req->x, req->y);
		} else {
			ret = -EFAULT;
			goto out;
		}
	}
out:
	drm_modeset_unlock_crtc(crtc);

	return ret;

}


/**
 * drm_mode_cursor_ioctl - set CRTC's cursor configuration
 * @dev: drm device for the ioctl
 * @data: data pointer for the ioctl
 * @file_priv: drm file for the ioctl call
 *
 * Set the cursor configuration based on user request.
 *
 * Called by the user via ioctl.
 *
 * Returns:
 * Zero on success, negative errno on failure.
 */
int drm_mode_cursor_ioctl(struct drm_device *dev,
			  void *data, struct drm_file *file_priv)
{
	struct drm_mode_cursor *req = data;
	struct drm_mode_cursor2 new_req;

	memcpy(&new_req, req, sizeof(struct drm_mode_cursor));
	new_req.hot_x = new_req.hot_y = 0;

	return drm_mode_cursor_common(dev, &new_req, file_priv);
}

/**
 * drm_mode_cursor2_ioctl - set CRTC's cursor configuration
 * @dev: drm device for the ioctl
 * @data: data pointer for the ioctl
 * @file_priv: drm file for the ioctl call
 *
 * Set the cursor configuration based on user request. This implements the 2nd
 * version of the cursor ioctl, which allows userspace to additionally specify
 * the hotspot of the pointer.
 *
 * Called by the user via ioctl.
 *
 * Returns:
 * Zero on success, negative errno on failure.
 */
int drm_mode_cursor2_ioctl(struct drm_device *dev,
			   void *data, struct drm_file *file_priv)
{
	struct drm_mode_cursor2 *req = data;

	return drm_mode_cursor_common(dev, req, file_priv);
}

/**
 * drm_mode_legacy_fb_format - compute drm fourcc code from legacy description
 * @bpp: bits per pixels
 * @depth: bit depth per pixel
 *
 * Computes a drm fourcc pixel format code for the given @bpp/@depth values.
 * Useful in fbdev emulation code, since that deals in those values.
 */
uint32_t drm_mode_legacy_fb_format(uint32_t bpp, uint32_t depth)
{
	uint32_t fmt;

	switch (bpp) {
	case 8:
		fmt = DRM_FORMAT_C8;
		break;
	case 16:
		if (depth == 15)
			fmt = DRM_FORMAT_XRGB1555;
		else
			fmt = DRM_FORMAT_RGB565;
		break;
	case 24:
		fmt = DRM_FORMAT_RGB888;
		break;
	case 32:
		if (depth == 24)
			fmt = DRM_FORMAT_XRGB8888;
		else if (depth == 30)
			fmt = DRM_FORMAT_XRGB2101010;
		else
			fmt = DRM_FORMAT_ARGB8888;
		break;
	default:
		DRM_ERROR("bad bpp, assuming x8r8g8b8 pixel format\n");
		fmt = DRM_FORMAT_XRGB8888;
		break;
	}

	return fmt;
}
EXPORT_SYMBOL(drm_mode_legacy_fb_format);

/**
 * drm_mode_addfb - add an FB to the graphics configuration
 * @dev: drm device for the ioctl
 * @data: data pointer for the ioctl
 * @file_priv: drm file for the ioctl call
 *
 * Add a new FB to the specified CRTC, given a user request. This is the
 * original addfb ioctl which only supported RGB formats.
 *
 * Called by the user via ioctl.
 *
 * Returns:
 * Zero on success, negative errno on failure.
 */
int drm_mode_addfb(struct drm_device *dev,
		   void *data, struct drm_file *file_priv)
{
	struct drm_mode_fb_cmd *or = data;
	struct drm_mode_fb_cmd2 r = {};
	int ret;

	/* convert to new format and call new ioctl */
	r.fb_id = or->fb_id;
	r.width = or->width;
	r.height = or->height;
	r.pitches[0] = or->pitch;
	r.pixel_format = drm_mode_legacy_fb_format(or->bpp, or->depth);
	r.handles[0] = or->handle;

	ret = drm_mode_addfb2(dev, &r, file_priv);
	if (ret)
		return ret;

	or->fb_id = r.fb_id;

	return 0;
}

static int format_check(const struct drm_mode_fb_cmd2 *r)
{
	uint32_t format = r->pixel_format & ~DRM_FORMAT_BIG_ENDIAN;

	switch (format) {
	case DRM_FORMAT_C8:
	case DRM_FORMAT_RGB332:
	case DRM_FORMAT_BGR233:
	case DRM_FORMAT_XRGB4444:
	case DRM_FORMAT_XBGR4444:
	case DRM_FORMAT_RGBX4444:
	case DRM_FORMAT_BGRX4444:
	case DRM_FORMAT_ARGB4444:
	case DRM_FORMAT_ABGR4444:
	case DRM_FORMAT_RGBA4444:
	case DRM_FORMAT_BGRA4444:
	case DRM_FORMAT_XRGB1555:
	case DRM_FORMAT_XBGR1555:
	case DRM_FORMAT_RGBX5551:
	case DRM_FORMAT_BGRX5551:
	case DRM_FORMAT_ARGB1555:
	case DRM_FORMAT_ABGR1555:
	case DRM_FORMAT_RGBA5551:
	case DRM_FORMAT_BGRA5551:
	case DRM_FORMAT_RGB565:
	case DRM_FORMAT_BGR565:
	case DRM_FORMAT_RGB888:
	case DRM_FORMAT_BGR888:
	case DRM_FORMAT_XRGB8888:
	case DRM_FORMAT_XBGR8888:
	case DRM_FORMAT_RGBX8888:
	case DRM_FORMAT_BGRX8888:
	case DRM_FORMAT_ARGB8888:
	case DRM_FORMAT_ABGR8888:
	case DRM_FORMAT_RGBA8888:
	case DRM_FORMAT_BGRA8888:
	case DRM_FORMAT_XRGB2101010:
	case DRM_FORMAT_XBGR2101010:
	case DRM_FORMAT_RGBX1010102:
	case DRM_FORMAT_BGRX1010102:
	case DRM_FORMAT_ARGB2101010:
	case DRM_FORMAT_ABGR2101010:
	case DRM_FORMAT_RGBA1010102:
	case DRM_FORMAT_BGRA1010102:
	case DRM_FORMAT_YUYV:
	case DRM_FORMAT_YVYU:
	case DRM_FORMAT_UYVY:
	case DRM_FORMAT_VYUY:
	case DRM_FORMAT_AYUV:
	case DRM_FORMAT_NV12:
	case DRM_FORMAT_NV21:
	case DRM_FORMAT_NV16:
	case DRM_FORMAT_NV61:
	case DRM_FORMAT_NV24:
	case DRM_FORMAT_NV42:
	case DRM_FORMAT_YUV410:
	case DRM_FORMAT_YVU410:
	case DRM_FORMAT_YUV411:
	case DRM_FORMAT_YVU411:
	case DRM_FORMAT_YUV420:
	case DRM_FORMAT_YVU420:
	case DRM_FORMAT_YUV422:
	case DRM_FORMAT_YVU422:
	case DRM_FORMAT_YUV444:
	case DRM_FORMAT_YVU444:
		return 0;
	default:
		DRM_DEBUG_KMS("invalid pixel format %s\n",
			      drm_get_format_name(r->pixel_format));
		return -EINVAL;
	}
}

static int framebuffer_check(const struct drm_mode_fb_cmd2 *r)
{
	int ret, hsub, vsub, num_planes, i;

	ret = format_check(r);
	if (ret) {
		DRM_DEBUG_KMS("bad framebuffer format %s\n",
			      drm_get_format_name(r->pixel_format));
		return ret;
	}

	hsub = drm_format_horz_chroma_subsampling(r->pixel_format);
	vsub = drm_format_vert_chroma_subsampling(r->pixel_format);
	num_planes = drm_format_num_planes(r->pixel_format);

	if (r->width == 0 || r->width % hsub) {
		DRM_DEBUG_KMS("bad framebuffer width %u\n", r->width);
		return -EINVAL;
	}

	if (r->height == 0 || r->height % vsub) {
		DRM_DEBUG_KMS("bad framebuffer height %u\n", r->height);
		return -EINVAL;
	}

	for (i = 0; i < num_planes; i++) {
		unsigned int width = r->width / (i != 0 ? hsub : 1);
		unsigned int height = r->height / (i != 0 ? vsub : 1);
		unsigned int cpp = drm_format_plane_cpp(r->pixel_format, i);

		if (!r->handles[i]) {
			DRM_DEBUG_KMS("no buffer object handle for plane %d\n", i);
			return -EINVAL;
		}

		if ((uint64_t) width * cpp > UINT_MAX)
			return -ERANGE;

		if ((uint64_t) height * r->pitches[i] + r->offsets[i] > UINT_MAX)
			return -ERANGE;

		if (r->pitches[i] < width * cpp) {
			DRM_DEBUG_KMS("bad pitch %u for plane %d\n", r->pitches[i], i);
			return -EINVAL;
		}

		if (r->modifier[i] && !(r->flags & DRM_MODE_FB_MODIFIERS)) {
			DRM_DEBUG_KMS("bad fb modifier %llu for plane %d\n",
				      r->modifier[i], i);
			return -EINVAL;
		}

		/* modifier specific checks: */
		switch (r->modifier[i]) {
		case DRM_FORMAT_MOD_SAMSUNG_64_32_TILE:
			/* NOTE: the pitch restriction may be lifted later if it turns
			 * out that no hw has this restriction:
			 */
			if (r->pixel_format != DRM_FORMAT_NV12 ||
					width % 128 || height % 32 ||
					r->pitches[i] % 128) {
				DRM_DEBUG_KMS("bad modifier data for plane %d\n", i);
				return -EINVAL;
			}
			break;

		default:
			break;
		}
	}

	for (i = num_planes; i < 4; i++) {
		if (r->modifier[i]) {
			DRM_DEBUG_KMS("non-zero modifier for unused plane %d\n", i);
			return -EINVAL;
		}

		/* Pre-FB_MODIFIERS userspace didn't clear the structs properly. */
		if (!(r->flags & DRM_MODE_FB_MODIFIERS))
			continue;

		if (r->handles[i]) {
			DRM_DEBUG_KMS("buffer object handle for unused plane %d\n", i);
			return -EINVAL;
		}

		if (r->pitches[i]) {
			DRM_DEBUG_KMS("non-zero pitch for unused plane %d\n", i);
			return -EINVAL;
		}

		if (r->offsets[i]) {
			DRM_DEBUG_KMS("non-zero offset for unused plane %d\n", i);
			return -EINVAL;
		}
	}

	return 0;
}

static struct drm_framebuffer *
internal_framebuffer_create(struct drm_device *dev,
			    struct drm_mode_fb_cmd2 *r,
			    struct drm_file *file_priv)
{
	struct drm_mode_config *config = &dev->mode_config;
	struct drm_framebuffer *fb;
	int ret;

	if (r->flags & ~(DRM_MODE_FB_INTERLACED | DRM_MODE_FB_MODIFIERS)) {
		DRM_DEBUG_KMS("bad framebuffer flags 0x%08x\n", r->flags);
		return ERR_PTR(-EINVAL);
	}

	if ((config->min_width > r->width) || (r->width > config->max_width)) {
		DRM_DEBUG_KMS("bad framebuffer width %d, should be >= %d && <= %d\n",
			  r->width, config->min_width, config->max_width);
		return ERR_PTR(-EINVAL);
	}
	if ((config->min_height > r->height) || (r->height > config->max_height)) {
		DRM_DEBUG_KMS("bad framebuffer height %d, should be >= %d && <= %d\n",
			  r->height, config->min_height, config->max_height);
		return ERR_PTR(-EINVAL);
	}

	if (r->flags & DRM_MODE_FB_MODIFIERS &&
	    !dev->mode_config.allow_fb_modifiers) {
		DRM_DEBUG_KMS("driver does not support fb modifiers\n");
		return ERR_PTR(-EINVAL);
	}

	ret = framebuffer_check(r);
	if (ret)
		return ERR_PTR(ret);

	fb = dev->mode_config.funcs->fb_create(dev, file_priv, r);
	if (IS_ERR(fb)) {
		DRM_DEBUG_KMS("could not create framebuffer\n");
		return fb;
	}

	return fb;
}

/**
 * drm_mode_addfb2 - add an FB to the graphics configuration
 * @dev: drm device for the ioctl
 * @data: data pointer for the ioctl
 * @file_priv: drm file for the ioctl call
 *
 * Add a new FB to the specified CRTC, given a user request with format. This is
 * the 2nd version of the addfb ioctl, which supports multi-planar framebuffers
 * and uses fourcc codes as pixel format specifiers.
 *
 * Called by the user via ioctl.
 *
 * Returns:
 * Zero on success, negative errno on failure.
 */
int drm_mode_addfb2(struct drm_device *dev,
		    void *data, struct drm_file *file_priv)
{
	struct drm_mode_fb_cmd2 *r = data;
	struct drm_framebuffer *fb;

	if (!drm_core_check_feature(dev, DRIVER_MODESET))
		return -EINVAL;

	fb = internal_framebuffer_create(dev, r, file_priv);
	if (IS_ERR(fb))
		return PTR_ERR(fb);

	/* Transfer ownership to the filp for reaping on close */

	DRM_DEBUG_KMS("[FB:%d]\n", fb->base.id);
	mutex_lock(&file_priv->fbs_lock);
	r->fb_id = fb->base.id;
	list_add(&fb->filp_head, &file_priv->fbs);
	mutex_unlock(&file_priv->fbs_lock);

	return 0;
}

struct drm_mode_rmfb_work {
	struct work_struct work;
	struct list_head fbs;
};

static void drm_mode_rmfb_work_fn(struct work_struct *w)
{
	struct drm_mode_rmfb_work *arg = container_of(w, typeof(*arg), work);

	while (!list_empty(&arg->fbs)) {
		struct drm_framebuffer *fb =
			list_first_entry(&arg->fbs, typeof(*fb), filp_head);

		list_del_init(&fb->filp_head);
		drm_framebuffer_remove(fb);
	}
}

<<<<<<< HEAD
static inline uint32_t drm_framebuffer_read_refcount(struct drm_framebuffer *fb)
{
	return atomic_read(&fb->refcount.refcount);
}

=======
>>>>>>> 9ca1d50f
/**
 * drm_mode_rmfb - remove an FB from the configuration
 * @dev: drm device for the ioctl
 * @data: data pointer for the ioctl
 * @file_priv: drm file for the ioctl call
 *
 * Remove the FB specified by the user.
 *
 * Called by the user via ioctl.
 *
 * Returns:
 * Zero on success, negative errno on failure.
 */
int drm_mode_rmfb(struct drm_device *dev,
		   void *data, struct drm_file *file_priv)
{
	struct drm_framebuffer *fb = NULL;
	struct drm_framebuffer *fbl = NULL;
	uint32_t *id = data;
	int found = 0;

	if (!drm_core_check_feature(dev, DRIVER_MODESET))
		return -EINVAL;

	mutex_lock(&file_priv->fbs_lock);
	mutex_lock(&dev->mode_config.fb_lock);
	fb = __drm_framebuffer_lookup(dev, *id);
	if (!fb)
		goto fail_lookup;

	list_for_each_entry(fbl, &file_priv->fbs, filp_head)
		if (fb == fbl)
			found = 1;
	if (!found)
		goto fail_lookup;

	list_del_init(&fb->filp_head);
	mutex_unlock(&dev->mode_config.fb_lock);
	mutex_unlock(&file_priv->fbs_lock);

	/*
	 * we now own the reference that was stored in the fbs list
	 *
	 * drm_framebuffer_remove may fail with -EINTR on pending signals,
	 * so run this in a separate stack as there's no way to correctly
	 * handle this after the fb is already removed from the lookup table.
	 */
<<<<<<< HEAD
	if (drm_framebuffer_read_refcount(fb) > 1) {
=======
	if (atomic_read(&fb->refcount.refcount) > 1) {
>>>>>>> 9ca1d50f
		struct drm_mode_rmfb_work arg;

		INIT_WORK_ONSTACK(&arg.work, drm_mode_rmfb_work_fn);
		INIT_LIST_HEAD(&arg.fbs);
		list_add_tail(&fb->filp_head, &arg.fbs);

		schedule_work(&arg.work);
		flush_work(&arg.work);
		destroy_work_on_stack(&arg.work);
	} else
		drm_framebuffer_unreference(fb);

	return 0;

fail_lookup:
	mutex_unlock(&dev->mode_config.fb_lock);
	mutex_unlock(&file_priv->fbs_lock);

	return -ENOENT;
}

/**
 * drm_mode_getfb - get FB info
 * @dev: drm device for the ioctl
 * @data: data pointer for the ioctl
 * @file_priv: drm file for the ioctl call
 *
 * Lookup the FB given its ID and return info about it.
 *
 * Called by the user via ioctl.
 *
 * Returns:
 * Zero on success, negative errno on failure.
 */
int drm_mode_getfb(struct drm_device *dev,
		   void *data, struct drm_file *file_priv)
{
	struct drm_mode_fb_cmd *r = data;
	struct drm_framebuffer *fb;
	int ret;

	if (!drm_core_check_feature(dev, DRIVER_MODESET))
		return -EINVAL;

	fb = drm_framebuffer_lookup(dev, r->fb_id);
	if (!fb)
		return -ENOENT;

	r->height = fb->height;
	r->width = fb->width;
	r->depth = fb->depth;
	r->bpp = fb->bits_per_pixel;
	r->pitch = fb->pitches[0];
	if (fb->funcs->create_handle) {
		if (file_priv->is_master || capable(CAP_SYS_ADMIN) ||
		    drm_is_control_client(file_priv)) {
			ret = fb->funcs->create_handle(fb, file_priv,
						       &r->handle);
		} else {
			/* GET_FB() is an unprivileged ioctl so we must not
			 * return a buffer-handle to non-master processes! For
			 * backwards-compatibility reasons, we cannot make
			 * GET_FB() privileged, so just return an invalid handle
			 * for non-masters. */
			r->handle = 0;
			ret = 0;
		}
	} else {
		ret = -ENODEV;
	}

	drm_framebuffer_unreference(fb);

	return ret;
}

/**
 * drm_mode_dirtyfb_ioctl - flush frontbuffer rendering on an FB
 * @dev: drm device for the ioctl
 * @data: data pointer for the ioctl
 * @file_priv: drm file for the ioctl call
 *
 * Lookup the FB and flush out the damaged area supplied by userspace as a clip
 * rectangle list. Generic userspace which does frontbuffer rendering must call
 * this ioctl to flush out the changes on manual-update display outputs, e.g.
 * usb display-link, mipi manual update panels or edp panel self refresh modes.
 *
 * Modesetting drivers which always update the frontbuffer do not need to
 * implement the corresponding ->dirty framebuffer callback.
 *
 * Called by the user via ioctl.
 *
 * Returns:
 * Zero on success, negative errno on failure.
 */
int drm_mode_dirtyfb_ioctl(struct drm_device *dev,
			   void *data, struct drm_file *file_priv)
{
	struct drm_clip_rect __user *clips_ptr;
	struct drm_clip_rect *clips = NULL;
	struct drm_mode_fb_dirty_cmd *r = data;
	struct drm_framebuffer *fb;
	unsigned flags;
	int num_clips;
	int ret;

	if (!drm_core_check_feature(dev, DRIVER_MODESET))
		return -EINVAL;

	fb = drm_framebuffer_lookup(dev, r->fb_id);
	if (!fb)
		return -ENOENT;

	num_clips = r->num_clips;
	clips_ptr = (struct drm_clip_rect __user *)(unsigned long)r->clips_ptr;

	if (!num_clips != !clips_ptr) {
		ret = -EINVAL;
		goto out_err1;
	}

	flags = DRM_MODE_FB_DIRTY_FLAGS & r->flags;

	/* If userspace annotates copy, clips must come in pairs */
	if (flags & DRM_MODE_FB_DIRTY_ANNOTATE_COPY && (num_clips % 2)) {
		ret = -EINVAL;
		goto out_err1;
	}

	if (num_clips && clips_ptr) {
		if (num_clips < 0 || num_clips > DRM_MODE_FB_DIRTY_MAX_CLIPS) {
			ret = -EINVAL;
			goto out_err1;
		}
		clips = kcalloc(num_clips, sizeof(*clips), GFP_KERNEL);
		if (!clips) {
			ret = -ENOMEM;
			goto out_err1;
		}

		ret = copy_from_user(clips, clips_ptr,
				     num_clips * sizeof(*clips));
		if (ret) {
			ret = -EFAULT;
			goto out_err2;
		}
	}

	if (fb->funcs->dirty) {
		ret = fb->funcs->dirty(fb, file_priv, flags, r->color,
				       clips, num_clips);
	} else {
		ret = -ENOSYS;
	}

out_err2:
	kfree(clips);
out_err1:
	drm_framebuffer_unreference(fb);

	return ret;
}

/**
 * drm_fb_release - remove and free the FBs on this file
 * @priv: drm file for the ioctl
 *
 * Destroy all the FBs associated with @filp.
 *
 * Called by the user via ioctl.
 *
 * Returns:
 * Zero on success, negative errno on failure.
 */
void drm_fb_release(struct drm_file *priv)
{
	struct drm_framebuffer *fb, *tfb;
	struct drm_mode_rmfb_work arg;

	INIT_LIST_HEAD(&arg.fbs);

	/*
	 * When the file gets released that means no one else can access the fb
	 * list any more, so no need to grab fpriv->fbs_lock. And we need to
	 * avoid upsetting lockdep since the universal cursor code adds a
	 * framebuffer while holding mutex locks.
	 *
	 * Note that a real deadlock between fpriv->fbs_lock and the modeset
	 * locks is impossible here since no one else but this function can get
	 * at it any more.
	 */
	list_for_each_entry_safe(fb, tfb, &priv->fbs, filp_head) {
<<<<<<< HEAD
		if (drm_framebuffer_read_refcount(fb) > 1) {
=======
		if (atomic_read(&fb->refcount.refcount) > 1) {
>>>>>>> 9ca1d50f
			list_move_tail(&fb->filp_head, &arg.fbs);
		} else {
			list_del_init(&fb->filp_head);

			/* This drops the fpriv->fbs reference. */
			drm_framebuffer_unreference(fb);
		}
	}

	if (!list_empty(&arg.fbs)) {
		INIT_WORK_ONSTACK(&arg.work, drm_mode_rmfb_work_fn);

		schedule_work(&arg.work);
		flush_work(&arg.work);
		destroy_work_on_stack(&arg.work);
	}
}

/**
 * drm_property_create - create a new property type
 * @dev: drm device
 * @flags: flags specifying the property type
 * @name: name of the property
 * @num_values: number of pre-defined values
 *
 * This creates a new generic drm property which can then be attached to a drm
 * object with drm_object_attach_property. The returned property object must be
 * freed with drm_property_destroy.
 *
 * Note that the DRM core keeps a per-device list of properties and that, if
 * drm_mode_config_cleanup() is called, it will destroy all properties created
 * by the driver.
 *
 * Returns:
 * A pointer to the newly created property on success, NULL on failure.
 */
struct drm_property *drm_property_create(struct drm_device *dev, int flags,
					 const char *name, int num_values)
{
	struct drm_property *property = NULL;
	int ret;

	property = kzalloc(sizeof(struct drm_property), GFP_KERNEL);
	if (!property)
		return NULL;

	property->dev = dev;

	if (num_values) {
		property->values = kcalloc(num_values, sizeof(uint64_t),
					   GFP_KERNEL);
		if (!property->values)
			goto fail;
	}

	ret = drm_mode_object_get(dev, &property->base, DRM_MODE_OBJECT_PROPERTY);
	if (ret)
		goto fail;

	property->flags = flags;
	property->num_values = num_values;
	INIT_LIST_HEAD(&property->enum_list);

	if (name) {
		strncpy(property->name, name, DRM_PROP_NAME_LEN);
		property->name[DRM_PROP_NAME_LEN-1] = '\0';
	}

	list_add_tail(&property->head, &dev->mode_config.property_list);

	WARN_ON(!drm_property_type_valid(property));

	return property;
fail:
	kfree(property->values);
	kfree(property);
	return NULL;
}
EXPORT_SYMBOL(drm_property_create);

/**
 * drm_property_create_enum - create a new enumeration property type
 * @dev: drm device
 * @flags: flags specifying the property type
 * @name: name of the property
 * @props: enumeration lists with property values
 * @num_values: number of pre-defined values
 *
 * This creates a new generic drm property which can then be attached to a drm
 * object with drm_object_attach_property. The returned property object must be
 * freed with drm_property_destroy.
 *
 * Userspace is only allowed to set one of the predefined values for enumeration
 * properties.
 *
 * Returns:
 * A pointer to the newly created property on success, NULL on failure.
 */
struct drm_property *drm_property_create_enum(struct drm_device *dev, int flags,
					 const char *name,
					 const struct drm_prop_enum_list *props,
					 int num_values)
{
	struct drm_property *property;
	int i, ret;

	flags |= DRM_MODE_PROP_ENUM;

	property = drm_property_create(dev, flags, name, num_values);
	if (!property)
		return NULL;

	for (i = 0; i < num_values; i++) {
		ret = drm_property_add_enum(property, i,
				      props[i].type,
				      props[i].name);
		if (ret) {
			drm_property_destroy(dev, property);
			return NULL;
		}
	}

	return property;
}
EXPORT_SYMBOL(drm_property_create_enum);

/**
 * drm_property_create_bitmask - create a new bitmask property type
 * @dev: drm device
 * @flags: flags specifying the property type
 * @name: name of the property
 * @props: enumeration lists with property bitflags
 * @num_props: size of the @props array
 * @supported_bits: bitmask of all supported enumeration values
 *
 * This creates a new bitmask drm property which can then be attached to a drm
 * object with drm_object_attach_property. The returned property object must be
 * freed with drm_property_destroy.
 *
 * Compared to plain enumeration properties userspace is allowed to set any
 * or'ed together combination of the predefined property bitflag values
 *
 * Returns:
 * A pointer to the newly created property on success, NULL on failure.
 */
struct drm_property *drm_property_create_bitmask(struct drm_device *dev,
					 int flags, const char *name,
					 const struct drm_prop_enum_list *props,
					 int num_props,
					 uint64_t supported_bits)
{
	struct drm_property *property;
	int i, ret, index = 0;
	int num_values = hweight64(supported_bits);

	flags |= DRM_MODE_PROP_BITMASK;

	property = drm_property_create(dev, flags, name, num_values);
	if (!property)
		return NULL;
	for (i = 0; i < num_props; i++) {
		if (!(supported_bits & (1ULL << props[i].type)))
			continue;

		if (WARN_ON(index >= num_values)) {
			drm_property_destroy(dev, property);
			return NULL;
		}

		ret = drm_property_add_enum(property, index++,
				      props[i].type,
				      props[i].name);
		if (ret) {
			drm_property_destroy(dev, property);
			return NULL;
		}
	}

	return property;
}
EXPORT_SYMBOL(drm_property_create_bitmask);

static struct drm_property *property_create_range(struct drm_device *dev,
					 int flags, const char *name,
					 uint64_t min, uint64_t max)
{
	struct drm_property *property;

	property = drm_property_create(dev, flags, name, 2);
	if (!property)
		return NULL;

	property->values[0] = min;
	property->values[1] = max;

	return property;
}

/**
 * drm_property_create_range - create a new unsigned ranged property type
 * @dev: drm device
 * @flags: flags specifying the property type
 * @name: name of the property
 * @min: minimum value of the property
 * @max: maximum value of the property
 *
 * This creates a new generic drm property which can then be attached to a drm
 * object with drm_object_attach_property. The returned property object must be
 * freed with drm_property_destroy.
 *
 * Userspace is allowed to set any unsigned integer value in the (min, max)
 * range inclusive.
 *
 * Returns:
 * A pointer to the newly created property on success, NULL on failure.
 */
struct drm_property *drm_property_create_range(struct drm_device *dev, int flags,
					 const char *name,
					 uint64_t min, uint64_t max)
{
	return property_create_range(dev, DRM_MODE_PROP_RANGE | flags,
			name, min, max);
}
EXPORT_SYMBOL(drm_property_create_range);

/**
 * drm_property_create_signed_range - create a new signed ranged property type
 * @dev: drm device
 * @flags: flags specifying the property type
 * @name: name of the property
 * @min: minimum value of the property
 * @max: maximum value of the property
 *
 * This creates a new generic drm property which can then be attached to a drm
 * object with drm_object_attach_property. The returned property object must be
 * freed with drm_property_destroy.
 *
 * Userspace is allowed to set any signed integer value in the (min, max)
 * range inclusive.
 *
 * Returns:
 * A pointer to the newly created property on success, NULL on failure.
 */
struct drm_property *drm_property_create_signed_range(struct drm_device *dev,
					 int flags, const char *name,
					 int64_t min, int64_t max)
{
	return property_create_range(dev, DRM_MODE_PROP_SIGNED_RANGE | flags,
			name, I642U64(min), I642U64(max));
}
EXPORT_SYMBOL(drm_property_create_signed_range);

/**
 * drm_property_create_object - create a new object property type
 * @dev: drm device
 * @flags: flags specifying the property type
 * @name: name of the property
 * @type: object type from DRM_MODE_OBJECT_* defines
 *
 * This creates a new generic drm property which can then be attached to a drm
 * object with drm_object_attach_property. The returned property object must be
 * freed with drm_property_destroy.
 *
 * Userspace is only allowed to set this to any property value of the given
 * @type. Only useful for atomic properties, which is enforced.
 *
 * Returns:
 * A pointer to the newly created property on success, NULL on failure.
 */
struct drm_property *drm_property_create_object(struct drm_device *dev,
					 int flags, const char *name, uint32_t type)
{
	struct drm_property *property;

	flags |= DRM_MODE_PROP_OBJECT;

	if (WARN_ON(!(flags & DRM_MODE_PROP_ATOMIC)))
		return NULL;

	property = drm_property_create(dev, flags, name, 1);
	if (!property)
		return NULL;

	property->values[0] = type;

	return property;
}
EXPORT_SYMBOL(drm_property_create_object);

/**
 * drm_property_create_bool - create a new boolean property type
 * @dev: drm device
 * @flags: flags specifying the property type
 * @name: name of the property
 *
 * This creates a new generic drm property which can then be attached to a drm
 * object with drm_object_attach_property. The returned property object must be
 * freed with drm_property_destroy.
 *
 * This is implemented as a ranged property with only {0, 1} as valid values.
 *
 * Returns:
 * A pointer to the newly created property on success, NULL on failure.
 */
struct drm_property *drm_property_create_bool(struct drm_device *dev, int flags,
					 const char *name)
{
	return drm_property_create_range(dev, flags, name, 0, 1);
}
EXPORT_SYMBOL(drm_property_create_bool);

/**
 * drm_property_add_enum - add a possible value to an enumeration property
 * @property: enumeration property to change
 * @index: index of the new enumeration
 * @value: value of the new enumeration
 * @name: symbolic name of the new enumeration
 *
 * This functions adds enumerations to a property.
 *
 * It's use is deprecated, drivers should use one of the more specific helpers
 * to directly create the property with all enumerations already attached.
 *
 * Returns:
 * Zero on success, error code on failure.
 */
int drm_property_add_enum(struct drm_property *property, int index,
			  uint64_t value, const char *name)
{
	struct drm_property_enum *prop_enum;

	if (!(drm_property_type_is(property, DRM_MODE_PROP_ENUM) ||
			drm_property_type_is(property, DRM_MODE_PROP_BITMASK)))
		return -EINVAL;

	/*
	 * Bitmask enum properties have the additional constraint of values
	 * from 0 to 63
	 */
	if (drm_property_type_is(property, DRM_MODE_PROP_BITMASK) &&
			(value > 63))
		return -EINVAL;

	if (!list_empty(&property->enum_list)) {
		list_for_each_entry(prop_enum, &property->enum_list, head) {
			if (prop_enum->value == value) {
				strncpy(prop_enum->name, name, DRM_PROP_NAME_LEN);
				prop_enum->name[DRM_PROP_NAME_LEN-1] = '\0';
				return 0;
			}
		}
	}

	prop_enum = kzalloc(sizeof(struct drm_property_enum), GFP_KERNEL);
	if (!prop_enum)
		return -ENOMEM;

	strncpy(prop_enum->name, name, DRM_PROP_NAME_LEN);
	prop_enum->name[DRM_PROP_NAME_LEN-1] = '\0';
	prop_enum->value = value;

	property->values[index] = value;
	list_add_tail(&prop_enum->head, &property->enum_list);
	return 0;
}
EXPORT_SYMBOL(drm_property_add_enum);

/**
 * drm_property_destroy - destroy a drm property
 * @dev: drm device
 * @property: property to destry
 *
 * This function frees a property including any attached resources like
 * enumeration values.
 */
void drm_property_destroy(struct drm_device *dev, struct drm_property *property)
{
	struct drm_property_enum *prop_enum, *pt;

	list_for_each_entry_safe(prop_enum, pt, &property->enum_list, head) {
		list_del(&prop_enum->head);
		kfree(prop_enum);
	}

	if (property->num_values)
		kfree(property->values);
	drm_mode_object_put(dev, &property->base);
	list_del(&property->head);
	kfree(property);
}
EXPORT_SYMBOL(drm_property_destroy);

/**
 * drm_object_attach_property - attach a property to a modeset object
 * @obj: drm modeset object
 * @property: property to attach
 * @init_val: initial value of the property
 *
 * This attaches the given property to the modeset object with the given initial
 * value. Currently this function cannot fail since the properties are stored in
 * a statically sized array.
 */
void drm_object_attach_property(struct drm_mode_object *obj,
				struct drm_property *property,
				uint64_t init_val)
{
	int count = obj->properties->count;

	if (count == DRM_OBJECT_MAX_PROPERTY) {
		WARN(1, "Failed to attach object property (type: 0x%x). Please "
			"increase DRM_OBJECT_MAX_PROPERTY by 1 for each time "
			"you see this message on the same object type.\n",
			obj->type);
		return;
	}

	obj->properties->properties[count] = property;
	obj->properties->values[count] = init_val;
	obj->properties->count++;
	if (property->flags & DRM_MODE_PROP_ATOMIC)
		obj->properties->atomic_count++;
}
EXPORT_SYMBOL(drm_object_attach_property);

/**
 * drm_object_property_set_value - set the value of a property
 * @obj: drm mode object to set property value for
 * @property: property to set
 * @val: value the property should be set to
 *
 * This functions sets a given property on a given object. This function only
 * changes the software state of the property, it does not call into the
 * driver's ->set_property callback.
 *
 * Returns:
 * Zero on success, error code on failure.
 */
int drm_object_property_set_value(struct drm_mode_object *obj,
				  struct drm_property *property, uint64_t val)
{
	int i;

	for (i = 0; i < obj->properties->count; i++) {
		if (obj->properties->properties[i] == property) {
			obj->properties->values[i] = val;
			return 0;
		}
	}

	return -EINVAL;
}
EXPORT_SYMBOL(drm_object_property_set_value);

/**
 * drm_object_property_get_value - retrieve the value of a property
 * @obj: drm mode object to get property value from
 * @property: property to retrieve
 * @val: storage for the property value
 *
 * This function retrieves the softare state of the given property for the given
 * property. Since there is no driver callback to retrieve the current property
 * value this might be out of sync with the hardware, depending upon the driver
 * and property.
 *
 * Returns:
 * Zero on success, error code on failure.
 */
int drm_object_property_get_value(struct drm_mode_object *obj,
				  struct drm_property *property, uint64_t *val)
{
	int i;

	/* read-only properties bypass atomic mechanism and still store
	 * their value in obj->properties->values[].. mostly to avoid
	 * having to deal w/ EDID and similar props in atomic paths:
	 */
	if (drm_core_check_feature(property->dev, DRIVER_ATOMIC) &&
			!(property->flags & DRM_MODE_PROP_IMMUTABLE))
		return drm_atomic_get_property(obj, property, val);

	for (i = 0; i < obj->properties->count; i++) {
		if (obj->properties->properties[i] == property) {
			*val = obj->properties->values[i];
			return 0;
		}
	}

	return -EINVAL;
}
EXPORT_SYMBOL(drm_object_property_get_value);

/**
 * drm_mode_getproperty_ioctl - get the property metadata
 * @dev: DRM device
 * @data: ioctl data
 * @file_priv: DRM file info
 *
 * This function retrieves the metadata for a given property, like the different
 * possible values for an enum property or the limits for a range property.
 *
 * Blob properties are special
 *
 * Called by the user via ioctl.
 *
 * Returns:
 * Zero on success, negative errno on failure.
 */
int drm_mode_getproperty_ioctl(struct drm_device *dev,
			       void *data, struct drm_file *file_priv)
{
	struct drm_mode_get_property *out_resp = data;
	struct drm_property *property;
	int enum_count = 0;
	int value_count = 0;
	int ret = 0, i;
	int copied;
	struct drm_property_enum *prop_enum;
	struct drm_mode_property_enum __user *enum_ptr;
	uint64_t __user *values_ptr;

	if (!drm_core_check_feature(dev, DRIVER_MODESET))
		return -EINVAL;

	drm_modeset_lock_all(dev);
	property = drm_property_find(dev, out_resp->prop_id);
	if (!property) {
		ret = -ENOENT;
		goto done;
	}

	if (drm_property_type_is(property, DRM_MODE_PROP_ENUM) ||
			drm_property_type_is(property, DRM_MODE_PROP_BITMASK)) {
		list_for_each_entry(prop_enum, &property->enum_list, head)
			enum_count++;
	}

	value_count = property->num_values;

	strncpy(out_resp->name, property->name, DRM_PROP_NAME_LEN);
	out_resp->name[DRM_PROP_NAME_LEN-1] = 0;
	out_resp->flags = property->flags;

	if ((out_resp->count_values >= value_count) && value_count) {
		values_ptr = (uint64_t __user *)(unsigned long)out_resp->values_ptr;
		for (i = 0; i < value_count; i++) {
			if (copy_to_user(values_ptr + i, &property->values[i], sizeof(uint64_t))) {
				ret = -EFAULT;
				goto done;
			}
		}
	}
	out_resp->count_values = value_count;

	if (drm_property_type_is(property, DRM_MODE_PROP_ENUM) ||
			drm_property_type_is(property, DRM_MODE_PROP_BITMASK)) {
		if ((out_resp->count_enum_blobs >= enum_count) && enum_count) {
			copied = 0;
			enum_ptr = (struct drm_mode_property_enum __user *)(unsigned long)out_resp->enum_blob_ptr;
			list_for_each_entry(prop_enum, &property->enum_list, head) {

				if (copy_to_user(&enum_ptr[copied].value, &prop_enum->value, sizeof(uint64_t))) {
					ret = -EFAULT;
					goto done;
				}

				if (copy_to_user(&enum_ptr[copied].name,
						 &prop_enum->name, DRM_PROP_NAME_LEN)) {
					ret = -EFAULT;
					goto done;
				}
				copied++;
			}
		}
		out_resp->count_enum_blobs = enum_count;
	}

	/*
	 * NOTE: The idea seems to have been to use this to read all the blob
	 * property values. But nothing ever added them to the corresponding
	 * list, userspace always used the special-purpose get_blob ioctl to
	 * read the value for a blob property. It also doesn't make a lot of
	 * sense to return values here when everything else is just metadata for
	 * the property itself.
	 */
	if (drm_property_type_is(property, DRM_MODE_PROP_BLOB))
		out_resp->count_enum_blobs = 0;
done:
	drm_modeset_unlock_all(dev);
	return ret;
}

/**
 * drm_property_create_blob - Create new blob property
 *
 * Creates a new blob property for a specified DRM device, optionally
 * copying data.
 *
 * @dev: DRM device to create property for
 * @length: Length to allocate for blob data
 * @data: If specified, copies data into blob
 *
 * Returns:
 * New blob property with a single reference on success, or an ERR_PTR
 * value on failure.
 */
struct drm_property_blob *
drm_property_create_blob(struct drm_device *dev, size_t length,
			 const void *data)
{
	struct drm_property_blob *blob;
	int ret;

	if (!length || length > ULONG_MAX - sizeof(struct drm_property_blob))
		return ERR_PTR(-EINVAL);

	blob = kzalloc(sizeof(struct drm_property_blob)+length, GFP_KERNEL);
	if (!blob)
		return ERR_PTR(-ENOMEM);

	/* This must be explicitly initialised, so we can safely call list_del
	 * on it in the removal handler, even if it isn't in a file list. */
	INIT_LIST_HEAD(&blob->head_file);
	blob->length = length;
	blob->dev = dev;

	if (data)
		memcpy(blob->data, data, length);

	mutex_lock(&dev->mode_config.blob_lock);

	ret = drm_mode_object_get(dev, &blob->base, DRM_MODE_OBJECT_BLOB);
	if (ret) {
		kfree(blob);
		mutex_unlock(&dev->mode_config.blob_lock);
		return ERR_PTR(-EINVAL);
	}

	kref_init(&blob->refcount);

	list_add_tail(&blob->head_global,
	              &dev->mode_config.property_blob_list);

	mutex_unlock(&dev->mode_config.blob_lock);

	return blob;
}
EXPORT_SYMBOL(drm_property_create_blob);

/**
 * drm_property_free_blob - Blob property destructor
 *
 * Internal free function for blob properties; must not be used directly.
 *
 * @kref: Reference
 */
static void drm_property_free_blob(struct kref *kref)
{
	struct drm_property_blob *blob =
		container_of(kref, struct drm_property_blob, refcount);

	WARN_ON(!mutex_is_locked(&blob->dev->mode_config.blob_lock));

	list_del(&blob->head_global);
	list_del(&blob->head_file);
	drm_mode_object_put(blob->dev, &blob->base);

	kfree(blob);
}

/**
 * drm_property_unreference_blob - Unreference a blob property
 *
 * Drop a reference on a blob property. May free the object.
 *
 * @blob: Pointer to blob property
 */
void drm_property_unreference_blob(struct drm_property_blob *blob)
{
	struct drm_device *dev;

	if (!blob)
		return;

	dev = blob->dev;

	DRM_DEBUG("%p: blob ID: %d (%d)\n", blob, blob->base.id, atomic_read(&blob->refcount.refcount));

	if (kref_put_mutex(&blob->refcount, drm_property_free_blob,
			   &dev->mode_config.blob_lock))
		mutex_unlock(&dev->mode_config.blob_lock);
	else
		might_lock(&dev->mode_config.blob_lock);
}
EXPORT_SYMBOL(drm_property_unreference_blob);

/**
 * drm_property_unreference_blob_locked - Unreference a blob property with blob_lock held
 *
 * Drop a reference on a blob property. May free the object. This must be
 * called with blob_lock held.
 *
 * @blob: Pointer to blob property
 */
static void drm_property_unreference_blob_locked(struct drm_property_blob *blob)
{
	if (!blob)
		return;

	DRM_DEBUG("%p: blob ID: %d (%d)\n", blob, blob->base.id, atomic_read(&blob->refcount.refcount));

	kref_put(&blob->refcount, drm_property_free_blob);
}

/**
 * drm_property_destroy_user_blobs - destroy all blobs created by this client
 * @dev:       DRM device
 * @file_priv: destroy all blobs owned by this file handle
 */
void drm_property_destroy_user_blobs(struct drm_device *dev,
				     struct drm_file *file_priv)
{
	struct drm_property_blob *blob, *bt;

	mutex_lock(&dev->mode_config.blob_lock);

	list_for_each_entry_safe(blob, bt, &file_priv->blobs, head_file) {
		list_del_init(&blob->head_file);
		drm_property_unreference_blob_locked(blob);
	}

	mutex_unlock(&dev->mode_config.blob_lock);
}

/**
 * drm_property_reference_blob - Take a reference on an existing property
 *
 * Take a new reference on an existing blob property.
 *
 * @blob: Pointer to blob property
 */
struct drm_property_blob *drm_property_reference_blob(struct drm_property_blob *blob)
{
	DRM_DEBUG("%p: blob ID: %d (%d)\n", blob, blob->base.id, atomic_read(&blob->refcount.refcount));
	kref_get(&blob->refcount);
	return blob;
}
EXPORT_SYMBOL(drm_property_reference_blob);

/*
 * Like drm_property_lookup_blob, but does not return an additional reference.
 * Must be called with blob_lock held.
 */
static struct drm_property_blob *__drm_property_lookup_blob(struct drm_device *dev,
							    uint32_t id)
{
	struct drm_mode_object *obj = NULL;
	struct drm_property_blob *blob;

	WARN_ON(!mutex_is_locked(&dev->mode_config.blob_lock));

	mutex_lock(&dev->mode_config.idr_mutex);
	obj = idr_find(&dev->mode_config.crtc_idr, id);
	if (!obj || (obj->type != DRM_MODE_OBJECT_BLOB) || (obj->id != id))
		blob = NULL;
	else
		blob = obj_to_blob(obj);
	mutex_unlock(&dev->mode_config.idr_mutex);

	return blob;
}

/**
 * drm_property_lookup_blob - look up a blob property and take a reference
 * @dev: drm device
 * @id: id of the blob property
 *
 * If successful, this takes an additional reference to the blob property.
 * callers need to make sure to eventually unreference the returned property
 * again, using @drm_property_unreference_blob.
 */
struct drm_property_blob *drm_property_lookup_blob(struct drm_device *dev,
					           uint32_t id)
{
	struct drm_property_blob *blob;

	mutex_lock(&dev->mode_config.blob_lock);
	blob = __drm_property_lookup_blob(dev, id);
	if (blob) {
		if (!kref_get_unless_zero(&blob->refcount))
			blob = NULL;
	}
	mutex_unlock(&dev->mode_config.blob_lock);

	return blob;
}
EXPORT_SYMBOL(drm_property_lookup_blob);

/**
 * drm_property_replace_global_blob - atomically replace existing blob property
 * @dev: drm device
 * @replace: location of blob property pointer to be replaced
 * @length: length of data for new blob, or 0 for no data
 * @data: content for new blob, or NULL for no data
 * @obj_holds_id: optional object for property holding blob ID
 * @prop_holds_id: optional property holding blob ID
 * @return 0 on success or error on failure
 *
 * This function will atomically replace a global property in the blob list,
 * optionally updating a property which holds the ID of that property. It is
 * guaranteed to be atomic: no caller will be allowed to see intermediate
 * results, and either the entire operation will succeed and clean up the
 * previous property, or it will fail and the state will be unchanged.
 *
 * If length is 0 or data is NULL, no new blob will be created, and the holding
 * property, if specified, will be set to 0.
 *
 * Access to the replace pointer is assumed to be protected by the caller, e.g.
 * by holding the relevant modesetting object lock for its parent.
 *
 * For example, a drm_connector has a 'PATH' property, which contains the ID
 * of a blob property with the value of the MST path information. Calling this
 * function with replace pointing to the connector's path_blob_ptr, length and
 * data set for the new path information, obj_holds_id set to the connector's
 * base object, and prop_holds_id set to the path property name, will perform
 * a completely atomic update. The access to path_blob_ptr is protected by the
 * caller holding a lock on the connector.
 */
static int drm_property_replace_global_blob(struct drm_device *dev,
                                            struct drm_property_blob **replace,
                                            size_t length,
                                            const void *data,
                                            struct drm_mode_object *obj_holds_id,
                                            struct drm_property *prop_holds_id)
{
	struct drm_property_blob *new_blob = NULL;
	struct drm_property_blob *old_blob = NULL;
	int ret;

	WARN_ON(replace == NULL);

	old_blob = *replace;

	if (length && data) {
		new_blob = drm_property_create_blob(dev, length, data);
		if (IS_ERR(new_blob))
			return PTR_ERR(new_blob);
	}

	/* This does not need to be synchronised with blob_lock, as the
	 * get_properties ioctl locks all modesetting objects, and
	 * obj_holds_id must be locked before calling here, so we cannot
	 * have its value out of sync with the list membership modified
	 * below under blob_lock. */
	if (obj_holds_id) {
		ret = drm_object_property_set_value(obj_holds_id,
						    prop_holds_id,
						    new_blob ?
						        new_blob->base.id : 0);
		if (ret != 0)
			goto err_created;
	}

	drm_property_unreference_blob(old_blob);
	*replace = new_blob;

	return 0;

err_created:
	drm_property_unreference_blob(new_blob);
	return ret;
}

/**
 * drm_mode_getblob_ioctl - get the contents of a blob property value
 * @dev: DRM device
 * @data: ioctl data
 * @file_priv: DRM file info
 *
 * This function retrieves the contents of a blob property. The value stored in
 * an object's blob property is just a normal modeset object id.
 *
 * Called by the user via ioctl.
 *
 * Returns:
 * Zero on success, negative errno on failure.
 */
int drm_mode_getblob_ioctl(struct drm_device *dev,
			   void *data, struct drm_file *file_priv)
{
	struct drm_mode_get_blob *out_resp = data;
	struct drm_property_blob *blob;
	int ret = 0;
	void __user *blob_ptr;

	if (!drm_core_check_feature(dev, DRIVER_MODESET))
		return -EINVAL;

	drm_modeset_lock_all(dev);
	mutex_lock(&dev->mode_config.blob_lock);
	blob = __drm_property_lookup_blob(dev, out_resp->blob_id);
	if (!blob) {
		ret = -ENOENT;
		goto done;
	}

	if (out_resp->length == blob->length) {
		blob_ptr = (void __user *)(unsigned long)out_resp->data;
		if (copy_to_user(blob_ptr, blob->data, blob->length)) {
			ret = -EFAULT;
			goto done;
		}
	}
	out_resp->length = blob->length;

done:
	mutex_unlock(&dev->mode_config.blob_lock);
	drm_modeset_unlock_all(dev);
	return ret;
}

/**
 * drm_mode_createblob_ioctl - create a new blob property
 * @dev: DRM device
 * @data: ioctl data
 * @file_priv: DRM file info
 *
 * This function creates a new blob property with user-defined values. In order
 * to give us sensible validation and checking when creating, rather than at
 * every potential use, we also require a type to be provided upfront.
 *
 * Called by the user via ioctl.
 *
 * Returns:
 * Zero on success, negative errno on failure.
 */
int drm_mode_createblob_ioctl(struct drm_device *dev,
			      void *data, struct drm_file *file_priv)
{
	struct drm_mode_create_blob *out_resp = data;
	struct drm_property_blob *blob;
	void __user *blob_ptr;
	int ret = 0;

	if (!drm_core_check_feature(dev, DRIVER_MODESET))
		return -EINVAL;

	blob = drm_property_create_blob(dev, out_resp->length, NULL);
	if (IS_ERR(blob))
		return PTR_ERR(blob);

	blob_ptr = (void __user *)(unsigned long)out_resp->data;
	if (copy_from_user(blob->data, blob_ptr, out_resp->length)) {
		ret = -EFAULT;
		goto out_blob;
	}

	/* Dropping the lock between create_blob and our access here is safe
	 * as only the same file_priv can remove the blob; at this point, it is
	 * not associated with any file_priv. */
	mutex_lock(&dev->mode_config.blob_lock);
	out_resp->blob_id = blob->base.id;
	list_add_tail(&blob->head_file, &file_priv->blobs);
	mutex_unlock(&dev->mode_config.blob_lock);

	return 0;

out_blob:
	drm_property_unreference_blob(blob);
	return ret;
}

/**
 * drm_mode_destroyblob_ioctl - destroy a user blob property
 * @dev: DRM device
 * @data: ioctl data
 * @file_priv: DRM file info
 *
 * Destroy an existing user-defined blob property.
 *
 * Called by the user via ioctl.
 *
 * Returns:
 * Zero on success, negative errno on failure.
 */
int drm_mode_destroyblob_ioctl(struct drm_device *dev,
			       void *data, struct drm_file *file_priv)
{
	struct drm_mode_destroy_blob *out_resp = data;
	struct drm_property_blob *blob = NULL, *bt;
	bool found = false;
	int ret = 0;

	if (!drm_core_check_feature(dev, DRIVER_MODESET))
		return -EINVAL;

	mutex_lock(&dev->mode_config.blob_lock);
	blob = __drm_property_lookup_blob(dev, out_resp->blob_id);
	if (!blob) {
		ret = -ENOENT;
		goto err;
	}

	/* Ensure the property was actually created by this user. */
	list_for_each_entry(bt, &file_priv->blobs, head_file) {
		if (bt == blob) {
			found = true;
			break;
		}
	}

	if (!found) {
		ret = -EPERM;
		goto err;
	}

	/* We must drop head_file here, because we may not be the last
	 * reference on the blob. */
	list_del_init(&blob->head_file);
	drm_property_unreference_blob_locked(blob);
	mutex_unlock(&dev->mode_config.blob_lock);

	return 0;

err:
	mutex_unlock(&dev->mode_config.blob_lock);
	return ret;
}

/**
 * drm_mode_connector_set_path_property - set tile property on connector
 * @connector: connector to set property on.
 * @path: path to use for property; must not be NULL.
 *
 * This creates a property to expose to userspace to specify a
 * connector path. This is mainly used for DisplayPort MST where
 * connectors have a topology and we want to allow userspace to give
 * them more meaningful names.
 *
 * Returns:
 * Zero on success, negative errno on failure.
 */
int drm_mode_connector_set_path_property(struct drm_connector *connector,
					 const char *path)
{
	struct drm_device *dev = connector->dev;
	int ret;

	ret = drm_property_replace_global_blob(dev,
	                                       &connector->path_blob_ptr,
	                                       strlen(path) + 1,
	                                       path,
	                                       &connector->base,
	                                       dev->mode_config.path_property);
	return ret;
}
EXPORT_SYMBOL(drm_mode_connector_set_path_property);

/**
 * drm_mode_connector_set_tile_property - set tile property on connector
 * @connector: connector to set property on.
 *
 * This looks up the tile information for a connector, and creates a
 * property for userspace to parse if it exists. The property is of
 * the form of 8 integers using ':' as a separator.
 *
 * Returns:
 * Zero on success, errno on failure.
 */
int drm_mode_connector_set_tile_property(struct drm_connector *connector)
{
	struct drm_device *dev = connector->dev;
	char tile[256];
	int ret;

	if (!connector->has_tile) {
		ret  = drm_property_replace_global_blob(dev,
		                                        &connector->tile_blob_ptr,
		                                        0,
		                                        NULL,
		                                        &connector->base,
		                                        dev->mode_config.tile_property);
		return ret;
	}

	snprintf(tile, 256, "%d:%d:%d:%d:%d:%d:%d:%d",
		 connector->tile_group->id, connector->tile_is_single_monitor,
		 connector->num_h_tile, connector->num_v_tile,
		 connector->tile_h_loc, connector->tile_v_loc,
		 connector->tile_h_size, connector->tile_v_size);

	ret = drm_property_replace_global_blob(dev,
	                                       &connector->tile_blob_ptr,
	                                       strlen(tile) + 1,
	                                       tile,
	                                       &connector->base,
	                                       dev->mode_config.tile_property);
	return ret;
}
EXPORT_SYMBOL(drm_mode_connector_set_tile_property);

/**
 * drm_mode_connector_update_edid_property - update the edid property of a connector
 * @connector: drm connector
 * @edid: new value of the edid property
 *
 * This function creates a new blob modeset object and assigns its id to the
 * connector's edid property.
 *
 * Returns:
 * Zero on success, negative errno on failure.
 */
int drm_mode_connector_update_edid_property(struct drm_connector *connector,
					    const struct edid *edid)
{
	struct drm_device *dev = connector->dev;
	size_t size = 0;
	int ret;

	/* ignore requests to set edid when overridden */
	if (connector->override_edid)
		return 0;

	if (edid)
		size = EDID_LENGTH * (1 + edid->extensions);

	ret = drm_property_replace_global_blob(dev,
					       &connector->edid_blob_ptr,
	                                       size,
	                                       edid,
	                                       &connector->base,
	                                       dev->mode_config.edid_property);
	return ret;
}
EXPORT_SYMBOL(drm_mode_connector_update_edid_property);

/* Some properties could refer to dynamic refcnt'd objects, or things that
 * need special locking to handle lifetime issues (ie. to ensure the prop
 * value doesn't become invalid part way through the property update due to
 * race).  The value returned by reference via 'obj' should be passed back
 * to drm_property_change_valid_put() after the property is set (and the
 * object to which the property is attached has a chance to take it's own
 * reference).
 */
bool drm_property_change_valid_get(struct drm_property *property,
					 uint64_t value, struct drm_mode_object **ref)
{
	int i;

	if (property->flags & DRM_MODE_PROP_IMMUTABLE)
		return false;

	*ref = NULL;

	if (drm_property_type_is(property, DRM_MODE_PROP_RANGE)) {
		if (value < property->values[0] || value > property->values[1])
			return false;
		return true;
	} else if (drm_property_type_is(property, DRM_MODE_PROP_SIGNED_RANGE)) {
		int64_t svalue = U642I64(value);

		if (svalue < U642I64(property->values[0]) ||
				svalue > U642I64(property->values[1]))
			return false;
		return true;
	} else if (drm_property_type_is(property, DRM_MODE_PROP_BITMASK)) {
		uint64_t valid_mask = 0;

		for (i = 0; i < property->num_values; i++)
			valid_mask |= (1ULL << property->values[i]);
		return !(value & ~valid_mask);
	} else if (drm_property_type_is(property, DRM_MODE_PROP_BLOB)) {
		struct drm_property_blob *blob;

		if (value == 0)
			return true;

		blob = drm_property_lookup_blob(property->dev, value);
		if (blob) {
			*ref = &blob->base;
			return true;
		} else {
			return false;
		}
	} else if (drm_property_type_is(property, DRM_MODE_PROP_OBJECT)) {
		/* a zero value for an object property translates to null: */
		if (value == 0)
			return true;

		/* handle refcnt'd objects specially: */
		if (property->values[0] == DRM_MODE_OBJECT_FB) {
			struct drm_framebuffer *fb;
			fb = drm_framebuffer_lookup(property->dev, value);
			if (fb) {
				*ref = &fb->base;
				return true;
			} else {
				return false;
			}
		} else {
			return _object_find(property->dev, value, property->values[0]) != NULL;
		}
	}

	for (i = 0; i < property->num_values; i++)
		if (property->values[i] == value)
			return true;
	return false;
}

void drm_property_change_valid_put(struct drm_property *property,
		struct drm_mode_object *ref)
{
	if (!ref)
		return;

	if (drm_property_type_is(property, DRM_MODE_PROP_OBJECT)) {
		if (property->values[0] == DRM_MODE_OBJECT_FB)
			drm_framebuffer_unreference(obj_to_fb(ref));
	} else if (drm_property_type_is(property, DRM_MODE_PROP_BLOB))
		drm_property_unreference_blob(obj_to_blob(ref));
}

/**
 * drm_mode_connector_property_set_ioctl - set the current value of a connector property
 * @dev: DRM device
 * @data: ioctl data
 * @file_priv: DRM file info
 *
 * This function sets the current value for a connectors's property. It also
 * calls into a driver's ->set_property callback to update the hardware state
 *
 * Called by the user via ioctl.
 *
 * Returns:
 * Zero on success, negative errno on failure.
 */
int drm_mode_connector_property_set_ioctl(struct drm_device *dev,
				       void *data, struct drm_file *file_priv)
{
	struct drm_mode_connector_set_property *conn_set_prop = data;
	struct drm_mode_obj_set_property obj_set_prop = {
		.value = conn_set_prop->value,
		.prop_id = conn_set_prop->prop_id,
		.obj_id = conn_set_prop->connector_id,
		.obj_type = DRM_MODE_OBJECT_CONNECTOR
	};

	/* It does all the locking and checking we need */
	return drm_mode_obj_set_property_ioctl(dev, &obj_set_prop, file_priv);
}

static int drm_mode_connector_set_obj_prop(struct drm_mode_object *obj,
					   struct drm_property *property,
					   uint64_t value)
{
	int ret = -EINVAL;
	struct drm_connector *connector = obj_to_connector(obj);

	/* Do DPMS ourselves */
	if (property == connector->dev->mode_config.dpms_property) {
		ret = 0;
		if (connector->funcs->dpms)
			ret = (*connector->funcs->dpms)(connector, (int)value);
	} else if (connector->funcs->set_property)
		ret = connector->funcs->set_property(connector, property, value);

	/* store the property value if successful */
	if (!ret)
		drm_object_property_set_value(&connector->base, property, value);
	return ret;
}

static int drm_mode_crtc_set_obj_prop(struct drm_mode_object *obj,
				      struct drm_property *property,
				      uint64_t value)
{
	int ret = -EINVAL;
	struct drm_crtc *crtc = obj_to_crtc(obj);

	if (crtc->funcs->set_property)
		ret = crtc->funcs->set_property(crtc, property, value);
	if (!ret)
		drm_object_property_set_value(obj, property, value);

	return ret;
}

/**
 * drm_mode_plane_set_obj_prop - set the value of a property
 * @plane: drm plane object to set property value for
 * @property: property to set
 * @value: value the property should be set to
 *
 * This functions sets a given property on a given plane object. This function
 * calls the driver's ->set_property callback and changes the software state of
 * the property if the callback succeeds.
 *
 * Returns:
 * Zero on success, error code on failure.
 */
int drm_mode_plane_set_obj_prop(struct drm_plane *plane,
				struct drm_property *property,
				uint64_t value)
{
	int ret = -EINVAL;
	struct drm_mode_object *obj = &plane->base;

	if (plane->funcs->set_property)
		ret = plane->funcs->set_property(plane, property, value);
	if (!ret)
		drm_object_property_set_value(obj, property, value);

	return ret;
}
EXPORT_SYMBOL(drm_mode_plane_set_obj_prop);

/**
 * drm_mode_obj_get_properties_ioctl - get the current value of a object's property
 * @dev: DRM device
 * @data: ioctl data
 * @file_priv: DRM file info
 *
 * This function retrieves the current value for an object's property. Compared
 * to the connector specific ioctl this one is extended to also work on crtc and
 * plane objects.
 *
 * Called by the user via ioctl.
 *
 * Returns:
 * Zero on success, negative errno on failure.
 */
int drm_mode_obj_get_properties_ioctl(struct drm_device *dev, void *data,
				      struct drm_file *file_priv)
{
	struct drm_mode_obj_get_properties *arg = data;
	struct drm_mode_object *obj;
	int ret = 0;

	if (!drm_core_check_feature(dev, DRIVER_MODESET))
		return -EINVAL;

	drm_modeset_lock_all(dev);

	obj = drm_mode_object_find(dev, arg->obj_id, arg->obj_type);
	if (!obj) {
		ret = -ENOENT;
		goto out;
	}
	if (!obj->properties) {
		ret = -EINVAL;
		goto out;
	}

	ret = get_properties(obj, file_priv->atomic,
			(uint32_t __user *)(unsigned long)(arg->props_ptr),
			(uint64_t __user *)(unsigned long)(arg->prop_values_ptr),
			&arg->count_props);

out:
	drm_modeset_unlock_all(dev);
	return ret;
}

/**
 * drm_mode_obj_set_property_ioctl - set the current value of an object's property
 * @dev: DRM device
 * @data: ioctl data
 * @file_priv: DRM file info
 *
 * This function sets the current value for an object's property. It also calls
 * into a driver's ->set_property callback to update the hardware state.
 * Compared to the connector specific ioctl this one is extended to also work on
 * crtc and plane objects.
 *
 * Called by the user via ioctl.
 *
 * Returns:
 * Zero on success, negative errno on failure.
 */
int drm_mode_obj_set_property_ioctl(struct drm_device *dev, void *data,
				    struct drm_file *file_priv)
{
	struct drm_mode_obj_set_property *arg = data;
	struct drm_mode_object *arg_obj;
	struct drm_mode_object *prop_obj;
	struct drm_property *property;
	int i, ret = -EINVAL;
	struct drm_mode_object *ref;

	if (!drm_core_check_feature(dev, DRIVER_MODESET))
		return -EINVAL;

	drm_modeset_lock_all(dev);

	arg_obj = drm_mode_object_find(dev, arg->obj_id, arg->obj_type);
	if (!arg_obj) {
		ret = -ENOENT;
		goto out;
	}
	if (!arg_obj->properties)
		goto out;

	for (i = 0; i < arg_obj->properties->count; i++)
		if (arg_obj->properties->properties[i]->base.id == arg->prop_id)
			break;

	if (i == arg_obj->properties->count)
		goto out;

	prop_obj = drm_mode_object_find(dev, arg->prop_id,
					DRM_MODE_OBJECT_PROPERTY);
	if (!prop_obj) {
		ret = -ENOENT;
		goto out;
	}
	property = obj_to_property(prop_obj);

	if (!drm_property_change_valid_get(property, arg->value, &ref))
		goto out;

	switch (arg_obj->type) {
	case DRM_MODE_OBJECT_CONNECTOR:
		ret = drm_mode_connector_set_obj_prop(arg_obj, property,
						      arg->value);
		break;
	case DRM_MODE_OBJECT_CRTC:
		ret = drm_mode_crtc_set_obj_prop(arg_obj, property, arg->value);
		break;
	case DRM_MODE_OBJECT_PLANE:
		ret = drm_mode_plane_set_obj_prop(obj_to_plane(arg_obj),
						  property, arg->value);
		break;
	}

	drm_property_change_valid_put(property, ref);

out:
	drm_modeset_unlock_all(dev);
	return ret;
}

/**
 * drm_mode_connector_attach_encoder - attach a connector to an encoder
 * @connector: connector to attach
 * @encoder: encoder to attach @connector to
 *
 * This function links up a connector to an encoder. Note that the routing
 * restrictions between encoders and crtcs are exposed to userspace through the
 * possible_clones and possible_crtcs bitmasks.
 *
 * Returns:
 * Zero on success, negative errno on failure.
 */
int drm_mode_connector_attach_encoder(struct drm_connector *connector,
				      struct drm_encoder *encoder)
{
	int i;

	for (i = 0; i < DRM_CONNECTOR_MAX_ENCODER; i++) {
		if (connector->encoder_ids[i] == 0) {
			connector->encoder_ids[i] = encoder->base.id;
			return 0;
		}
	}
	return -ENOMEM;
}
EXPORT_SYMBOL(drm_mode_connector_attach_encoder);

/**
 * drm_mode_crtc_set_gamma_size - set the gamma table size
 * @crtc: CRTC to set the gamma table size for
 * @gamma_size: size of the gamma table
 *
 * Drivers which support gamma tables should set this to the supported gamma
 * table size when initializing the CRTC. Currently the drm core only supports a
 * fixed gamma table size.
 *
 * Returns:
 * Zero on success, negative errno on failure.
 */
int drm_mode_crtc_set_gamma_size(struct drm_crtc *crtc,
				 int gamma_size)
{
	crtc->gamma_size = gamma_size;

	crtc->gamma_store = kcalloc(gamma_size, sizeof(uint16_t) * 3,
				    GFP_KERNEL);
	if (!crtc->gamma_store) {
		crtc->gamma_size = 0;
		return -ENOMEM;
	}

	return 0;
}
EXPORT_SYMBOL(drm_mode_crtc_set_gamma_size);

/**
 * drm_mode_gamma_set_ioctl - set the gamma table
 * @dev: DRM device
 * @data: ioctl data
 * @file_priv: DRM file info
 *
 * Set the gamma table of a CRTC to the one passed in by the user. Userspace can
 * inquire the required gamma table size through drm_mode_gamma_get_ioctl.
 *
 * Called by the user via ioctl.
 *
 * Returns:
 * Zero on success, negative errno on failure.
 */
int drm_mode_gamma_set_ioctl(struct drm_device *dev,
			     void *data, struct drm_file *file_priv)
{
	struct drm_mode_crtc_lut *crtc_lut = data;
	struct drm_crtc *crtc;
	void *r_base, *g_base, *b_base;
	int size;
	int ret = 0;

	if (!drm_core_check_feature(dev, DRIVER_MODESET))
		return -EINVAL;

	drm_modeset_lock_all(dev);
	crtc = drm_crtc_find(dev, crtc_lut->crtc_id);
	if (!crtc) {
		ret = -ENOENT;
		goto out;
	}

	if (crtc->funcs->gamma_set == NULL) {
		ret = -ENOSYS;
		goto out;
	}

	/* memcpy into gamma store */
	if (crtc_lut->gamma_size != crtc->gamma_size) {
		ret = -EINVAL;
		goto out;
	}

	size = crtc_lut->gamma_size * (sizeof(uint16_t));
	r_base = crtc->gamma_store;
	if (copy_from_user(r_base, (void __user *)(unsigned long)crtc_lut->red, size)) {
		ret = -EFAULT;
		goto out;
	}

	g_base = r_base + size;
	if (copy_from_user(g_base, (void __user *)(unsigned long)crtc_lut->green, size)) {
		ret = -EFAULT;
		goto out;
	}

	b_base = g_base + size;
	if (copy_from_user(b_base, (void __user *)(unsigned long)crtc_lut->blue, size)) {
		ret = -EFAULT;
		goto out;
	}

	crtc->funcs->gamma_set(crtc, r_base, g_base, b_base, 0, crtc->gamma_size);

out:
	drm_modeset_unlock_all(dev);
	return ret;

}

/**
 * drm_mode_gamma_get_ioctl - get the gamma table
 * @dev: DRM device
 * @data: ioctl data
 * @file_priv: DRM file info
 *
 * Copy the current gamma table into the storage provided. This also provides
 * the gamma table size the driver expects, which can be used to size the
 * allocated storage.
 *
 * Called by the user via ioctl.
 *
 * Returns:
 * Zero on success, negative errno on failure.
 */
int drm_mode_gamma_get_ioctl(struct drm_device *dev,
			     void *data, struct drm_file *file_priv)
{
	struct drm_mode_crtc_lut *crtc_lut = data;
	struct drm_crtc *crtc;
	void *r_base, *g_base, *b_base;
	int size;
	int ret = 0;

	if (!drm_core_check_feature(dev, DRIVER_MODESET))
		return -EINVAL;

	drm_modeset_lock_all(dev);
	crtc = drm_crtc_find(dev, crtc_lut->crtc_id);
	if (!crtc) {
		ret = -ENOENT;
		goto out;
	}

	/* memcpy into gamma store */
	if (crtc_lut->gamma_size != crtc->gamma_size) {
		ret = -EINVAL;
		goto out;
	}

	size = crtc_lut->gamma_size * (sizeof(uint16_t));
	r_base = crtc->gamma_store;
	if (copy_to_user((void __user *)(unsigned long)crtc_lut->red, r_base, size)) {
		ret = -EFAULT;
		goto out;
	}

	g_base = r_base + size;
	if (copy_to_user((void __user *)(unsigned long)crtc_lut->green, g_base, size)) {
		ret = -EFAULT;
		goto out;
	}

	b_base = g_base + size;
	if (copy_to_user((void __user *)(unsigned long)crtc_lut->blue, b_base, size)) {
		ret = -EFAULT;
		goto out;
	}
out:
	drm_modeset_unlock_all(dev);
	return ret;
}

/**
 * drm_mode_page_flip_ioctl - schedule an asynchronous fb update
 * @dev: DRM device
 * @data: ioctl data
 * @file_priv: DRM file info
 *
 * This schedules an asynchronous update on a given CRTC, called page flip.
 * Optionally a drm event is generated to signal the completion of the event.
 * Generic drivers cannot assume that a pageflip with changed framebuffer
 * properties (including driver specific metadata like tiling layout) will work,
 * but some drivers support e.g. pixel format changes through the pageflip
 * ioctl.
 *
 * Called by the user via ioctl.
 *
 * Returns:
 * Zero on success, negative errno on failure.
 */
int drm_mode_page_flip_ioctl(struct drm_device *dev,
			     void *data, struct drm_file *file_priv)
{
	struct drm_mode_crtc_page_flip *page_flip = data;
	struct drm_crtc *crtc;
	struct drm_framebuffer *fb = NULL;
	struct drm_pending_vblank_event *e = NULL;
	unsigned long flags;
	int ret = -EINVAL;

	if (page_flip->flags & ~DRM_MODE_PAGE_FLIP_FLAGS ||
	    page_flip->reserved != 0)
		return -EINVAL;

	if ((page_flip->flags & DRM_MODE_PAGE_FLIP_ASYNC) && !dev->mode_config.async_page_flip)
		return -EINVAL;

	crtc = drm_crtc_find(dev, page_flip->crtc_id);
	if (!crtc)
		return -ENOENT;

	drm_modeset_lock_crtc(crtc, crtc->primary);
	if (crtc->primary->fb == NULL) {
		/* The framebuffer is currently unbound, presumably
		 * due to a hotplug event, that userspace has not
		 * yet discovered.
		 */
		ret = -EBUSY;
		goto out;
	}

	if (crtc->funcs->page_flip == NULL)
		goto out;

	fb = drm_framebuffer_lookup(dev, page_flip->fb_id);
	if (!fb) {
		ret = -ENOENT;
		goto out;
	}

	if (crtc->state) {
		const struct drm_plane_state *state = crtc->primary->state;

		ret = check_src_coords(state->src_x, state->src_y,
				       state->src_w, state->src_h, fb);
	} else {
		ret = drm_crtc_check_viewport(crtc, crtc->x, crtc->y, &crtc->mode, fb);
	}
	if (ret)
		goto out;

	if (crtc->primary->fb->pixel_format != fb->pixel_format) {
		DRM_DEBUG_KMS("Page flip is not allowed to change frame buffer format.\n");
		ret = -EINVAL;
		goto out;
	}

	if (page_flip->flags & DRM_MODE_PAGE_FLIP_EVENT) {
		ret = -ENOMEM;
		spin_lock_irqsave(&dev->event_lock, flags);
		if (file_priv->event_space < sizeof(e->event)) {
			spin_unlock_irqrestore(&dev->event_lock, flags);
			goto out;
		}
		file_priv->event_space -= sizeof(e->event);
		spin_unlock_irqrestore(&dev->event_lock, flags);

		e = kzalloc(sizeof(*e), GFP_KERNEL);
		if (e == NULL) {
			spin_lock_irqsave(&dev->event_lock, flags);
			file_priv->event_space += sizeof(e->event);
			spin_unlock_irqrestore(&dev->event_lock, flags);
			goto out;
		}

		e->event.base.type = DRM_EVENT_FLIP_COMPLETE;
		e->event.base.length = sizeof(e->event);
		e->event.user_data = page_flip->user_data;
		e->base.event = &e->event.base;
		e->base.file_priv = file_priv;
		e->base.destroy =
			(void (*) (struct drm_pending_event *)) kfree;
	}

	crtc->primary->old_fb = crtc->primary->fb;
	ret = crtc->funcs->page_flip(crtc, fb, e, page_flip->flags);
	if (ret) {
		if (page_flip->flags & DRM_MODE_PAGE_FLIP_EVENT) {
			spin_lock_irqsave(&dev->event_lock, flags);
			file_priv->event_space += sizeof(e->event);
			spin_unlock_irqrestore(&dev->event_lock, flags);
			kfree(e);
		}
		/* Keep the old fb, don't unref it. */
		crtc->primary->old_fb = NULL;
	} else {
		crtc->primary->fb = fb;
		/* Unref only the old framebuffer. */
		fb = NULL;
	}

out:
	if (fb)
		drm_framebuffer_unreference(fb);
	if (crtc->primary->old_fb)
		drm_framebuffer_unreference(crtc->primary->old_fb);
	crtc->primary->old_fb = NULL;
	drm_modeset_unlock_crtc(crtc);

	return ret;
}

/**
 * drm_mode_config_reset - call ->reset callbacks
 * @dev: drm device
 *
 * This functions calls all the crtc's, encoder's and connector's ->reset
 * callback. Drivers can use this in e.g. their driver load or resume code to
 * reset hardware and software state.
 */
void drm_mode_config_reset(struct drm_device *dev)
{
	struct drm_crtc *crtc;
	struct drm_plane *plane;
	struct drm_encoder *encoder;
	struct drm_connector *connector;

	drm_for_each_plane(plane, dev)
		if (plane->funcs->reset)
			plane->funcs->reset(plane);

	drm_for_each_crtc(crtc, dev)
		if (crtc->funcs->reset)
			crtc->funcs->reset(crtc);

	drm_for_each_encoder(encoder, dev)
		if (encoder->funcs->reset)
			encoder->funcs->reset(encoder);

	mutex_lock(&dev->mode_config.mutex);
	drm_for_each_connector(connector, dev)
		if (connector->funcs->reset)
			connector->funcs->reset(connector);
	mutex_unlock(&dev->mode_config.mutex);
}
EXPORT_SYMBOL(drm_mode_config_reset);

/**
 * drm_mode_create_dumb_ioctl - create a dumb backing storage buffer
 * @dev: DRM device
 * @data: ioctl data
 * @file_priv: DRM file info
 *
 * This creates a new dumb buffer in the driver's backing storage manager (GEM,
 * TTM or something else entirely) and returns the resulting buffer handle. This
 * handle can then be wrapped up into a framebuffer modeset object.
 *
 * Note that userspace is not allowed to use such objects for render
 * acceleration - drivers must create their own private ioctls for such a use
 * case.
 *
 * Called by the user via ioctl.
 *
 * Returns:
 * Zero on success, negative errno on failure.
 */
int drm_mode_create_dumb_ioctl(struct drm_device *dev,
			       void *data, struct drm_file *file_priv)
{
	struct drm_mode_create_dumb *args = data;
	u32 cpp, stride, size;

	if (!dev->driver->dumb_create)
		return -ENOSYS;
	if (!args->width || !args->height || !args->bpp)
		return -EINVAL;

	/* overflow checks for 32bit size calculations */
	/* NOTE: DIV_ROUND_UP() can overflow */
	cpp = DIV_ROUND_UP(args->bpp, 8);
	if (!cpp || cpp > 0xffffffffU / args->width)
		return -EINVAL;
	stride = cpp * args->width;
	if (args->height > 0xffffffffU / stride)
		return -EINVAL;

	/* test for wrap-around */
	size = args->height * stride;
	if (PAGE_ALIGN(size) == 0)
		return -EINVAL;

	/*
	 * handle, pitch and size are output parameters. Zero them out to
	 * prevent drivers from accidentally using uninitialized data. Since
	 * not all existing userspace is clearing these fields properly we
	 * cannot reject IOCTL with garbage in them.
	 */
	args->handle = 0;
	args->pitch = 0;
	args->size = 0;

	return dev->driver->dumb_create(file_priv, dev, args);
}

/**
 * drm_mode_mmap_dumb_ioctl - create an mmap offset for a dumb backing storage buffer
 * @dev: DRM device
 * @data: ioctl data
 * @file_priv: DRM file info
 *
 * Allocate an offset in the drm device node's address space to be able to
 * memory map a dumb buffer.
 *
 * Called by the user via ioctl.
 *
 * Returns:
 * Zero on success, negative errno on failure.
 */
int drm_mode_mmap_dumb_ioctl(struct drm_device *dev,
			     void *data, struct drm_file *file_priv)
{
	struct drm_mode_map_dumb *args = data;

	/* call driver ioctl to get mmap offset */
	if (!dev->driver->dumb_map_offset)
		return -ENOSYS;

	return dev->driver->dumb_map_offset(file_priv, dev, args->handle, &args->offset);
}

/**
 * drm_mode_destroy_dumb_ioctl - destroy a dumb backing strage buffer
 * @dev: DRM device
 * @data: ioctl data
 * @file_priv: DRM file info
 *
 * This destroys the userspace handle for the given dumb backing storage buffer.
 * Since buffer objects must be reference counted in the kernel a buffer object
 * won't be immediately freed if a framebuffer modeset object still uses it.
 *
 * Called by the user via ioctl.
 *
 * Returns:
 * Zero on success, negative errno on failure.
 */
int drm_mode_destroy_dumb_ioctl(struct drm_device *dev,
				void *data, struct drm_file *file_priv)
{
	struct drm_mode_destroy_dumb *args = data;

	if (!dev->driver->dumb_destroy)
		return -ENOSYS;

	return dev->driver->dumb_destroy(file_priv, dev, args->handle);
}

/**
 * drm_fb_get_bpp_depth - get the bpp/depth values for format
 * @format: pixel format (DRM_FORMAT_*)
 * @depth: storage for the depth value
 * @bpp: storage for the bpp value
 *
 * This only supports RGB formats here for compat with code that doesn't use
 * pixel formats directly yet.
 */
void drm_fb_get_bpp_depth(uint32_t format, unsigned int *depth,
			  int *bpp)
{
	switch (format) {
	case DRM_FORMAT_C8:
	case DRM_FORMAT_RGB332:
	case DRM_FORMAT_BGR233:
		*depth = 8;
		*bpp = 8;
		break;
	case DRM_FORMAT_XRGB1555:
	case DRM_FORMAT_XBGR1555:
	case DRM_FORMAT_RGBX5551:
	case DRM_FORMAT_BGRX5551:
	case DRM_FORMAT_ARGB1555:
	case DRM_FORMAT_ABGR1555:
	case DRM_FORMAT_RGBA5551:
	case DRM_FORMAT_BGRA5551:
		*depth = 15;
		*bpp = 16;
		break;
	case DRM_FORMAT_RGB565:
	case DRM_FORMAT_BGR565:
		*depth = 16;
		*bpp = 16;
		break;
	case DRM_FORMAT_RGB888:
	case DRM_FORMAT_BGR888:
		*depth = 24;
		*bpp = 24;
		break;
	case DRM_FORMAT_XRGB8888:
	case DRM_FORMAT_XBGR8888:
	case DRM_FORMAT_RGBX8888:
	case DRM_FORMAT_BGRX8888:
		*depth = 24;
		*bpp = 32;
		break;
	case DRM_FORMAT_XRGB2101010:
	case DRM_FORMAT_XBGR2101010:
	case DRM_FORMAT_RGBX1010102:
	case DRM_FORMAT_BGRX1010102:
	case DRM_FORMAT_ARGB2101010:
	case DRM_FORMAT_ABGR2101010:
	case DRM_FORMAT_RGBA1010102:
	case DRM_FORMAT_BGRA1010102:
		*depth = 30;
		*bpp = 32;
		break;
	case DRM_FORMAT_ARGB8888:
	case DRM_FORMAT_ABGR8888:
	case DRM_FORMAT_RGBA8888:
	case DRM_FORMAT_BGRA8888:
		*depth = 32;
		*bpp = 32;
		break;
	default:
		DRM_DEBUG_KMS("unsupported pixel format %s\n",
			      drm_get_format_name(format));
		*depth = 0;
		*bpp = 0;
		break;
	}
}
EXPORT_SYMBOL(drm_fb_get_bpp_depth);

/**
 * drm_format_num_planes - get the number of planes for format
 * @format: pixel format (DRM_FORMAT_*)
 *
 * Returns:
 * The number of planes used by the specified pixel format.
 */
int drm_format_num_planes(uint32_t format)
{
	switch (format) {
	case DRM_FORMAT_YUV410:
	case DRM_FORMAT_YVU410:
	case DRM_FORMAT_YUV411:
	case DRM_FORMAT_YVU411:
	case DRM_FORMAT_YUV420:
	case DRM_FORMAT_YVU420:
	case DRM_FORMAT_YUV422:
	case DRM_FORMAT_YVU422:
	case DRM_FORMAT_YUV444:
	case DRM_FORMAT_YVU444:
		return 3;
	case DRM_FORMAT_NV12:
	case DRM_FORMAT_NV21:
	case DRM_FORMAT_NV16:
	case DRM_FORMAT_NV61:
	case DRM_FORMAT_NV24:
	case DRM_FORMAT_NV42:
		return 2;
	default:
		return 1;
	}
}
EXPORT_SYMBOL(drm_format_num_planes);

/**
 * drm_format_plane_cpp - determine the bytes per pixel value
 * @format: pixel format (DRM_FORMAT_*)
 * @plane: plane index
 *
 * Returns:
 * The bytes per pixel value for the specified plane.
 */
int drm_format_plane_cpp(uint32_t format, int plane)
{
	unsigned int depth;
	int bpp;

	if (plane >= drm_format_num_planes(format))
		return 0;

	switch (format) {
	case DRM_FORMAT_YUYV:
	case DRM_FORMAT_YVYU:
	case DRM_FORMAT_UYVY:
	case DRM_FORMAT_VYUY:
		return 2;
	case DRM_FORMAT_NV12:
	case DRM_FORMAT_NV21:
	case DRM_FORMAT_NV16:
	case DRM_FORMAT_NV61:
	case DRM_FORMAT_NV24:
	case DRM_FORMAT_NV42:
		return plane ? 2 : 1;
	case DRM_FORMAT_YUV410:
	case DRM_FORMAT_YVU410:
	case DRM_FORMAT_YUV411:
	case DRM_FORMAT_YVU411:
	case DRM_FORMAT_YUV420:
	case DRM_FORMAT_YVU420:
	case DRM_FORMAT_YUV422:
	case DRM_FORMAT_YVU422:
	case DRM_FORMAT_YUV444:
	case DRM_FORMAT_YVU444:
		return 1;
	default:
		drm_fb_get_bpp_depth(format, &depth, &bpp);
		return bpp >> 3;
	}
}
EXPORT_SYMBOL(drm_format_plane_cpp);

/**
 * drm_format_horz_chroma_subsampling - get the horizontal chroma subsampling factor
 * @format: pixel format (DRM_FORMAT_*)
 *
 * Returns:
 * The horizontal chroma subsampling factor for the
 * specified pixel format.
 */
int drm_format_horz_chroma_subsampling(uint32_t format)
{
	switch (format) {
	case DRM_FORMAT_YUV411:
	case DRM_FORMAT_YVU411:
	case DRM_FORMAT_YUV410:
	case DRM_FORMAT_YVU410:
		return 4;
	case DRM_FORMAT_YUYV:
	case DRM_FORMAT_YVYU:
	case DRM_FORMAT_UYVY:
	case DRM_FORMAT_VYUY:
	case DRM_FORMAT_NV12:
	case DRM_FORMAT_NV21:
	case DRM_FORMAT_NV16:
	case DRM_FORMAT_NV61:
	case DRM_FORMAT_YUV422:
	case DRM_FORMAT_YVU422:
	case DRM_FORMAT_YUV420:
	case DRM_FORMAT_YVU420:
		return 2;
	default:
		return 1;
	}
}
EXPORT_SYMBOL(drm_format_horz_chroma_subsampling);

/**
 * drm_format_vert_chroma_subsampling - get the vertical chroma subsampling factor
 * @format: pixel format (DRM_FORMAT_*)
 *
 * Returns:
 * The vertical chroma subsampling factor for the
 * specified pixel format.
 */
int drm_format_vert_chroma_subsampling(uint32_t format)
{
	switch (format) {
	case DRM_FORMAT_YUV410:
	case DRM_FORMAT_YVU410:
		return 4;
	case DRM_FORMAT_YUV420:
	case DRM_FORMAT_YVU420:
	case DRM_FORMAT_NV12:
	case DRM_FORMAT_NV21:
		return 2;
	default:
		return 1;
	}
}
EXPORT_SYMBOL(drm_format_vert_chroma_subsampling);

/**
 * drm_rotation_simplify() - Try to simplify the rotation
 * @rotation: Rotation to be simplified
 * @supported_rotations: Supported rotations
 *
 * Attempt to simplify the rotation to a form that is supported.
 * Eg. if the hardware supports everything except DRM_REFLECT_X
 * one could call this function like this:
 *
 * drm_rotation_simplify(rotation, BIT(DRM_ROTATE_0) |
 *                       BIT(DRM_ROTATE_90) | BIT(DRM_ROTATE_180) |
 *                       BIT(DRM_ROTATE_270) | BIT(DRM_REFLECT_Y));
 *
 * to eliminate the DRM_ROTATE_X flag. Depending on what kind of
 * transforms the hardware supports, this function may not
 * be able to produce a supported transform, so the caller should
 * check the result afterwards.
 */
unsigned int drm_rotation_simplify(unsigned int rotation,
				   unsigned int supported_rotations)
{
	if (rotation & ~supported_rotations) {
		rotation ^= BIT(DRM_REFLECT_X) | BIT(DRM_REFLECT_Y);
		rotation = (rotation & DRM_REFLECT_MASK) |
		           BIT((ffs(rotation & DRM_ROTATE_MASK) + 1) % 4);
	}

	return rotation;
}
EXPORT_SYMBOL(drm_rotation_simplify);

/**
 * drm_mode_config_init - initialize DRM mode_configuration structure
 * @dev: DRM device
 *
 * Initialize @dev's mode_config structure, used for tracking the graphics
 * configuration of @dev.
 *
 * Since this initializes the modeset locks, no locking is possible. Which is no
 * problem, since this should happen single threaded at init time. It is the
 * driver's problem to ensure this guarantee.
 *
 */
void drm_mode_config_init(struct drm_device *dev)
{
	mutex_init(&dev->mode_config.mutex);
	drm_modeset_lock_init(&dev->mode_config.connection_mutex);
	mutex_init(&dev->mode_config.idr_mutex);
	mutex_init(&dev->mode_config.fb_lock);
	mutex_init(&dev->mode_config.blob_lock);
	INIT_LIST_HEAD(&dev->mode_config.fb_list);
	INIT_LIST_HEAD(&dev->mode_config.crtc_list);
	INIT_LIST_HEAD(&dev->mode_config.connector_list);
	INIT_LIST_HEAD(&dev->mode_config.encoder_list);
	INIT_LIST_HEAD(&dev->mode_config.property_list);
	INIT_LIST_HEAD(&dev->mode_config.property_blob_list);
	INIT_LIST_HEAD(&dev->mode_config.plane_list);
	idr_init(&dev->mode_config.crtc_idr);
	idr_init(&dev->mode_config.tile_idr);

	drm_modeset_lock_all(dev);
	drm_mode_create_standard_properties(dev);
	drm_modeset_unlock_all(dev);

	/* Just to be sure */
	dev->mode_config.num_fb = 0;
	dev->mode_config.num_connector = 0;
	dev->mode_config.num_crtc = 0;
	dev->mode_config.num_encoder = 0;
	dev->mode_config.num_overlay_plane = 0;
	dev->mode_config.num_total_plane = 0;
}
EXPORT_SYMBOL(drm_mode_config_init);

/**
 * drm_mode_config_cleanup - free up DRM mode_config info
 * @dev: DRM device
 *
 * Free up all the connectors and CRTCs associated with this DRM device, then
 * free up the framebuffers and associated buffer objects.
 *
 * Note that since this /should/ happen single-threaded at driver/device
 * teardown time, no locking is required. It's the driver's job to ensure that
 * this guarantee actually holds true.
 *
 * FIXME: cleanup any dangling user buffer objects too
 */
void drm_mode_config_cleanup(struct drm_device *dev)
{
	struct drm_connector *connector, *ot;
	struct drm_crtc *crtc, *ct;
	struct drm_encoder *encoder, *enct;
	struct drm_framebuffer *fb, *fbt;
	struct drm_property *property, *pt;
	struct drm_property_blob *blob, *bt;
	struct drm_plane *plane, *plt;

	list_for_each_entry_safe(encoder, enct, &dev->mode_config.encoder_list,
				 head) {
		encoder->funcs->destroy(encoder);
	}

	list_for_each_entry_safe(connector, ot,
				 &dev->mode_config.connector_list, head) {
		connector->funcs->destroy(connector);
	}

	list_for_each_entry_safe(property, pt, &dev->mode_config.property_list,
				 head) {
		drm_property_destroy(dev, property);
	}

	list_for_each_entry_safe(blob, bt, &dev->mode_config.property_blob_list,
				 head_global) {
		drm_property_unreference_blob(blob);
	}

	/*
	 * Single-threaded teardown context, so it's not required to grab the
	 * fb_lock to protect against concurrent fb_list access. Contrary, it
	 * would actually deadlock with the drm_framebuffer_cleanup function.
	 *
	 * Also, if there are any framebuffers left, that's a driver leak now,
	 * so politely WARN about this.
	 */
	WARN_ON(!list_empty(&dev->mode_config.fb_list));
	list_for_each_entry_safe(fb, fbt, &dev->mode_config.fb_list, head) {
		drm_framebuffer_free(&fb->refcount);
	}

	list_for_each_entry_safe(plane, plt, &dev->mode_config.plane_list,
				 head) {
		plane->funcs->destroy(plane);
	}

	list_for_each_entry_safe(crtc, ct, &dev->mode_config.crtc_list, head) {
		crtc->funcs->destroy(crtc);
	}

	idr_destroy(&dev->mode_config.tile_idr);
	idr_destroy(&dev->mode_config.crtc_idr);
	drm_modeset_lock_fini(&dev->mode_config.connection_mutex);
}
EXPORT_SYMBOL(drm_mode_config_cleanup);

struct drm_property *drm_mode_create_rotation_property(struct drm_device *dev,
						       unsigned int supported_rotations)
{
	static const struct drm_prop_enum_list props[] = {
		{ DRM_ROTATE_0,   "rotate-0" },
		{ DRM_ROTATE_90,  "rotate-90" },
		{ DRM_ROTATE_180, "rotate-180" },
		{ DRM_ROTATE_270, "rotate-270" },
		{ DRM_REFLECT_X,  "reflect-x" },
		{ DRM_REFLECT_Y,  "reflect-y" },
	};

	return drm_property_create_bitmask(dev, 0, "rotation",
					   props, ARRAY_SIZE(props),
					   supported_rotations);
}
EXPORT_SYMBOL(drm_mode_create_rotation_property);

/**
 * DOC: Tile group
 *
 * Tile groups are used to represent tiled monitors with a unique
 * integer identifier. Tiled monitors using DisplayID v1.3 have
 * a unique 8-byte handle, we store this in a tile group, so we
 * have a common identifier for all tiles in a monitor group.
 */
static void drm_tile_group_free(struct kref *kref)
{
	struct drm_tile_group *tg = container_of(kref, struct drm_tile_group, refcount);
	struct drm_device *dev = tg->dev;
	mutex_lock(&dev->mode_config.idr_mutex);
	idr_remove(&dev->mode_config.tile_idr, tg->id);
	mutex_unlock(&dev->mode_config.idr_mutex);
	kfree(tg);
}

/**
 * drm_mode_put_tile_group - drop a reference to a tile group.
 * @dev: DRM device
 * @tg: tile group to drop reference to.
 *
 * drop reference to tile group and free if 0.
 */
void drm_mode_put_tile_group(struct drm_device *dev,
			     struct drm_tile_group *tg)
{
	kref_put(&tg->refcount, drm_tile_group_free);
}

/**
 * drm_mode_get_tile_group - get a reference to an existing tile group
 * @dev: DRM device
 * @topology: 8-bytes unique per monitor.
 *
 * Use the unique bytes to get a reference to an existing tile group.
 *
 * RETURNS:
 * tile group or NULL if not found.
 */
struct drm_tile_group *drm_mode_get_tile_group(struct drm_device *dev,
					       char topology[8])
{
	struct drm_tile_group *tg;
	int id;
	mutex_lock(&dev->mode_config.idr_mutex);
	idr_for_each_entry(&dev->mode_config.tile_idr, tg, id) {
		if (!memcmp(tg->group_data, topology, 8)) {
			if (!kref_get_unless_zero(&tg->refcount))
				tg = NULL;
			mutex_unlock(&dev->mode_config.idr_mutex);
			return tg;
		}
	}
	mutex_unlock(&dev->mode_config.idr_mutex);
	return NULL;
}
EXPORT_SYMBOL(drm_mode_get_tile_group);

/**
 * drm_mode_create_tile_group - create a tile group from a displayid description
 * @dev: DRM device
 * @topology: 8-bytes unique per monitor.
 *
 * Create a tile group for the unique monitor, and get a unique
 * identifier for the tile group.
 *
 * RETURNS:
 * new tile group or error.
 */
struct drm_tile_group *drm_mode_create_tile_group(struct drm_device *dev,
						  char topology[8])
{
	struct drm_tile_group *tg;
	int ret;

	tg = kzalloc(sizeof(*tg), GFP_KERNEL);
	if (!tg)
		return ERR_PTR(-ENOMEM);

	kref_init(&tg->refcount);
	memcpy(tg->group_data, topology, 8);
	tg->dev = dev;

	mutex_lock(&dev->mode_config.idr_mutex);
	ret = idr_alloc(&dev->mode_config.tile_idr, tg, 1, 0, GFP_KERNEL);
	if (ret >= 0) {
		tg->id = ret;
	} else {
		kfree(tg);
		tg = ERR_PTR(ret);
	}

	mutex_unlock(&dev->mode_config.idr_mutex);
	return tg;
}
EXPORT_SYMBOL(drm_mode_create_tile_group);

/**
 * drm_crtc_enable_color_mgmt - enable color management properties
 * @crtc: DRM CRTC
 * @degamma_lut_size: the size of the degamma lut (before CSC)
 * @has_ctm: whether to attach ctm_property for CSC matrix
 * @gamma_lut_size: the size of the gamma lut (after CSC)
 *
 * This function lets the driver enable the color correction
 * properties on a CRTC. This includes 3 degamma, csc and gamma
 * properties that userspace can set and 2 size properties to inform
 * the userspace of the lut sizes. Each of the properties are
 * optional. The gamma and degamma properties are only attached if
 * their size is not 0 and ctm_property is only attached if has_ctm is
 * true.
 */
void drm_crtc_enable_color_mgmt(struct drm_crtc *crtc,
				uint degamma_lut_size,
				bool has_ctm,
				uint gamma_lut_size)
{
	struct drm_device *dev = crtc->dev;
	struct drm_mode_config *config = &dev->mode_config;

	if (degamma_lut_size) {
		drm_object_attach_property(&crtc->base,
					   config->degamma_lut_property, 0);
		drm_object_attach_property(&crtc->base,
					   config->degamma_lut_size_property,
					   degamma_lut_size);
	}

	if (has_ctm)
		drm_object_attach_property(&crtc->base,
					   config->ctm_property, 0);

	if (gamma_lut_size) {
		drm_object_attach_property(&crtc->base,
					   config->gamma_lut_property, 0);
		drm_object_attach_property(&crtc->base,
					   config->gamma_lut_size_property,
					   gamma_lut_size);
	}
}
EXPORT_SYMBOL(drm_crtc_enable_color_mgmt);<|MERGE_RESOLUTION|>--- conflicted
+++ resolved
@@ -3367,14 +3367,6 @@
 	}
 }
 
-<<<<<<< HEAD
-static inline uint32_t drm_framebuffer_read_refcount(struct drm_framebuffer *fb)
-{
-	return atomic_read(&fb->refcount.refcount);
-}
-
-=======
->>>>>>> 9ca1d50f
 /**
  * drm_mode_rmfb - remove an FB from the configuration
  * @dev: drm device for the ioctl
@@ -3422,11 +3414,7 @@
 	 * so run this in a separate stack as there's no way to correctly
 	 * handle this after the fb is already removed from the lookup table.
 	 */
-<<<<<<< HEAD
-	if (drm_framebuffer_read_refcount(fb) > 1) {
-=======
 	if (atomic_read(&fb->refcount.refcount) > 1) {
->>>>>>> 9ca1d50f
 		struct drm_mode_rmfb_work arg;
 
 		INIT_WORK_ONSTACK(&arg.work, drm_mode_rmfb_work_fn);
@@ -3619,11 +3607,7 @@
 	 * at it any more.
 	 */
 	list_for_each_entry_safe(fb, tfb, &priv->fbs, filp_head) {
-<<<<<<< HEAD
-		if (drm_framebuffer_read_refcount(fb) > 1) {
-=======
 		if (atomic_read(&fb->refcount.refcount) > 1) {
->>>>>>> 9ca1d50f
 			list_move_tail(&fb->filp_head, &arg.fbs);
 		} else {
 			list_del_init(&fb->filp_head);
