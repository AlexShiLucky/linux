/*
 * VXLAN: Virtual eXtensible Local Area Network
 *
 * Copyright (c) 2012-2013 Vyatta Inc.
 *
 * This program is free software; you can redistribute it and/or modify
 * it under the terms of the GNU General Public License version 2 as
 * published by the Free Software Foundation.
 */

#define pr_fmt(fmt) KBUILD_MODNAME ": " fmt

#include <linux/kernel.h>
#include <linux/types.h>
#include <linux/module.h>
#include <linux/errno.h>
#include <linux/slab.h>
#include <linux/skbuff.h>
#include <linux/rculist.h>
#include <linux/netdevice.h>
#include <linux/in.h>
#include <linux/ip.h>
#include <linux/udp.h>
#include <linux/igmp.h>
#include <linux/etherdevice.h>
#include <linux/if_ether.h>
#include <linux/if_vlan.h>
#include <linux/hash.h>
#include <linux/ethtool.h>
#include <net/arp.h>
#include <net/ndisc.h>
#include <net/ip.h>
#include <net/ip_tunnels.h>
#include <net/icmp.h>
#include <net/udp.h>
#include <net/udp_tunnel.h>
#include <net/rtnetlink.h>
#include <net/route.h>
#include <net/dsfield.h>
#include <net/inet_ecn.h>
#include <net/net_namespace.h>
#include <net/netns/generic.h>
#include <net/vxlan.h>
#include <net/protocol.h>
#include <net/udp_tunnel.h>
#if IS_ENABLED(CONFIG_IPV6)
#include <net/ipv6.h>
#include <net/addrconf.h>
#include <net/ip6_tunnel.h>
#include <net/ip6_checksum.h>
#endif

#define VXLAN_VERSION	"0.1"

#define PORT_HASH_BITS	8
#define PORT_HASH_SIZE  (1<<PORT_HASH_BITS)
#define VNI_HASH_BITS	10
#define VNI_HASH_SIZE	(1<<VNI_HASH_BITS)
#define FDB_HASH_BITS	8
#define FDB_HASH_SIZE	(1<<FDB_HASH_BITS)
#define FDB_AGE_DEFAULT 300 /* 5 min */
#define FDB_AGE_INTERVAL (10 * HZ)	/* rescan interval */

/* UDP port for VXLAN traffic.
 * The IANA assigned port is 4789, but the Linux default is 8472
 * for compatibility with early adopters.
 */
static unsigned short vxlan_port __read_mostly = 8472;
module_param_named(udp_port, vxlan_port, ushort, 0444);
MODULE_PARM_DESC(udp_port, "Destination UDP port");

static bool log_ecn_error = true;
module_param(log_ecn_error, bool, 0644);
MODULE_PARM_DESC(log_ecn_error, "Log packets received with corrupted ECN");

static int vxlan_net_id;

static const u8 all_zeros_mac[ETH_ALEN];

/* per-network namespace private data for this module */
struct vxlan_net {
	struct list_head  vxlan_list;
	struct hlist_head sock_list[PORT_HASH_SIZE];
	spinlock_t	  sock_lock;
};

union vxlan_addr {
	struct sockaddr_in sin;
	struct sockaddr_in6 sin6;
	struct sockaddr sa;
};

struct vxlan_rdst {
	union vxlan_addr	 remote_ip;
	__be16			 remote_port;
	u32			 remote_vni;
	u32			 remote_ifindex;
	struct list_head	 list;
	struct rcu_head		 rcu;
};

/* Forwarding table entry */
struct vxlan_fdb {
	struct hlist_node hlist;	/* linked list of entries */
	struct rcu_head	  rcu;
	unsigned long	  updated;	/* jiffies */
	unsigned long	  used;
	struct list_head  remotes;
	u16		  state;	/* see ndm_state */
	u8		  flags;	/* see ndm_flags */
	u8		  eth_addr[ETH_ALEN];
};

/* Pseudo network device */
struct vxlan_dev {
	struct hlist_node hlist;	/* vni hash table */
	struct list_head  next;		/* vxlan's per namespace list */
	struct vxlan_sock *vn_sock;	/* listening socket */
	struct net_device *dev;
	struct net	  *net;		/* netns for packet i/o */
	struct vxlan_rdst default_dst;	/* default destination */
	union vxlan_addr  saddr;	/* source address */
	__be16		  dst_port;
	__u16		  port_min;	/* source port range */
	__u16		  port_max;
	__u8		  tos;		/* TOS override */
	__u8		  ttl;
	u32		  flags;	/* VXLAN_F_* in vxlan.h */

	struct work_struct sock_work;
	struct work_struct igmp_join;
	struct work_struct igmp_leave;

	unsigned long	  age_interval;
	struct timer_list age_timer;
	spinlock_t	  hash_lock;
	unsigned int	  addrcnt;
	unsigned int	  addrmax;

	struct hlist_head fdb_head[FDB_HASH_SIZE];
};

/* salt for hash table */
static u32 vxlan_salt __read_mostly;
static struct workqueue_struct *vxlan_wq;

static void vxlan_sock_work(struct work_struct *work);

#if IS_ENABLED(CONFIG_IPV6)
static inline
bool vxlan_addr_equal(const union vxlan_addr *a, const union vxlan_addr *b)
{
       if (a->sa.sa_family != b->sa.sa_family)
               return false;
       if (a->sa.sa_family == AF_INET6)
               return ipv6_addr_equal(&a->sin6.sin6_addr, &b->sin6.sin6_addr);
       else
               return a->sin.sin_addr.s_addr == b->sin.sin_addr.s_addr;
}

static inline bool vxlan_addr_any(const union vxlan_addr *ipa)
{
       if (ipa->sa.sa_family == AF_INET6)
               return ipv6_addr_any(&ipa->sin6.sin6_addr);
       else
               return ipa->sin.sin_addr.s_addr == htonl(INADDR_ANY);
}

static inline bool vxlan_addr_multicast(const union vxlan_addr *ipa)
{
       if (ipa->sa.sa_family == AF_INET6)
               return ipv6_addr_is_multicast(&ipa->sin6.sin6_addr);
       else
               return IN_MULTICAST(ntohl(ipa->sin.sin_addr.s_addr));
}

static int vxlan_nla_get_addr(union vxlan_addr *ip, struct nlattr *nla)
{
       if (nla_len(nla) >= sizeof(struct in6_addr)) {
               nla_memcpy(&ip->sin6.sin6_addr, nla, sizeof(struct in6_addr));
               ip->sa.sa_family = AF_INET6;
               return 0;
       } else if (nla_len(nla) >= sizeof(__be32)) {
               ip->sin.sin_addr.s_addr = nla_get_be32(nla);
               ip->sa.sa_family = AF_INET;
               return 0;
       } else {
               return -EAFNOSUPPORT;
       }
}

static int vxlan_nla_put_addr(struct sk_buff *skb, int attr,
                             const union vxlan_addr *ip)
{
       if (ip->sa.sa_family == AF_INET6)
               return nla_put(skb, attr, sizeof(struct in6_addr), &ip->sin6.sin6_addr);
       else
               return nla_put_be32(skb, attr, ip->sin.sin_addr.s_addr);
}

#else /* !CONFIG_IPV6 */

static inline
bool vxlan_addr_equal(const union vxlan_addr *a, const union vxlan_addr *b)
{
       return a->sin.sin_addr.s_addr == b->sin.sin_addr.s_addr;
}

static inline bool vxlan_addr_any(const union vxlan_addr *ipa)
{
       return ipa->sin.sin_addr.s_addr == htonl(INADDR_ANY);
}

static inline bool vxlan_addr_multicast(const union vxlan_addr *ipa)
{
       return IN_MULTICAST(ntohl(ipa->sin.sin_addr.s_addr));
}

static int vxlan_nla_get_addr(union vxlan_addr *ip, struct nlattr *nla)
{
       if (nla_len(nla) >= sizeof(struct in6_addr)) {
               return -EAFNOSUPPORT;
       } else if (nla_len(nla) >= sizeof(__be32)) {
               ip->sin.sin_addr.s_addr = nla_get_be32(nla);
               ip->sa.sa_family = AF_INET;
               return 0;
       } else {
               return -EAFNOSUPPORT;
       }
}

static int vxlan_nla_put_addr(struct sk_buff *skb, int attr,
                             const union vxlan_addr *ip)
{
       return nla_put_be32(skb, attr, ip->sin.sin_addr.s_addr);
}
#endif

/* Virtual Network hash table head */
static inline struct hlist_head *vni_head(struct vxlan_sock *vs, u32 id)
{
	return &vs->vni_list[hash_32(id, VNI_HASH_BITS)];
}

/* Socket hash table head */
static inline struct hlist_head *vs_head(struct net *net, __be16 port)
{
	struct vxlan_net *vn = net_generic(net, vxlan_net_id);

	return &vn->sock_list[hash_32(ntohs(port), PORT_HASH_BITS)];
}

/* First remote destination for a forwarding entry.
 * Guaranteed to be non-NULL because remotes are never deleted.
 */
static inline struct vxlan_rdst *first_remote_rcu(struct vxlan_fdb *fdb)
{
	return list_entry_rcu(fdb->remotes.next, struct vxlan_rdst, list);
}

static inline struct vxlan_rdst *first_remote_rtnl(struct vxlan_fdb *fdb)
{
	return list_first_entry(&fdb->remotes, struct vxlan_rdst, list);
}

/* Find VXLAN socket based on network namespace, address family and UDP port
 * and enabled unshareable flags.
 */
static struct vxlan_sock *vxlan_find_sock(struct net *net, sa_family_t family,
					  __be16 port, u32 flags)
{
	struct vxlan_sock *vs;

	flags &= VXLAN_F_RCV_FLAGS;

	hlist_for_each_entry_rcu(vs, vs_head(net, port), hlist) {
		if (inet_sk(vs->sock->sk)->inet_sport == port &&
		    inet_sk(vs->sock->sk)->sk.sk_family == family &&
		    vs->flags == flags)
			return vs;
	}
	return NULL;
}

static struct vxlan_dev *vxlan_vs_find_vni(struct vxlan_sock *vs, u32 id)
{
	struct vxlan_dev *vxlan;

	hlist_for_each_entry_rcu(vxlan, vni_head(vs, id), hlist) {
		if (vxlan->default_dst.remote_vni == id)
			return vxlan;
	}

	return NULL;
}

/* Look up VNI in a per net namespace table */
static struct vxlan_dev *vxlan_find_vni(struct net *net, u32 id,
					sa_family_t family, __be16 port,
					u32 flags)
{
	struct vxlan_sock *vs;

	vs = vxlan_find_sock(net, family, port, flags);
	if (!vs)
		return NULL;

	return vxlan_vs_find_vni(vs, id);
}

/* Fill in neighbour message in skbuff. */
static int vxlan_fdb_info(struct sk_buff *skb, struct vxlan_dev *vxlan,
			  const struct vxlan_fdb *fdb,
			  u32 portid, u32 seq, int type, unsigned int flags,
			  const struct vxlan_rdst *rdst)
{
	unsigned long now = jiffies;
	struct nda_cacheinfo ci;
	struct nlmsghdr *nlh;
	struct ndmsg *ndm;
	bool send_ip, send_eth;

	nlh = nlmsg_put(skb, portid, seq, type, sizeof(*ndm), flags);
	if (nlh == NULL)
		return -EMSGSIZE;

	ndm = nlmsg_data(nlh);
	memset(ndm, 0, sizeof(*ndm));

	send_eth = send_ip = true;

	if (type == RTM_GETNEIGH) {
		ndm->ndm_family	= AF_INET;
		send_ip = !vxlan_addr_any(&rdst->remote_ip);
		send_eth = !is_zero_ether_addr(fdb->eth_addr);
	} else
		ndm->ndm_family	= AF_BRIDGE;
	ndm->ndm_state = fdb->state;
	ndm->ndm_ifindex = vxlan->dev->ifindex;
	ndm->ndm_flags = fdb->flags;
	ndm->ndm_type = RTN_UNICAST;

	if (!net_eq(dev_net(vxlan->dev), vxlan->net) &&
	    nla_put_s32(skb, NDA_LINK_NETNSID,
			peernet2id(dev_net(vxlan->dev), vxlan->net)))
		goto nla_put_failure;

	if (send_eth && nla_put(skb, NDA_LLADDR, ETH_ALEN, &fdb->eth_addr))
		goto nla_put_failure;

	if (send_ip && vxlan_nla_put_addr(skb, NDA_DST, &rdst->remote_ip))
		goto nla_put_failure;

	if (rdst->remote_port && rdst->remote_port != vxlan->dst_port &&
	    nla_put_be16(skb, NDA_PORT, rdst->remote_port))
		goto nla_put_failure;
	if (rdst->remote_vni != vxlan->default_dst.remote_vni &&
	    nla_put_u32(skb, NDA_VNI, rdst->remote_vni))
		goto nla_put_failure;
	if (rdst->remote_ifindex &&
	    nla_put_u32(skb, NDA_IFINDEX, rdst->remote_ifindex))
		goto nla_put_failure;

	ci.ndm_used	 = jiffies_to_clock_t(now - fdb->used);
	ci.ndm_confirmed = 0;
	ci.ndm_updated	 = jiffies_to_clock_t(now - fdb->updated);
	ci.ndm_refcnt	 = 0;

	if (nla_put(skb, NDA_CACHEINFO, sizeof(ci), &ci))
		goto nla_put_failure;

	nlmsg_end(skb, nlh);
	return 0;

nla_put_failure:
	nlmsg_cancel(skb, nlh);
	return -EMSGSIZE;
}

static inline size_t vxlan_nlmsg_size(void)
{
	return NLMSG_ALIGN(sizeof(struct ndmsg))
		+ nla_total_size(ETH_ALEN) /* NDA_LLADDR */
		+ nla_total_size(sizeof(struct in6_addr)) /* NDA_DST */
		+ nla_total_size(sizeof(__be16)) /* NDA_PORT */
		+ nla_total_size(sizeof(__be32)) /* NDA_VNI */
		+ nla_total_size(sizeof(__u32)) /* NDA_IFINDEX */
		+ nla_total_size(sizeof(__s32)) /* NDA_LINK_NETNSID */
		+ nla_total_size(sizeof(struct nda_cacheinfo));
}

static void vxlan_fdb_notify(struct vxlan_dev *vxlan, struct vxlan_fdb *fdb,
			     struct vxlan_rdst *rd, int type)
{
	struct net *net = dev_net(vxlan->dev);
	struct sk_buff *skb;
	int err = -ENOBUFS;

	skb = nlmsg_new(vxlan_nlmsg_size(), GFP_ATOMIC);
	if (skb == NULL)
		goto errout;

	err = vxlan_fdb_info(skb, vxlan, fdb, 0, 0, type, 0, rd);
	if (err < 0) {
		/* -EMSGSIZE implies BUG in vxlan_nlmsg_size() */
		WARN_ON(err == -EMSGSIZE);
		kfree_skb(skb);
		goto errout;
	}

	rtnl_notify(skb, net, 0, RTNLGRP_NEIGH, NULL, GFP_ATOMIC);
	return;
errout:
	if (err < 0)
		rtnl_set_sk_err(net, RTNLGRP_NEIGH, err);
}

static void vxlan_ip_miss(struct net_device *dev, union vxlan_addr *ipa)
{
	struct vxlan_dev *vxlan = netdev_priv(dev);
	struct vxlan_fdb f = {
		.state = NUD_STALE,
	};
	struct vxlan_rdst remote = {
		.remote_ip = *ipa, /* goes to NDA_DST */
		.remote_vni = VXLAN_N_VID,
	};

	vxlan_fdb_notify(vxlan, &f, &remote, RTM_GETNEIGH);
}

static void vxlan_fdb_miss(struct vxlan_dev *vxlan, const u8 eth_addr[ETH_ALEN])
{
	struct vxlan_fdb f = {
		.state = NUD_STALE,
	};
	struct vxlan_rdst remote = { };

	memcpy(f.eth_addr, eth_addr, ETH_ALEN);

	vxlan_fdb_notify(vxlan, &f, &remote, RTM_GETNEIGH);
}

/* Hash Ethernet address */
static u32 eth_hash(const unsigned char *addr)
{
	u64 value = get_unaligned((u64 *)addr);

	/* only want 6 bytes */
#ifdef __BIG_ENDIAN
	value >>= 16;
#else
	value <<= 16;
#endif
	return hash_64(value, FDB_HASH_BITS);
}

/* Hash chain to use given mac address */
static inline struct hlist_head *vxlan_fdb_head(struct vxlan_dev *vxlan,
						const u8 *mac)
{
	return &vxlan->fdb_head[eth_hash(mac)];
}

/* Look up Ethernet address in forwarding table */
static struct vxlan_fdb *__vxlan_find_mac(struct vxlan_dev *vxlan,
					const u8 *mac)
{
	struct hlist_head *head = vxlan_fdb_head(vxlan, mac);
	struct vxlan_fdb *f;

	hlist_for_each_entry_rcu(f, head, hlist) {
		if (ether_addr_equal(mac, f->eth_addr))
			return f;
	}

	return NULL;
}

static struct vxlan_fdb *vxlan_find_mac(struct vxlan_dev *vxlan,
					const u8 *mac)
{
	struct vxlan_fdb *f;

	f = __vxlan_find_mac(vxlan, mac);
	if (f)
		f->used = jiffies;

	return f;
}

/* caller should hold vxlan->hash_lock */
static struct vxlan_rdst *vxlan_fdb_find_rdst(struct vxlan_fdb *f,
					      union vxlan_addr *ip, __be16 port,
					      __u32 vni, __u32 ifindex)
{
	struct vxlan_rdst *rd;

	list_for_each_entry(rd, &f->remotes, list) {
		if (vxlan_addr_equal(&rd->remote_ip, ip) &&
		    rd->remote_port == port &&
		    rd->remote_vni == vni &&
		    rd->remote_ifindex == ifindex)
			return rd;
	}

	return NULL;
}

/* Replace destination of unicast mac */
static int vxlan_fdb_replace(struct vxlan_fdb *f,
			     union vxlan_addr *ip, __be16 port, __u32 vni, __u32 ifindex)
{
	struct vxlan_rdst *rd;

	rd = vxlan_fdb_find_rdst(f, ip, port, vni, ifindex);
	if (rd)
		return 0;

	rd = list_first_entry_or_null(&f->remotes, struct vxlan_rdst, list);
	if (!rd)
		return 0;
	rd->remote_ip = *ip;
	rd->remote_port = port;
	rd->remote_vni = vni;
	rd->remote_ifindex = ifindex;
	return 1;
}

/* Add/update destinations for multicast */
static int vxlan_fdb_append(struct vxlan_fdb *f,
			    union vxlan_addr *ip, __be16 port, __u32 vni,
			    __u32 ifindex, struct vxlan_rdst **rdp)
{
	struct vxlan_rdst *rd;

	rd = vxlan_fdb_find_rdst(f, ip, port, vni, ifindex);
	if (rd)
		return 0;

	rd = kmalloc(sizeof(*rd), GFP_ATOMIC);
	if (rd == NULL)
		return -ENOBUFS;
	rd->remote_ip = *ip;
	rd->remote_port = port;
	rd->remote_vni = vni;
	rd->remote_ifindex = ifindex;

	list_add_tail_rcu(&rd->list, &f->remotes);

	*rdp = rd;
	return 1;
}

static struct vxlanhdr *vxlan_gro_remcsum(struct sk_buff *skb,
					  unsigned int off,
					  struct vxlanhdr *vh, size_t hdrlen,
					  u32 data)
{
	size_t start, offset, plen;

	if (skb->remcsum_offload)
		return vh;

	if (!NAPI_GRO_CB(skb)->csum_valid)
		return NULL;

	start = (data & VXLAN_RCO_MASK) << VXLAN_RCO_SHIFT;
	offset = start + ((data & VXLAN_RCO_UDP) ?
			  offsetof(struct udphdr, check) :
			  offsetof(struct tcphdr, check));

	plen = hdrlen + offset + sizeof(u16);

	/* Pull checksum that will be written */
	if (skb_gro_header_hard(skb, off + plen)) {
		vh = skb_gro_header_slow(skb, off + plen, off);
		if (!vh)
			return NULL;
	}

	skb_gro_remcsum_process(skb, (void *)vh + hdrlen, start, offset);

	skb->remcsum_offload = 1;

	return vh;
}

static struct sk_buff **vxlan_gro_receive(struct sk_buff **head,
					  struct sk_buff *skb,
					  struct udp_offload *uoff)
{
	struct sk_buff *p, **pp = NULL;
	struct vxlanhdr *vh, *vh2;
	unsigned int hlen, off_vx;
	int flush = 1;
	struct vxlan_sock *vs = container_of(uoff, struct vxlan_sock,
					     udp_offloads);
	u32 flags;

	off_vx = skb_gro_offset(skb);
	hlen = off_vx + sizeof(*vh);
	vh   = skb_gro_header_fast(skb, off_vx);
	if (skb_gro_header_hard(skb, hlen)) {
		vh = skb_gro_header_slow(skb, hlen, off_vx);
		if (unlikely(!vh))
			goto out;
	}

	skb_gro_pull(skb, sizeof(struct vxlanhdr)); /* pull vxlan header */
	skb_gro_postpull_rcsum(skb, vh, sizeof(struct vxlanhdr));

	flags = ntohl(vh->vx_flags);

	if ((flags & VXLAN_HF_RCO) && (vs->flags & VXLAN_F_REMCSUM_RX)) {
		vh = vxlan_gro_remcsum(skb, off_vx, vh, sizeof(struct vxlanhdr),
				       ntohl(vh->vx_vni));

		if (!vh)
			goto out;
	}

	flush = 0;

	for (p = *head; p; p = p->next) {
		if (!NAPI_GRO_CB(p)->same_flow)
			continue;

		vh2 = (struct vxlanhdr *)(p->data + off_vx);
		if (vh->vx_flags != vh2->vx_flags ||
		    vh->vx_vni != vh2->vx_vni) {
			NAPI_GRO_CB(p)->same_flow = 0;
			continue;
		}
	}

	pp = eth_gro_receive(head, skb);

out:
	NAPI_GRO_CB(skb)->flush |= flush;

	return pp;
}

static int vxlan_gro_complete(struct sk_buff *skb, int nhoff,
			      struct udp_offload *uoff)
{
	udp_tunnel_gro_complete(skb, nhoff);

	return eth_gro_complete(skb, nhoff + sizeof(struct vxlanhdr));
}

/* Notify netdevs that UDP port started listening */
static void vxlan_notify_add_rx_port(struct vxlan_sock *vs)
{
	struct net_device *dev;
	struct sock *sk = vs->sock->sk;
	struct net *net = sock_net(sk);
	sa_family_t sa_family = sk->sk_family;
	__be16 port = inet_sk(sk)->inet_sport;
	int err;

	if (sa_family == AF_INET) {
		err = udp_add_offload(&vs->udp_offloads);
		if (err)
			pr_warn("vxlan: udp_add_offload failed with status %d\n", err);
	}

	rcu_read_lock();
	for_each_netdev_rcu(net, dev) {
		if (dev->netdev_ops->ndo_add_vxlan_port)
			dev->netdev_ops->ndo_add_vxlan_port(dev, sa_family,
							    port);
	}
	rcu_read_unlock();
}

/* Notify netdevs that UDP port is no more listening */
static void vxlan_notify_del_rx_port(struct vxlan_sock *vs)
{
	struct net_device *dev;
	struct sock *sk = vs->sock->sk;
	struct net *net = sock_net(sk);
	sa_family_t sa_family = sk->sk_family;
	__be16 port = inet_sk(sk)->inet_sport;

	rcu_read_lock();
	for_each_netdev_rcu(net, dev) {
		if (dev->netdev_ops->ndo_del_vxlan_port)
			dev->netdev_ops->ndo_del_vxlan_port(dev, sa_family,
							    port);
	}
	rcu_read_unlock();

	if (sa_family == AF_INET)
		udp_del_offload(&vs->udp_offloads);
}

/* Add new entry to forwarding table -- assumes lock held */
static int vxlan_fdb_create(struct vxlan_dev *vxlan,
			    const u8 *mac, union vxlan_addr *ip,
			    __u16 state, __u16 flags,
			    __be16 port, __u32 vni, __u32 ifindex,
			    __u8 ndm_flags)
{
	struct vxlan_rdst *rd = NULL;
	struct vxlan_fdb *f;
	int notify = 0;

	f = __vxlan_find_mac(vxlan, mac);
	if (f) {
		if (flags & NLM_F_EXCL) {
			netdev_dbg(vxlan->dev,
				   "lost race to create %pM\n", mac);
			return -EEXIST;
		}
		if (f->state != state) {
			f->state = state;
			f->updated = jiffies;
			notify = 1;
		}
		if (f->flags != ndm_flags) {
			f->flags = ndm_flags;
			f->updated = jiffies;
			notify = 1;
		}
		if ((flags & NLM_F_REPLACE)) {
			/* Only change unicasts */
			if (!(is_multicast_ether_addr(f->eth_addr) ||
			     is_zero_ether_addr(f->eth_addr))) {
				int rc = vxlan_fdb_replace(f, ip, port, vni,
							   ifindex);

				if (rc < 0)
					return rc;
				notify |= rc;
			} else
				return -EOPNOTSUPP;
		}
		if ((flags & NLM_F_APPEND) &&
		    (is_multicast_ether_addr(f->eth_addr) ||
		     is_zero_ether_addr(f->eth_addr))) {
			int rc = vxlan_fdb_append(f, ip, port, vni, ifindex,
						  &rd);

			if (rc < 0)
				return rc;
			notify |= rc;
		}
	} else {
		if (!(flags & NLM_F_CREATE))
			return -ENOENT;

		if (vxlan->addrmax && vxlan->addrcnt >= vxlan->addrmax)
			return -ENOSPC;

		/* Disallow replace to add a multicast entry */
		if ((flags & NLM_F_REPLACE) &&
		    (is_multicast_ether_addr(mac) || is_zero_ether_addr(mac)))
			return -EOPNOTSUPP;

		netdev_dbg(vxlan->dev, "add %pM -> %pIS\n", mac, ip);
		f = kmalloc(sizeof(*f), GFP_ATOMIC);
		if (!f)
			return -ENOMEM;

		notify = 1;
		f->state = state;
		f->flags = ndm_flags;
		f->updated = f->used = jiffies;
		INIT_LIST_HEAD(&f->remotes);
		memcpy(f->eth_addr, mac, ETH_ALEN);

		vxlan_fdb_append(f, ip, port, vni, ifindex, &rd);

		++vxlan->addrcnt;
		hlist_add_head_rcu(&f->hlist,
				   vxlan_fdb_head(vxlan, mac));
	}

	if (notify) {
		if (rd == NULL)
			rd = first_remote_rtnl(f);
		vxlan_fdb_notify(vxlan, f, rd, RTM_NEWNEIGH);
	}

	return 0;
}

static void vxlan_fdb_free(struct rcu_head *head)
{
	struct vxlan_fdb *f = container_of(head, struct vxlan_fdb, rcu);
	struct vxlan_rdst *rd, *nd;

	list_for_each_entry_safe(rd, nd, &f->remotes, list)
		kfree(rd);
	kfree(f);
}

static void vxlan_fdb_destroy(struct vxlan_dev *vxlan, struct vxlan_fdb *f)
{
	netdev_dbg(vxlan->dev,
		    "delete %pM\n", f->eth_addr);

	--vxlan->addrcnt;
	vxlan_fdb_notify(vxlan, f, first_remote_rtnl(f), RTM_DELNEIGH);

	hlist_del_rcu(&f->hlist);
	call_rcu(&f->rcu, vxlan_fdb_free);
}

static int vxlan_fdb_parse(struct nlattr *tb[], struct vxlan_dev *vxlan,
			   union vxlan_addr *ip, __be16 *port, u32 *vni, u32 *ifindex)
{
	struct net *net = dev_net(vxlan->dev);
	int err;

	if (tb[NDA_DST]) {
		err = vxlan_nla_get_addr(ip, tb[NDA_DST]);
		if (err)
			return err;
	} else {
		union vxlan_addr *remote = &vxlan->default_dst.remote_ip;
		if (remote->sa.sa_family == AF_INET) {
			ip->sin.sin_addr.s_addr = htonl(INADDR_ANY);
			ip->sa.sa_family = AF_INET;
#if IS_ENABLED(CONFIG_IPV6)
		} else {
			ip->sin6.sin6_addr = in6addr_any;
			ip->sa.sa_family = AF_INET6;
#endif
		}
	}

	if (tb[NDA_PORT]) {
		if (nla_len(tb[NDA_PORT]) != sizeof(__be16))
			return -EINVAL;
		*port = nla_get_be16(tb[NDA_PORT]);
	} else {
		*port = vxlan->dst_port;
	}

	if (tb[NDA_VNI]) {
		if (nla_len(tb[NDA_VNI]) != sizeof(u32))
			return -EINVAL;
		*vni = nla_get_u32(tb[NDA_VNI]);
	} else {
		*vni = vxlan->default_dst.remote_vni;
	}

	if (tb[NDA_IFINDEX]) {
		struct net_device *tdev;

		if (nla_len(tb[NDA_IFINDEX]) != sizeof(u32))
			return -EINVAL;
		*ifindex = nla_get_u32(tb[NDA_IFINDEX]);
		tdev = __dev_get_by_index(net, *ifindex);
		if (!tdev)
			return -EADDRNOTAVAIL;
	} else {
		*ifindex = 0;
	}

	return 0;
}

/* Add static entry (via netlink) */
static int vxlan_fdb_add(struct ndmsg *ndm, struct nlattr *tb[],
			 struct net_device *dev,
			 const unsigned char *addr, u16 vid, u16 flags)
{
	struct vxlan_dev *vxlan = netdev_priv(dev);
	/* struct net *net = dev_net(vxlan->dev); */
	union vxlan_addr ip;
	__be16 port;
	u32 vni, ifindex;
	int err;

	if (!(ndm->ndm_state & (NUD_PERMANENT|NUD_REACHABLE))) {
		pr_info("RTM_NEWNEIGH with invalid state %#x\n",
			ndm->ndm_state);
		return -EINVAL;
	}

	if (tb[NDA_DST] == NULL)
		return -EINVAL;

	err = vxlan_fdb_parse(tb, vxlan, &ip, &port, &vni, &ifindex);
	if (err)
		return err;

	if (vxlan->default_dst.remote_ip.sa.sa_family != ip.sa.sa_family)
		return -EAFNOSUPPORT;

	spin_lock_bh(&vxlan->hash_lock);
	err = vxlan_fdb_create(vxlan, addr, &ip, ndm->ndm_state, flags,
			       port, vni, ifindex, ndm->ndm_flags);
	spin_unlock_bh(&vxlan->hash_lock);

	return err;
}

/* Delete entry (via netlink) */
static int vxlan_fdb_delete(struct ndmsg *ndm, struct nlattr *tb[],
			    struct net_device *dev,
			    const unsigned char *addr, u16 vid)
{
	struct vxlan_dev *vxlan = netdev_priv(dev);
	struct vxlan_fdb *f;
	struct vxlan_rdst *rd = NULL;
	union vxlan_addr ip;
	__be16 port;
	u32 vni, ifindex;
	int err;

	err = vxlan_fdb_parse(tb, vxlan, &ip, &port, &vni, &ifindex);
	if (err)
		return err;

	err = -ENOENT;

	spin_lock_bh(&vxlan->hash_lock);
	f = vxlan_find_mac(vxlan, addr);
	if (!f)
		goto out;

	if (!vxlan_addr_any(&ip)) {
		rd = vxlan_fdb_find_rdst(f, &ip, port, vni, ifindex);
		if (!rd)
			goto out;
	}

	err = 0;

	/* remove a destination if it's not the only one on the list,
	 * otherwise destroy the fdb entry
	 */
	if (rd && !list_is_singular(&f->remotes)) {
		list_del_rcu(&rd->list);
		vxlan_fdb_notify(vxlan, f, rd, RTM_DELNEIGH);
		kfree_rcu(rd, rcu);
		goto out;
	}

	vxlan_fdb_destroy(vxlan, f);

out:
	spin_unlock_bh(&vxlan->hash_lock);

	return err;
}

/* Dump forwarding table */
static int vxlan_fdb_dump(struct sk_buff *skb, struct netlink_callback *cb,
			  struct net_device *dev,
			  struct net_device *filter_dev, int idx)
{
	struct vxlan_dev *vxlan = netdev_priv(dev);
	unsigned int h;

	for (h = 0; h < FDB_HASH_SIZE; ++h) {
		struct vxlan_fdb *f;
		int err;

		hlist_for_each_entry_rcu(f, &vxlan->fdb_head[h], hlist) {
			struct vxlan_rdst *rd;

			if (idx < cb->args[0])
				goto skip;

			list_for_each_entry_rcu(rd, &f->remotes, list) {
				err = vxlan_fdb_info(skb, vxlan, f,
						     NETLINK_CB(cb->skb).portid,
						     cb->nlh->nlmsg_seq,
						     RTM_NEWNEIGH,
						     NLM_F_MULTI, rd);
				if (err < 0)
					goto out;
			}
skip:
			++idx;
		}
	}
out:
	return idx;
}

/* Watch incoming packets to learn mapping between Ethernet address
 * and Tunnel endpoint.
 * Return true if packet is bogus and should be droppped.
 */
static bool vxlan_snoop(struct net_device *dev,
			union vxlan_addr *src_ip, const u8 *src_mac)
{
	struct vxlan_dev *vxlan = netdev_priv(dev);
	struct vxlan_fdb *f;

	f = vxlan_find_mac(vxlan, src_mac);
	if (likely(f)) {
		struct vxlan_rdst *rdst = first_remote_rcu(f);

		if (likely(vxlan_addr_equal(&rdst->remote_ip, src_ip)))
			return false;

		/* Don't migrate static entries, drop packets */
		if (f->state & NUD_NOARP)
			return true;

		if (net_ratelimit())
			netdev_info(dev,
				    "%pM migrated from %pIS to %pIS\n",
				    src_mac, &rdst->remote_ip, &src_ip);

		rdst->remote_ip = *src_ip;
		f->updated = jiffies;
		vxlan_fdb_notify(vxlan, f, rdst, RTM_NEWNEIGH);
	} else {
		/* learned new entry */
		spin_lock(&vxlan->hash_lock);

		/* close off race between vxlan_flush and incoming packets */
		if (netif_running(dev))
			vxlan_fdb_create(vxlan, src_mac, src_ip,
					 NUD_REACHABLE,
					 NLM_F_EXCL|NLM_F_CREATE,
					 vxlan->dst_port,
					 vxlan->default_dst.remote_vni,
					 0, NTF_SELF);
		spin_unlock(&vxlan->hash_lock);
	}

	return false;
}

/* See if multicast group is already in use by other ID */
static bool vxlan_group_used(struct vxlan_net *vn, struct vxlan_dev *dev)
{
	struct vxlan_dev *vxlan;

	/* The vxlan_sock is only used by dev, leaving group has
	 * no effect on other vxlan devices.
	 */
	if (atomic_read(&dev->vn_sock->refcnt) == 1)
		return false;

	list_for_each_entry(vxlan, &vn->vxlan_list, next) {
		if (!netif_running(vxlan->dev) || vxlan == dev)
			continue;

		if (vxlan->vn_sock != dev->vn_sock)
			continue;

		if (!vxlan_addr_equal(&vxlan->default_dst.remote_ip,
				      &dev->default_dst.remote_ip))
			continue;

		if (vxlan->default_dst.remote_ifindex !=
		    dev->default_dst.remote_ifindex)
			continue;

		return true;
	}

	return false;
}

static void vxlan_sock_hold(struct vxlan_sock *vs)
{
	atomic_inc(&vs->refcnt);
}

void vxlan_sock_release(struct vxlan_sock *vs)
{
	struct sock *sk = vs->sock->sk;
	struct net *net = sock_net(sk);
	struct vxlan_net *vn = net_generic(net, vxlan_net_id);

	if (!atomic_dec_and_test(&vs->refcnt))
		return;

	spin_lock(&vn->sock_lock);
	hlist_del_rcu(&vs->hlist);
	vxlan_notify_del_rx_port(vs);
	spin_unlock(&vn->sock_lock);

	queue_work(vxlan_wq, &vs->del_work);
}
EXPORT_SYMBOL_GPL(vxlan_sock_release);

/* Callback to update multicast group membership when first VNI on
 * multicast asddress is brought up
 * Done as workqueue because ip_mc_join_group acquires RTNL.
 */
static void vxlan_igmp_join(struct work_struct *work)
{
	struct vxlan_dev *vxlan = container_of(work, struct vxlan_dev, igmp_join);
	struct vxlan_sock *vs = vxlan->vn_sock;
	struct sock *sk = vs->sock->sk;
	union vxlan_addr *ip = &vxlan->default_dst.remote_ip;
	int ifindex = vxlan->default_dst.remote_ifindex;

	lock_sock(sk);
	if (ip->sa.sa_family == AF_INET) {
		struct ip_mreqn mreq = {
			.imr_multiaddr.s_addr	= ip->sin.sin_addr.s_addr,
			.imr_ifindex		= ifindex,
		};

		ip_mc_join_group(sk, &mreq);
#if IS_ENABLED(CONFIG_IPV6)
	} else {
		ipv6_stub->ipv6_sock_mc_join(sk, ifindex,
					     &ip->sin6.sin6_addr);
#endif
	}
	release_sock(sk);

	vxlan_sock_release(vs);
	dev_put(vxlan->dev);
}

/* Inverse of vxlan_igmp_join when last VNI is brought down */
static void vxlan_igmp_leave(struct work_struct *work)
{
	struct vxlan_dev *vxlan = container_of(work, struct vxlan_dev, igmp_leave);
	struct vxlan_sock *vs = vxlan->vn_sock;
	struct sock *sk = vs->sock->sk;
	union vxlan_addr *ip = &vxlan->default_dst.remote_ip;
	int ifindex = vxlan->default_dst.remote_ifindex;

	lock_sock(sk);
	if (ip->sa.sa_family == AF_INET) {
		struct ip_mreqn mreq = {
			.imr_multiaddr.s_addr	= ip->sin.sin_addr.s_addr,
			.imr_ifindex		= ifindex,
		};

		ip_mc_leave_group(sk, &mreq);
#if IS_ENABLED(CONFIG_IPV6)
	} else {
		ipv6_stub->ipv6_sock_mc_drop(sk, ifindex,
					     &ip->sin6.sin6_addr);
#endif
	}

	release_sock(sk);

	vxlan_sock_release(vs);
	dev_put(vxlan->dev);
}

static struct vxlanhdr *vxlan_remcsum(struct sk_buff *skb, struct vxlanhdr *vh,
				      size_t hdrlen, u32 data)
{
	size_t start, offset, plen;

	if (skb->remcsum_offload) {
		/* Already processed in GRO path */
		skb->remcsum_offload = 0;
		return vh;
	}

	start = (data & VXLAN_RCO_MASK) << VXLAN_RCO_SHIFT;
	offset = start + ((data & VXLAN_RCO_UDP) ?
			  offsetof(struct udphdr, check) :
			  offsetof(struct tcphdr, check));

	plen = hdrlen + offset + sizeof(u16);

	if (!pskb_may_pull(skb, plen))
		return NULL;

	vh = (struct vxlanhdr *)(udp_hdr(skb) + 1);

	skb_remcsum_process(skb, (void *)vh + hdrlen, start, offset);

	return vh;
}

/* Callback from net/ipv4/udp.c to receive packets */
static int vxlan_udp_encap_recv(struct sock *sk, struct sk_buff *skb)
{
	struct vxlan_sock *vs;
	struct vxlanhdr *vxh;
	u32 flags, vni;
	struct vxlan_metadata md = {0};

	/* Need Vxlan and inner Ethernet header to be present */
	if (!pskb_may_pull(skb, VXLAN_HLEN))
		goto error;

	vxh = (struct vxlanhdr *)(udp_hdr(skb) + 1);
	flags = ntohl(vxh->vx_flags);
	vni = ntohl(vxh->vx_vni);

	if (flags & VXLAN_HF_VNI) {
		flags &= ~VXLAN_HF_VNI;
	} else {
		/* VNI flag always required to be set */
		goto bad_flags;
	}

	if (iptunnel_pull_header(skb, VXLAN_HLEN, htons(ETH_P_TEB)))
		goto drop;
	vxh = (struct vxlanhdr *)(udp_hdr(skb) + 1);

	vs = rcu_dereference_sk_user_data(sk);
	if (!vs)
		goto drop;

	if ((flags & VXLAN_HF_RCO) && (vs->flags & VXLAN_F_REMCSUM_RX)) {
		vxh = vxlan_remcsum(skb, vxh, sizeof(struct vxlanhdr), vni);
		if (!vxh)
			goto drop;

		flags &= ~VXLAN_HF_RCO;
		vni &= VXLAN_VID_MASK;
	}

	/* For backwards compatibility, only allow reserved fields to be
	 * used by VXLAN extensions if explicitly requested.
	 */
	if ((flags & VXLAN_HF_GBP) && (vs->flags & VXLAN_F_GBP)) {
		struct vxlanhdr_gbp *gbp;

		gbp = (struct vxlanhdr_gbp *)vxh;
		md.gbp = ntohs(gbp->policy_id);

		if (gbp->dont_learn)
			md.gbp |= VXLAN_GBP_DONT_LEARN;

		if (gbp->policy_applied)
			md.gbp |= VXLAN_GBP_POLICY_APPLIED;

		flags &= ~VXLAN_GBP_USED_BITS;
	}

	if (flags || (vni & ~VXLAN_VID_MASK)) {
		/* If there are any unprocessed flags remaining treat
		 * this as a malformed packet. This behavior diverges from
		 * VXLAN RFC (RFC7348) which stipulates that bits in reserved
		 * in reserved fields are to be ignored. The approach here
		 * maintains compatbility with previous stack code, and also
		 * is more robust and provides a little more security in
		 * adding extensions to VXLAN.
		 */

		goto bad_flags;
	}

	md.vni = vxh->vx_vni;
	vs->rcv(vs, skb, &md);
	return 0;

drop:
	/* Consume bad packet */
	kfree_skb(skb);
	return 0;

bad_flags:
	netdev_dbg(skb->dev, "invalid vxlan flags=%#x vni=%#x\n",
		   ntohl(vxh->vx_flags), ntohl(vxh->vx_vni));

error:
	/* Return non vxlan pkt */
	return 1;
}

static void vxlan_rcv(struct vxlan_sock *vs, struct sk_buff *skb,
		      struct vxlan_metadata *md)
{
	struct iphdr *oip = NULL;
	struct ipv6hdr *oip6 = NULL;
	struct vxlan_dev *vxlan;
	struct pcpu_sw_netstats *stats;
	union vxlan_addr saddr;
	__u32 vni;
	int err = 0;
	union vxlan_addr *remote_ip;

	vni = ntohl(md->vni) >> 8;
	/* Is this VNI defined? */
	vxlan = vxlan_vs_find_vni(vs, vni);
	if (!vxlan)
		goto drop;

	remote_ip = &vxlan->default_dst.remote_ip;
	skb_reset_mac_header(skb);
	skb_scrub_packet(skb, !net_eq(vxlan->net, dev_net(vxlan->dev)));
	skb->protocol = eth_type_trans(skb, vxlan->dev);
	skb_postpull_rcsum(skb, eth_hdr(skb), ETH_HLEN);

	/* Ignore packet loops (and multicast echo) */
	if (ether_addr_equal(eth_hdr(skb)->h_source, vxlan->dev->dev_addr))
		goto drop;

	/* Re-examine inner Ethernet packet */
	if (remote_ip->sa.sa_family == AF_INET) {
		oip = ip_hdr(skb);
		saddr.sin.sin_addr.s_addr = oip->saddr;
		saddr.sa.sa_family = AF_INET;
#if IS_ENABLED(CONFIG_IPV6)
	} else {
		oip6 = ipv6_hdr(skb);
		saddr.sin6.sin6_addr = oip6->saddr;
		saddr.sa.sa_family = AF_INET6;
#endif
	}

	if ((vxlan->flags & VXLAN_F_LEARN) &&
	    vxlan_snoop(skb->dev, &saddr, eth_hdr(skb)->h_source))
		goto drop;

	skb_reset_network_header(skb);
	skb->mark = md->gbp;

	if (oip6)
		err = IP6_ECN_decapsulate(oip6, skb);
	if (oip)
		err = IP_ECN_decapsulate(oip, skb);

	if (unlikely(err)) {
		if (log_ecn_error) {
			if (oip6)
				net_info_ratelimited("non-ECT from %pI6\n",
						     &oip6->saddr);
			if (oip)
				net_info_ratelimited("non-ECT from %pI4 with TOS=%#x\n",
						     &oip->saddr, oip->tos);
		}
		if (err > 1) {
			++vxlan->dev->stats.rx_frame_errors;
			++vxlan->dev->stats.rx_errors;
			goto drop;
		}
	}

	stats = this_cpu_ptr(vxlan->dev->tstats);
	u64_stats_update_begin(&stats->syncp);
	stats->rx_packets++;
	stats->rx_bytes += skb->len;
	u64_stats_update_end(&stats->syncp);

	netif_rx(skb);

	return;
drop:
	/* Consume bad packet */
	kfree_skb(skb);
}

static int arp_reduce(struct net_device *dev, struct sk_buff *skb)
{
	struct vxlan_dev *vxlan = netdev_priv(dev);
	struct arphdr *parp;
	u8 *arpptr, *sha;
	__be32 sip, tip;
	struct neighbour *n;

	if (dev->flags & IFF_NOARP)
		goto out;

	if (!pskb_may_pull(skb, arp_hdr_len(dev))) {
		dev->stats.tx_dropped++;
		goto out;
	}
	parp = arp_hdr(skb);

	if ((parp->ar_hrd != htons(ARPHRD_ETHER) &&
	     parp->ar_hrd != htons(ARPHRD_IEEE802)) ||
	    parp->ar_pro != htons(ETH_P_IP) ||
	    parp->ar_op != htons(ARPOP_REQUEST) ||
	    parp->ar_hln != dev->addr_len ||
	    parp->ar_pln != 4)
		goto out;
	arpptr = (u8 *)parp + sizeof(struct arphdr);
	sha = arpptr;
	arpptr += dev->addr_len;	/* sha */
	memcpy(&sip, arpptr, sizeof(sip));
	arpptr += sizeof(sip);
	arpptr += dev->addr_len;	/* tha */
	memcpy(&tip, arpptr, sizeof(tip));

	if (ipv4_is_loopback(tip) ||
	    ipv4_is_multicast(tip))
		goto out;

	n = neigh_lookup(&arp_tbl, &tip, dev);

	if (n) {
		struct vxlan_fdb *f;
		struct sk_buff	*reply;

		if (!(n->nud_state & NUD_CONNECTED)) {
			neigh_release(n);
			goto out;
		}

		f = vxlan_find_mac(vxlan, n->ha);
		if (f && vxlan_addr_any(&(first_remote_rcu(f)->remote_ip))) {
			/* bridge-local neighbor */
			neigh_release(n);
			goto out;
		}

		reply = arp_create(ARPOP_REPLY, ETH_P_ARP, sip, dev, tip, sha,
				n->ha, sha);

		neigh_release(n);

		if (reply == NULL)
			goto out;

		skb_reset_mac_header(reply);
		__skb_pull(reply, skb_network_offset(reply));
		reply->ip_summed = CHECKSUM_UNNECESSARY;
		reply->pkt_type = PACKET_HOST;

		if (netif_rx_ni(reply) == NET_RX_DROP)
			dev->stats.rx_dropped++;
	} else if (vxlan->flags & VXLAN_F_L3MISS) {
		union vxlan_addr ipa = {
			.sin.sin_addr.s_addr = tip,
			.sin.sin_family = AF_INET,
		};

		vxlan_ip_miss(dev, &ipa);
	}
out:
	consume_skb(skb);
	return NETDEV_TX_OK;
}

#if IS_ENABLED(CONFIG_IPV6)
static struct sk_buff *vxlan_na_create(struct sk_buff *request,
	struct neighbour *n, bool isrouter)
{
	struct net_device *dev = request->dev;
	struct sk_buff *reply;
	struct nd_msg *ns, *na;
	struct ipv6hdr *pip6;
	u8 *daddr;
	int na_olen = 8; /* opt hdr + ETH_ALEN for target */
	int ns_olen;
	int i, len;

	if (dev == NULL)
		return NULL;

	len = LL_RESERVED_SPACE(dev) + sizeof(struct ipv6hdr) +
		sizeof(*na) + na_olen + dev->needed_tailroom;
	reply = alloc_skb(len, GFP_ATOMIC);
	if (reply == NULL)
		return NULL;

	reply->protocol = htons(ETH_P_IPV6);
	reply->dev = dev;
	skb_reserve(reply, LL_RESERVED_SPACE(request->dev));
	skb_push(reply, sizeof(struct ethhdr));
	skb_set_mac_header(reply, 0);

	ns = (struct nd_msg *)skb_transport_header(request);

	daddr = eth_hdr(request)->h_source;
	ns_olen = request->len - skb_transport_offset(request) - sizeof(*ns);
	for (i = 0; i < ns_olen-1; i += (ns->opt[i+1]<<3)) {
		if (ns->opt[i] == ND_OPT_SOURCE_LL_ADDR) {
			daddr = ns->opt + i + sizeof(struct nd_opt_hdr);
			break;
		}
	}

	/* Ethernet header */
	ether_addr_copy(eth_hdr(reply)->h_dest, daddr);
	ether_addr_copy(eth_hdr(reply)->h_source, n->ha);
	eth_hdr(reply)->h_proto = htons(ETH_P_IPV6);
	reply->protocol = htons(ETH_P_IPV6);

	skb_pull(reply, sizeof(struct ethhdr));
	skb_set_network_header(reply, 0);
	skb_put(reply, sizeof(struct ipv6hdr));

	/* IPv6 header */

	pip6 = ipv6_hdr(reply);
	memset(pip6, 0, sizeof(struct ipv6hdr));
	pip6->version = 6;
	pip6->priority = ipv6_hdr(request)->priority;
	pip6->nexthdr = IPPROTO_ICMPV6;
	pip6->hop_limit = 255;
	pip6->daddr = ipv6_hdr(request)->saddr;
	pip6->saddr = *(struct in6_addr *)n->primary_key;

	skb_pull(reply, sizeof(struct ipv6hdr));
	skb_set_transport_header(reply, 0);

	na = (struct nd_msg *)skb_put(reply, sizeof(*na) + na_olen);

	/* Neighbor Advertisement */
	memset(na, 0, sizeof(*na)+na_olen);
	na->icmph.icmp6_type = NDISC_NEIGHBOUR_ADVERTISEMENT;
	na->icmph.icmp6_router = isrouter;
	na->icmph.icmp6_override = 1;
	na->icmph.icmp6_solicited = 1;
	na->target = ns->target;
	ether_addr_copy(&na->opt[2], n->ha);
	na->opt[0] = ND_OPT_TARGET_LL_ADDR;
	na->opt[1] = na_olen >> 3;

	na->icmph.icmp6_cksum = csum_ipv6_magic(&pip6->saddr,
		&pip6->daddr, sizeof(*na)+na_olen, IPPROTO_ICMPV6,
		csum_partial(na, sizeof(*na)+na_olen, 0));

	pip6->payload_len = htons(sizeof(*na)+na_olen);

	skb_push(reply, sizeof(struct ipv6hdr));

	reply->ip_summed = CHECKSUM_UNNECESSARY;

	return reply;
}

static int neigh_reduce(struct net_device *dev, struct sk_buff *skb)
{
	struct vxlan_dev *vxlan = netdev_priv(dev);
	struct nd_msg *msg;
	const struct ipv6hdr *iphdr;
	const struct in6_addr *saddr, *daddr;
	struct neighbour *n;
	struct inet6_dev *in6_dev;

	in6_dev = __in6_dev_get(dev);
	if (!in6_dev)
		goto out;

	iphdr = ipv6_hdr(skb);
	saddr = &iphdr->saddr;
	daddr = &iphdr->daddr;

	msg = (struct nd_msg *)skb_transport_header(skb);
	if (msg->icmph.icmp6_code != 0 ||
	    msg->icmph.icmp6_type != NDISC_NEIGHBOUR_SOLICITATION)
		goto out;

	if (ipv6_addr_loopback(daddr) ||
	    ipv6_addr_is_multicast(&msg->target))
		goto out;

	n = neigh_lookup(ipv6_stub->nd_tbl, &msg->target, dev);

	if (n) {
		struct vxlan_fdb *f;
		struct sk_buff *reply;

		if (!(n->nud_state & NUD_CONNECTED)) {
			neigh_release(n);
			goto out;
		}

		f = vxlan_find_mac(vxlan, n->ha);
		if (f && vxlan_addr_any(&(first_remote_rcu(f)->remote_ip))) {
			/* bridge-local neighbor */
			neigh_release(n);
			goto out;
		}

		reply = vxlan_na_create(skb, n,
					!!(f ? f->flags & NTF_ROUTER : 0));

		neigh_release(n);

		if (reply == NULL)
			goto out;

		if (netif_rx_ni(reply) == NET_RX_DROP)
			dev->stats.rx_dropped++;

	} else if (vxlan->flags & VXLAN_F_L3MISS) {
		union vxlan_addr ipa = {
			.sin6.sin6_addr = msg->target,
			.sin6.sin6_family = AF_INET6,
		};

		vxlan_ip_miss(dev, &ipa);
	}

out:
	consume_skb(skb);
	return NETDEV_TX_OK;
}
#endif

static bool route_shortcircuit(struct net_device *dev, struct sk_buff *skb)
{
	struct vxlan_dev *vxlan = netdev_priv(dev);
	struct neighbour *n;

	if (is_multicast_ether_addr(eth_hdr(skb)->h_dest))
		return false;

	n = NULL;
	switch (ntohs(eth_hdr(skb)->h_proto)) {
	case ETH_P_IP:
	{
		struct iphdr *pip;

		if (!pskb_may_pull(skb, sizeof(struct iphdr)))
			return false;
		pip = ip_hdr(skb);
		n = neigh_lookup(&arp_tbl, &pip->daddr, dev);
		if (!n && (vxlan->flags & VXLAN_F_L3MISS)) {
			union vxlan_addr ipa = {
				.sin.sin_addr.s_addr = pip->daddr,
				.sin.sin_family = AF_INET,
			};

			vxlan_ip_miss(dev, &ipa);
			return false;
		}

		break;
	}
#if IS_ENABLED(CONFIG_IPV6)
	case ETH_P_IPV6:
	{
		struct ipv6hdr *pip6;

		if (!pskb_may_pull(skb, sizeof(struct ipv6hdr)))
			return false;
		pip6 = ipv6_hdr(skb);
		n = neigh_lookup(ipv6_stub->nd_tbl, &pip6->daddr, dev);
		if (!n && (vxlan->flags & VXLAN_F_L3MISS)) {
			union vxlan_addr ipa = {
				.sin6.sin6_addr = pip6->daddr,
				.sin6.sin6_family = AF_INET6,
			};

			vxlan_ip_miss(dev, &ipa);
			return false;
		}

		break;
	}
#endif
	default:
		return false;
	}

	if (n) {
		bool diff;

		diff = !ether_addr_equal(eth_hdr(skb)->h_dest, n->ha);
		if (diff) {
			memcpy(eth_hdr(skb)->h_source, eth_hdr(skb)->h_dest,
				dev->addr_len);
			memcpy(eth_hdr(skb)->h_dest, n->ha, dev->addr_len);
		}
		neigh_release(n);
		return diff;
	}

	return false;
}

static void vxlan_build_gbp_hdr(struct vxlanhdr *vxh, u32 vxflags,
				struct vxlan_metadata *md)
{
	struct vxlanhdr_gbp *gbp;

	if (!md->gbp)
		return;

	gbp = (struct vxlanhdr_gbp *)vxh;
	vxh->vx_flags |= htonl(VXLAN_HF_GBP);

	if (md->gbp & VXLAN_GBP_DONT_LEARN)
		gbp->dont_learn = 1;

	if (md->gbp & VXLAN_GBP_POLICY_APPLIED)
		gbp->policy_applied = 1;

	gbp->policy_id = htons(md->gbp & VXLAN_GBP_ID_MASK);
}

#if IS_ENABLED(CONFIG_IPV6)
static int vxlan6_xmit_skb(struct dst_entry *dst, struct sk_buff *skb,
			   struct net_device *dev, struct in6_addr *saddr,
			   struct in6_addr *daddr, __u8 prio, __u8 ttl,
			   __be16 src_port, __be16 dst_port,
			   struct vxlan_metadata *md, bool xnet, u32 vxflags)
{
	struct vxlanhdr *vxh;
	int min_headroom;
	int err;
	bool udp_sum = !(vxflags & VXLAN_F_UDP_ZERO_CSUM6_TX);
	int type = udp_sum ? SKB_GSO_UDP_TUNNEL_CSUM : SKB_GSO_UDP_TUNNEL;
	u16 hdrlen = sizeof(struct vxlanhdr);

	if ((vxflags & VXLAN_F_REMCSUM_TX) &&
	    skb->ip_summed == CHECKSUM_PARTIAL) {
		int csum_start = skb_checksum_start_offset(skb);

		if (csum_start <= VXLAN_MAX_REMCSUM_START &&
		    !(csum_start & VXLAN_RCO_SHIFT_MASK) &&
		    (skb->csum_offset == offsetof(struct udphdr, check) ||
		     skb->csum_offset == offsetof(struct tcphdr, check))) {
			udp_sum = false;
			type |= SKB_GSO_TUNNEL_REMCSUM;
		}
	}

	skb = iptunnel_handle_offloads(skb, udp_sum, type);
	if (IS_ERR(skb)) {
		err = -EINVAL;
		goto err;
	}

	skb_scrub_packet(skb, xnet);

	min_headroom = LL_RESERVED_SPACE(dst->dev) + dst->header_len
			+ VXLAN_HLEN + sizeof(struct ipv6hdr)
			+ (skb_vlan_tag_present(skb) ? VLAN_HLEN : 0);

	/* Need space for new headers (invalidates iph ptr) */
	err = skb_cow_head(skb, min_headroom);
	if (unlikely(err)) {
		kfree_skb(skb);
		goto err;
	}

	skb = vlan_hwaccel_push_inside(skb);
	if (WARN_ON(!skb)) {
		err = -ENOMEM;
		goto err;
	}

	vxh = (struct vxlanhdr *) __skb_push(skb, sizeof(*vxh));
	vxh->vx_flags = htonl(VXLAN_HF_VNI);
	vxh->vx_vni = md->vni;

	if (type & SKB_GSO_TUNNEL_REMCSUM) {
		u32 data = (skb_checksum_start_offset(skb) - hdrlen) >>
			   VXLAN_RCO_SHIFT;

		if (skb->csum_offset == offsetof(struct udphdr, check))
			data |= VXLAN_RCO_UDP;

		vxh->vx_vni |= htonl(data);
		vxh->vx_flags |= htonl(VXLAN_HF_RCO);

		if (!skb_is_gso(skb)) {
			skb->ip_summed = CHECKSUM_NONE;
			skb->encapsulation = 0;
		}
	}

	if (vxflags & VXLAN_F_GBP)
		vxlan_build_gbp_hdr(vxh, vxflags, md);

	skb_set_inner_protocol(skb, htons(ETH_P_TEB));

	udp_tunnel6_xmit_skb(dst, skb, dev, saddr, daddr, prio,
			     ttl, src_port, dst_port,
			     !!(vxflags & VXLAN_F_UDP_ZERO_CSUM6_TX));
	return 0;
err:
	dst_release(dst);
	return err;
}
#endif

int vxlan_xmit_skb(struct rtable *rt, struct sk_buff *skb,
		   __be32 src, __be32 dst, __u8 tos, __u8 ttl, __be16 df,
		   __be16 src_port, __be16 dst_port,
		   struct vxlan_metadata *md, bool xnet, u32 vxflags)
{
	struct vxlanhdr *vxh;
	int min_headroom;
	int err;
	bool udp_sum = !!(vxflags & VXLAN_F_UDP_CSUM);
	int type = udp_sum ? SKB_GSO_UDP_TUNNEL_CSUM : SKB_GSO_UDP_TUNNEL;
	u16 hdrlen = sizeof(struct vxlanhdr);

	if ((vxflags & VXLAN_F_REMCSUM_TX) &&
	    skb->ip_summed == CHECKSUM_PARTIAL) {
		int csum_start = skb_checksum_start_offset(skb);

		if (csum_start <= VXLAN_MAX_REMCSUM_START &&
		    !(csum_start & VXLAN_RCO_SHIFT_MASK) &&
		    (skb->csum_offset == offsetof(struct udphdr, check) ||
		     skb->csum_offset == offsetof(struct tcphdr, check))) {
			udp_sum = false;
			type |= SKB_GSO_TUNNEL_REMCSUM;
		}
	}

	skb = iptunnel_handle_offloads(skb, udp_sum, type);
	if (IS_ERR(skb))
		return PTR_ERR(skb);

	min_headroom = LL_RESERVED_SPACE(rt->dst.dev) + rt->dst.header_len
			+ VXLAN_HLEN + sizeof(struct iphdr)
			+ (skb_vlan_tag_present(skb) ? VLAN_HLEN : 0);

	/* Need space for new headers (invalidates iph ptr) */
	err = skb_cow_head(skb, min_headroom);
	if (unlikely(err)) {
		kfree_skb(skb);
		return err;
	}

	skb = vlan_hwaccel_push_inside(skb);
	if (WARN_ON(!skb))
		return -ENOMEM;

	vxh = (struct vxlanhdr *) __skb_push(skb, sizeof(*vxh));
	vxh->vx_flags = htonl(VXLAN_HF_VNI);
	vxh->vx_vni = md->vni;

	if (type & SKB_GSO_TUNNEL_REMCSUM) {
		u32 data = (skb_checksum_start_offset(skb) - hdrlen) >>
			   VXLAN_RCO_SHIFT;

		if (skb->csum_offset == offsetof(struct udphdr, check))
			data |= VXLAN_RCO_UDP;

		vxh->vx_vni |= htonl(data);
		vxh->vx_flags |= htonl(VXLAN_HF_RCO);

		if (!skb_is_gso(skb)) {
			skb->ip_summed = CHECKSUM_NONE;
			skb->encapsulation = 0;
		}
	}

	if (vxflags & VXLAN_F_GBP)
		vxlan_build_gbp_hdr(vxh, vxflags, md);

	skb_set_inner_protocol(skb, htons(ETH_P_TEB));

	return udp_tunnel_xmit_skb(rt, skb, src, dst, tos,
				   ttl, df, src_port, dst_port, xnet,
				   !(vxflags & VXLAN_F_UDP_CSUM));
}
EXPORT_SYMBOL_GPL(vxlan_xmit_skb);

/* Bypass encapsulation if the destination is local */
static void vxlan_encap_bypass(struct sk_buff *skb, struct vxlan_dev *src_vxlan,
			       struct vxlan_dev *dst_vxlan)
{
	struct pcpu_sw_netstats *tx_stats, *rx_stats;
	union vxlan_addr loopback;
	union vxlan_addr *remote_ip = &dst_vxlan->default_dst.remote_ip;
	struct net_device *dev = skb->dev;
	int len = skb->len;

	tx_stats = this_cpu_ptr(src_vxlan->dev->tstats);
	rx_stats = this_cpu_ptr(dst_vxlan->dev->tstats);
	skb->pkt_type = PACKET_HOST;
	skb->encapsulation = 0;
	skb->dev = dst_vxlan->dev;
	__skb_pull(skb, skb_network_offset(skb));

	if (remote_ip->sa.sa_family == AF_INET) {
		loopback.sin.sin_addr.s_addr = htonl(INADDR_LOOPBACK);
		loopback.sa.sa_family =  AF_INET;
#if IS_ENABLED(CONFIG_IPV6)
	} else {
		loopback.sin6.sin6_addr = in6addr_loopback;
		loopback.sa.sa_family =  AF_INET6;
#endif
	}

	if (dst_vxlan->flags & VXLAN_F_LEARN)
		vxlan_snoop(skb->dev, &loopback, eth_hdr(skb)->h_source);

	u64_stats_update_begin(&tx_stats->syncp);
	tx_stats->tx_packets++;
	tx_stats->tx_bytes += len;
	u64_stats_update_end(&tx_stats->syncp);

	if (netif_rx(skb) == NET_RX_SUCCESS) {
		u64_stats_update_begin(&rx_stats->syncp);
		rx_stats->rx_packets++;
		rx_stats->rx_bytes += len;
		u64_stats_update_end(&rx_stats->syncp);
	} else {
		dev->stats.rx_dropped++;
	}
}

static void vxlan_xmit_one(struct sk_buff *skb, struct net_device *dev,
			   struct vxlan_rdst *rdst, bool did_rsc)
{
	struct vxlan_dev *vxlan = netdev_priv(dev);
	struct rtable *rt = NULL;
	const struct iphdr *old_iph;
	struct flowi4 fl4;
	union vxlan_addr *dst;
	struct vxlan_metadata md;
	__be16 src_port = 0, dst_port;
	u32 vni;
	__be16 df = 0;
	__u8 tos, ttl;
	int err;

	dst_port = rdst->remote_port ? rdst->remote_port : vxlan->dst_port;
	vni = rdst->remote_vni;
	dst = &rdst->remote_ip;

	if (vxlan_addr_any(dst)) {
		if (did_rsc) {
			/* short-circuited back to local bridge */
			vxlan_encap_bypass(skb, vxlan, vxlan);
			return;
		}
		goto drop;
	}

	old_iph = ip_hdr(skb);

	ttl = vxlan->ttl;
	if (!ttl && vxlan_addr_multicast(dst))
		ttl = 1;

	tos = vxlan->tos;
	if (tos == 1)
		tos = ip_tunnel_get_dsfield(old_iph, skb);

	src_port = udp_flow_src_port(dev_net(dev), skb, vxlan->port_min,
				     vxlan->port_max, true);

	if (dst->sa.sa_family == AF_INET) {
		memset(&fl4, 0, sizeof(fl4));
		fl4.flowi4_oif = rdst->remote_ifindex;
		fl4.flowi4_tos = RT_TOS(tos);
		fl4.daddr = dst->sin.sin_addr.s_addr;
		fl4.saddr = vxlan->saddr.sin.sin_addr.s_addr;

		rt = ip_route_output_key(vxlan->net, &fl4);
		if (IS_ERR(rt)) {
			netdev_dbg(dev, "no route to %pI4\n",
				   &dst->sin.sin_addr.s_addr);
			dev->stats.tx_carrier_errors++;
			goto tx_error;
		}

		if (rt->dst.dev == dev) {
			netdev_dbg(dev, "circular route to %pI4\n",
				   &dst->sin.sin_addr.s_addr);
			dev->stats.collisions++;
			goto rt_tx_error;
		}

		/* Bypass encapsulation if the destination is local */
		if (rt->rt_flags & RTCF_LOCAL &&
		    !(rt->rt_flags & (RTCF_BROADCAST | RTCF_MULTICAST))) {
			struct vxlan_dev *dst_vxlan;

			ip_rt_put(rt);
			dst_vxlan = vxlan_find_vni(vxlan->net, vni,
						   dst->sa.sa_family, dst_port,
						   vxlan->flags);
			if (!dst_vxlan)
				goto tx_error;
			vxlan_encap_bypass(skb, vxlan, dst_vxlan);
			return;
		}

		tos = ip_tunnel_ecn_encap(tos, old_iph, skb);
		ttl = ttl ? : ip4_dst_hoplimit(&rt->dst);
		md.vni = htonl(vni << 8);
		md.gbp = skb->mark;

		err = vxlan_xmit_skb(rt, skb, fl4.saddr,
				     dst->sin.sin_addr.s_addr, tos, ttl, df,
				     src_port, dst_port, &md,
				     !net_eq(vxlan->net, dev_net(vxlan->dev)),
				     vxlan->flags);
		if (err < 0) {
			/* skb is already freed. */
			skb = NULL;
			goto rt_tx_error;
		}

		iptunnel_xmit_stats(err, &dev->stats, dev->tstats);
#if IS_ENABLED(CONFIG_IPV6)
	} else {
		struct sock *sk = vxlan->vn_sock->sock->sk;
		struct dst_entry *ndst;
		struct flowi6 fl6;
		u32 flags;

		memset(&fl6, 0, sizeof(fl6));
		fl6.flowi6_oif = rdst->remote_ifindex;
		fl6.daddr = dst->sin6.sin6_addr;
		fl6.saddr = vxlan->saddr.sin6.sin6_addr;
		fl6.flowi6_proto = IPPROTO_UDP;

		if (ipv6_stub->ipv6_dst_lookup(sk, &ndst, &fl6)) {
			netdev_dbg(dev, "no route to %pI6\n",
				   &dst->sin6.sin6_addr);
			dev->stats.tx_carrier_errors++;
			goto tx_error;
		}

		if (ndst->dev == dev) {
			netdev_dbg(dev, "circular route to %pI6\n",
				   &dst->sin6.sin6_addr);
			dst_release(ndst);
			dev->stats.collisions++;
			goto tx_error;
		}

		/* Bypass encapsulation if the destination is local */
		flags = ((struct rt6_info *)ndst)->rt6i_flags;
		if (flags & RTF_LOCAL &&
		    !(flags & (RTCF_BROADCAST | RTCF_MULTICAST))) {
			struct vxlan_dev *dst_vxlan;

			dst_release(ndst);
			dst_vxlan = vxlan_find_vni(vxlan->net, vni,
						   dst->sa.sa_family, dst_port,
						   vxlan->flags);
			if (!dst_vxlan)
				goto tx_error;
			vxlan_encap_bypass(skb, vxlan, dst_vxlan);
			return;
		}

		ttl = ttl ? : ip6_dst_hoplimit(ndst);
		md.vni = htonl(vni << 8);
		md.gbp = skb->mark;

		err = vxlan6_xmit_skb(ndst, skb, dev, &fl6.saddr, &fl6.daddr,
				      0, ttl, src_port, dst_port, &md,
				      !net_eq(vxlan->net, dev_net(vxlan->dev)),
				      vxlan->flags);
#endif
	}

	return;

drop:
	dev->stats.tx_dropped++;
	goto tx_free;

rt_tx_error:
	ip_rt_put(rt);
tx_error:
	dev->stats.tx_errors++;
tx_free:
	dev_kfree_skb(skb);
}

/* Transmit local packets over Vxlan
 *
 * Outer IP header inherits ECN and DF from inner header.
 * Outer UDP destination is the VXLAN assigned port.
 *           source port is based on hash of flow
 */
static netdev_tx_t vxlan_xmit(struct sk_buff *skb, struct net_device *dev)
{
	struct vxlan_dev *vxlan = netdev_priv(dev);
	struct ethhdr *eth;
	bool did_rsc = false;
	struct vxlan_rdst *rdst, *fdst = NULL;
	struct vxlan_fdb *f;

	skb_reset_mac_header(skb);
	eth = eth_hdr(skb);

	if ((vxlan->flags & VXLAN_F_PROXY)) {
		if (ntohs(eth->h_proto) == ETH_P_ARP)
			return arp_reduce(dev, skb);
#if IS_ENABLED(CONFIG_IPV6)
		else if (ntohs(eth->h_proto) == ETH_P_IPV6 &&
			 pskb_may_pull(skb, sizeof(struct ipv6hdr)
				       + sizeof(struct nd_msg)) &&
			 ipv6_hdr(skb)->nexthdr == IPPROTO_ICMPV6) {
				struct nd_msg *msg;

				msg = (struct nd_msg *)skb_transport_header(skb);
				if (msg->icmph.icmp6_code == 0 &&
				    msg->icmph.icmp6_type == NDISC_NEIGHBOUR_SOLICITATION)
					return neigh_reduce(dev, skb);
		}
		eth = eth_hdr(skb);
#endif
	}

	f = vxlan_find_mac(vxlan, eth->h_dest);
	did_rsc = false;

	if (f && (f->flags & NTF_ROUTER) && (vxlan->flags & VXLAN_F_RSC) &&
	    (ntohs(eth->h_proto) == ETH_P_IP ||
	     ntohs(eth->h_proto) == ETH_P_IPV6)) {
		did_rsc = route_shortcircuit(dev, skb);
		if (did_rsc)
			f = vxlan_find_mac(vxlan, eth->h_dest);
	}

	if (f == NULL) {
		f = vxlan_find_mac(vxlan, all_zeros_mac);
		if (f == NULL) {
			if ((vxlan->flags & VXLAN_F_L2MISS) &&
			    !is_multicast_ether_addr(eth->h_dest))
				vxlan_fdb_miss(vxlan, eth->h_dest);

			dev->stats.tx_dropped++;
			kfree_skb(skb);
			return NETDEV_TX_OK;
		}
	}

	list_for_each_entry_rcu(rdst, &f->remotes, list) {
		struct sk_buff *skb1;

		if (!fdst) {
			fdst = rdst;
			continue;
		}
		skb1 = skb_clone(skb, GFP_ATOMIC);
		if (skb1)
			vxlan_xmit_one(skb1, dev, rdst, did_rsc);
	}

	if (fdst)
		vxlan_xmit_one(skb, dev, fdst, did_rsc);
	else
		kfree_skb(skb);
	return NETDEV_TX_OK;
}

/* Walk the forwarding table and purge stale entries */
static void vxlan_cleanup(unsigned long arg)
{
	struct vxlan_dev *vxlan = (struct vxlan_dev *) arg;
	unsigned long next_timer = jiffies + FDB_AGE_INTERVAL;
	unsigned int h;

	if (!netif_running(vxlan->dev))
		return;

	spin_lock_bh(&vxlan->hash_lock);
	for (h = 0; h < FDB_HASH_SIZE; ++h) {
		struct hlist_node *p, *n;
		hlist_for_each_safe(p, n, &vxlan->fdb_head[h]) {
			struct vxlan_fdb *f
				= container_of(p, struct vxlan_fdb, hlist);
			unsigned long timeout;

			if (f->state & NUD_PERMANENT)
				continue;

			timeout = f->used + vxlan->age_interval * HZ;
			if (time_before_eq(timeout, jiffies)) {
				netdev_dbg(vxlan->dev,
					   "garbage collect %pM\n",
					   f->eth_addr);
				f->state = NUD_STALE;
				vxlan_fdb_destroy(vxlan, f);
			} else if (time_before(timeout, next_timer))
				next_timer = timeout;
		}
	}
	spin_unlock_bh(&vxlan->hash_lock);

	mod_timer(&vxlan->age_timer, next_timer);
}

static void vxlan_vs_add_dev(struct vxlan_sock *vs, struct vxlan_dev *vxlan)
{
	__u32 vni = vxlan->default_dst.remote_vni;

	vxlan->vn_sock = vs;
	hlist_add_head_rcu(&vxlan->hlist, vni_head(vs, vni));
}

/* Setup stats when device is created */
static int vxlan_init(struct net_device *dev)
{
	struct vxlan_dev *vxlan = netdev_priv(dev);
	struct vxlan_net *vn = net_generic(vxlan->net, vxlan_net_id);
	struct vxlan_sock *vs;
	bool ipv6 = vxlan->flags & VXLAN_F_IPV6;

	dev->tstats = netdev_alloc_pcpu_stats(struct pcpu_sw_netstats);
	if (!dev->tstats)
		return -ENOMEM;

	spin_lock(&vn->sock_lock);
	vs = vxlan_find_sock(vxlan->net, ipv6 ? AF_INET6 : AF_INET,
			     vxlan->dst_port, vxlan->flags);
	if (vs && atomic_add_unless(&vs->refcnt, 1, 0)) {
		/* If we have a socket with same port already, reuse it */
		vxlan_vs_add_dev(vs, vxlan);
	} else {
		/* otherwise make new socket outside of RTNL */
		dev_hold(dev);
		queue_work(vxlan_wq, &vxlan->sock_work);
	}
	spin_unlock(&vn->sock_lock);

	return 0;
}

static void vxlan_fdb_delete_default(struct vxlan_dev *vxlan)
{
	struct vxlan_fdb *f;

	spin_lock_bh(&vxlan->hash_lock);
	f = __vxlan_find_mac(vxlan, all_zeros_mac);
	if (f)
		vxlan_fdb_destroy(vxlan, f);
	spin_unlock_bh(&vxlan->hash_lock);
}

static void vxlan_uninit(struct net_device *dev)
{
	struct vxlan_dev *vxlan = netdev_priv(dev);
	struct vxlan_sock *vs = vxlan->vn_sock;

	vxlan_fdb_delete_default(vxlan);

	if (vs)
		vxlan_sock_release(vs);
	free_percpu(dev->tstats);
}

/* Start ageing timer and join group when device is brought up */
static int vxlan_open(struct net_device *dev)
{
	struct vxlan_dev *vxlan = netdev_priv(dev);
	struct vxlan_sock *vs = vxlan->vn_sock;

	/* socket hasn't been created */
	if (!vs)
		return -ENOTCONN;

	if (vxlan_addr_multicast(&vxlan->default_dst.remote_ip)) {
		vxlan_sock_hold(vs);
		dev_hold(dev);
		queue_work(vxlan_wq, &vxlan->igmp_join);
	}

	if (vxlan->age_interval)
		mod_timer(&vxlan->age_timer, jiffies + FDB_AGE_INTERVAL);

	return 0;
}

/* Purge the forwarding table */
static void vxlan_flush(struct vxlan_dev *vxlan)
{
	unsigned int h;

	spin_lock_bh(&vxlan->hash_lock);
	for (h = 0; h < FDB_HASH_SIZE; ++h) {
		struct hlist_node *p, *n;
		hlist_for_each_safe(p, n, &vxlan->fdb_head[h]) {
			struct vxlan_fdb *f
				= container_of(p, struct vxlan_fdb, hlist);
			/* the all_zeros_mac entry is deleted at vxlan_uninit */
			if (!is_zero_ether_addr(f->eth_addr))
				vxlan_fdb_destroy(vxlan, f);
		}
	}
	spin_unlock_bh(&vxlan->hash_lock);
}

/* Cleanup timer and forwarding table on shutdown */
static int vxlan_stop(struct net_device *dev)
{
	struct vxlan_dev *vxlan = netdev_priv(dev);
	struct vxlan_net *vn = net_generic(vxlan->net, vxlan_net_id);
	struct vxlan_sock *vs = vxlan->vn_sock;

	if (vs && vxlan_addr_multicast(&vxlan->default_dst.remote_ip) &&
	    !vxlan_group_used(vn, vxlan)) {
		vxlan_sock_hold(vs);
		dev_hold(dev);
		queue_work(vxlan_wq, &vxlan->igmp_leave);
	}

	del_timer_sync(&vxlan->age_timer);

	vxlan_flush(vxlan);

	return 0;
}

/* Stub, nothing needs to be done. */
static void vxlan_set_multicast_list(struct net_device *dev)
{
}

static int vxlan_change_mtu(struct net_device *dev, int new_mtu)
{
	struct vxlan_dev *vxlan = netdev_priv(dev);
	struct vxlan_rdst *dst = &vxlan->default_dst;
	struct net_device *lowerdev;
	int max_mtu;

	lowerdev = __dev_get_by_index(vxlan->net, dst->remote_ifindex);
	if (lowerdev == NULL)
		return eth_change_mtu(dev, new_mtu);

	if (dst->remote_ip.sa.sa_family == AF_INET6)
		max_mtu = lowerdev->mtu - VXLAN6_HEADROOM;
	else
		max_mtu = lowerdev->mtu - VXLAN_HEADROOM;

	if (new_mtu < 68 || new_mtu > max_mtu)
		return -EINVAL;

	dev->mtu = new_mtu;
	return 0;
}

static const struct net_device_ops vxlan_netdev_ops = {
	.ndo_init		= vxlan_init,
	.ndo_uninit		= vxlan_uninit,
	.ndo_open		= vxlan_open,
	.ndo_stop		= vxlan_stop,
	.ndo_start_xmit		= vxlan_xmit,
	.ndo_get_stats64	= ip_tunnel_get_stats64,
	.ndo_set_rx_mode	= vxlan_set_multicast_list,
	.ndo_change_mtu		= vxlan_change_mtu,
	.ndo_validate_addr	= eth_validate_addr,
	.ndo_set_mac_address	= eth_mac_addr,
	.ndo_fdb_add		= vxlan_fdb_add,
	.ndo_fdb_del		= vxlan_fdb_delete,
	.ndo_fdb_dump		= vxlan_fdb_dump,
};

/* Info for udev, that this is a virtual tunnel endpoint */
static struct device_type vxlan_type = {
	.name = "vxlan",
};

/* Calls the ndo_add_vxlan_port of the caller in order to
 * supply the listening VXLAN udp ports. Callers are expected
 * to implement the ndo_add_vxlan_port.
 */
void vxlan_get_rx_port(struct net_device *dev)
{
	struct vxlan_sock *vs;
	struct net *net = dev_net(dev);
	struct vxlan_net *vn = net_generic(net, vxlan_net_id);
	sa_family_t sa_family;
	__be16 port;
	unsigned int i;

	spin_lock(&vn->sock_lock);
	for (i = 0; i < PORT_HASH_SIZE; ++i) {
		hlist_for_each_entry_rcu(vs, &vn->sock_list[i], hlist) {
			port = inet_sk(vs->sock->sk)->inet_sport;
			sa_family = vs->sock->sk->sk_family;
			dev->netdev_ops->ndo_add_vxlan_port(dev, sa_family,
							    port);
		}
	}
	spin_unlock(&vn->sock_lock);
}
EXPORT_SYMBOL_GPL(vxlan_get_rx_port);

/* Initialize the device structure. */
static void vxlan_setup(struct net_device *dev)
{
	struct vxlan_dev *vxlan = netdev_priv(dev);
	unsigned int h;

	eth_hw_addr_random(dev);
	ether_setup(dev);
	if (vxlan->default_dst.remote_ip.sa.sa_family == AF_INET6)
		dev->needed_headroom = ETH_HLEN + VXLAN6_HEADROOM;
	else
		dev->needed_headroom = ETH_HLEN + VXLAN_HEADROOM;

	dev->netdev_ops = &vxlan_netdev_ops;
	dev->destructor = free_netdev;
	SET_NETDEV_DEVTYPE(dev, &vxlan_type);

	dev->tx_queue_len = 0;
	dev->features	|= NETIF_F_LLTX;
	dev->features	|= NETIF_F_SG | NETIF_F_HW_CSUM;
	dev->features   |= NETIF_F_RXCSUM;
	dev->features   |= NETIF_F_GSO_SOFTWARE;

	dev->vlan_features = dev->features;
	dev->features |= NETIF_F_HW_VLAN_CTAG_TX | NETIF_F_HW_VLAN_STAG_TX;
	dev->hw_features |= NETIF_F_SG | NETIF_F_HW_CSUM | NETIF_F_RXCSUM;
	dev->hw_features |= NETIF_F_GSO_SOFTWARE;
	dev->hw_features |= NETIF_F_HW_VLAN_CTAG_TX | NETIF_F_HW_VLAN_STAG_TX;
	netif_keep_dst(dev);
	dev->priv_flags |= IFF_LIVE_ADDR_CHANGE;

	INIT_LIST_HEAD(&vxlan->next);
	spin_lock_init(&vxlan->hash_lock);
	INIT_WORK(&vxlan->igmp_join, vxlan_igmp_join);
	INIT_WORK(&vxlan->igmp_leave, vxlan_igmp_leave);
	INIT_WORK(&vxlan->sock_work, vxlan_sock_work);

	init_timer_deferrable(&vxlan->age_timer);
	vxlan->age_timer.function = vxlan_cleanup;
	vxlan->age_timer.data = (unsigned long) vxlan;

	vxlan->dst_port = htons(vxlan_port);

	vxlan->dev = dev;

	for (h = 0; h < FDB_HASH_SIZE; ++h)
		INIT_HLIST_HEAD(&vxlan->fdb_head[h]);
}

static const struct nla_policy vxlan_policy[IFLA_VXLAN_MAX + 1] = {
	[IFLA_VXLAN_ID]		= { .type = NLA_U32 },
	[IFLA_VXLAN_GROUP]	= { .len = FIELD_SIZEOF(struct iphdr, daddr) },
	[IFLA_VXLAN_GROUP6]	= { .len = sizeof(struct in6_addr) },
	[IFLA_VXLAN_LINK]	= { .type = NLA_U32 },
	[IFLA_VXLAN_LOCAL]	= { .len = FIELD_SIZEOF(struct iphdr, saddr) },
	[IFLA_VXLAN_LOCAL6]	= { .len = sizeof(struct in6_addr) },
	[IFLA_VXLAN_TOS]	= { .type = NLA_U8 },
	[IFLA_VXLAN_TTL]	= { .type = NLA_U8 },
	[IFLA_VXLAN_LEARNING]	= { .type = NLA_U8 },
	[IFLA_VXLAN_AGEING]	= { .type = NLA_U32 },
	[IFLA_VXLAN_LIMIT]	= { .type = NLA_U32 },
	[IFLA_VXLAN_PORT_RANGE] = { .len  = sizeof(struct ifla_vxlan_port_range) },
	[IFLA_VXLAN_PROXY]	= { .type = NLA_U8 },
	[IFLA_VXLAN_RSC]	= { .type = NLA_U8 },
	[IFLA_VXLAN_L2MISS]	= { .type = NLA_U8 },
	[IFLA_VXLAN_L3MISS]	= { .type = NLA_U8 },
	[IFLA_VXLAN_PORT]	= { .type = NLA_U16 },
	[IFLA_VXLAN_UDP_CSUM]	= { .type = NLA_U8 },
	[IFLA_VXLAN_UDP_ZERO_CSUM6_TX]	= { .type = NLA_U8 },
	[IFLA_VXLAN_UDP_ZERO_CSUM6_RX]	= { .type = NLA_U8 },
	[IFLA_VXLAN_REMCSUM_TX]	= { .type = NLA_U8 },
	[IFLA_VXLAN_REMCSUM_RX]	= { .type = NLA_U8 },
	[IFLA_VXLAN_GBP]	= { .type = NLA_FLAG, },
};

static int vxlan_validate(struct nlattr *tb[], struct nlattr *data[])
{
	if (tb[IFLA_ADDRESS]) {
		if (nla_len(tb[IFLA_ADDRESS]) != ETH_ALEN) {
			pr_debug("invalid link address (not ethernet)\n");
			return -EINVAL;
		}

		if (!is_valid_ether_addr(nla_data(tb[IFLA_ADDRESS]))) {
			pr_debug("invalid all zero ethernet address\n");
			return -EADDRNOTAVAIL;
		}
	}

	if (!data)
		return -EINVAL;

	if (data[IFLA_VXLAN_ID]) {
		__u32 id = nla_get_u32(data[IFLA_VXLAN_ID]);
		if (id >= VXLAN_VID_MASK)
			return -ERANGE;
	}

	if (data[IFLA_VXLAN_PORT_RANGE]) {
		const struct ifla_vxlan_port_range *p
			= nla_data(data[IFLA_VXLAN_PORT_RANGE]);

		if (ntohs(p->high) < ntohs(p->low)) {
			pr_debug("port range %u .. %u not valid\n",
				 ntohs(p->low), ntohs(p->high));
			return -EINVAL;
		}
	}

	return 0;
}

static void vxlan_get_drvinfo(struct net_device *netdev,
			      struct ethtool_drvinfo *drvinfo)
{
	strlcpy(drvinfo->version, VXLAN_VERSION, sizeof(drvinfo->version));
	strlcpy(drvinfo->driver, "vxlan", sizeof(drvinfo->driver));
}

static const struct ethtool_ops vxlan_ethtool_ops = {
	.get_drvinfo	= vxlan_get_drvinfo,
	.get_link	= ethtool_op_get_link,
};

static void vxlan_del_work(struct work_struct *work)
{
	struct vxlan_sock *vs = container_of(work, struct vxlan_sock, del_work);
	udp_tunnel_sock_release(vs->sock);
	kfree_rcu(vs, rcu);
}

static struct socket *vxlan_create_sock(struct net *net, bool ipv6,
					__be16 port, u32 flags)
{
	struct socket *sock;
	struct udp_port_cfg udp_conf;
	int err;

	memset(&udp_conf, 0, sizeof(udp_conf));

	if (ipv6) {
		udp_conf.family = AF_INET6;
		udp_conf.use_udp6_rx_checksums =
		    !(flags & VXLAN_F_UDP_ZERO_CSUM6_RX);
	} else {
		udp_conf.family = AF_INET;
		udp_conf.local_ip.s_addr = INADDR_ANY;
	}

	udp_conf.local_udp_port = port;

	/* Open UDP socket */
	err = udp_sock_create(net, &udp_conf, &sock);
	if (err < 0)
		return ERR_PTR(err);

	return sock;
}

/* Create new listen socket if needed */
static struct vxlan_sock *vxlan_socket_create(struct net *net, __be16 port,
					      vxlan_rcv_t *rcv, void *data,
					      u32 flags)
{
	struct vxlan_net *vn = net_generic(net, vxlan_net_id);
	struct vxlan_sock *vs;
	struct socket *sock;
	unsigned int h;
	bool ipv6 = !!(flags & VXLAN_F_IPV6);
	struct udp_tunnel_sock_cfg tunnel_cfg;

	vs = kzalloc(sizeof(*vs), GFP_KERNEL);
	if (!vs)
		return ERR_PTR(-ENOMEM);

	for (h = 0; h < VNI_HASH_SIZE; ++h)
		INIT_HLIST_HEAD(&vs->vni_list[h]);

	INIT_WORK(&vs->del_work, vxlan_del_work);

	sock = vxlan_create_sock(net, ipv6, port, flags);
	if (IS_ERR(sock)) {
		kfree(vs);
		return ERR_CAST(sock);
	}

	vs->sock = sock;
	atomic_set(&vs->refcnt, 1);
	vs->rcv = rcv;
	vs->data = data;
	vs->flags = (flags & VXLAN_F_RCV_FLAGS);

	/* Initialize the vxlan udp offloads structure */
	vs->udp_offloads.port = port;
	vs->udp_offloads.callbacks.gro_receive  = vxlan_gro_receive;
	vs->udp_offloads.callbacks.gro_complete = vxlan_gro_complete;

	spin_lock(&vn->sock_lock);
	hlist_add_head_rcu(&vs->hlist, vs_head(net, port));
	vxlan_notify_add_rx_port(vs);
	spin_unlock(&vn->sock_lock);

	/* Mark socket as an encapsulation socket. */
	tunnel_cfg.sk_user_data = vs;
	tunnel_cfg.encap_type = 1;
	tunnel_cfg.encap_rcv = vxlan_udp_encap_recv;
	tunnel_cfg.encap_destroy = NULL;

	setup_udp_tunnel_sock(net, sock, &tunnel_cfg);

	return vs;
}

struct vxlan_sock *vxlan_sock_add(struct net *net, __be16 port,
				  vxlan_rcv_t *rcv, void *data,
				  bool no_share, u32 flags)
{
	struct vxlan_net *vn = net_generic(net, vxlan_net_id);
	struct vxlan_sock *vs;
	bool ipv6 = flags & VXLAN_F_IPV6;

	vs = vxlan_socket_create(net, port, rcv, data, flags);
	if (!IS_ERR(vs))
		return vs;

	if (no_share)	/* Return error if sharing is not allowed. */
		return vs;

	spin_lock(&vn->sock_lock);
	vs = vxlan_find_sock(net, ipv6 ? AF_INET6 : AF_INET, port, flags);
	if (vs && ((vs->rcv != rcv) ||
		   !atomic_add_unless(&vs->refcnt, 1, 0)))
			vs = ERR_PTR(-EBUSY);
	spin_unlock(&vn->sock_lock);

	if (!vs)
		vs = ERR_PTR(-EINVAL);

	return vs;
}
EXPORT_SYMBOL_GPL(vxlan_sock_add);

/* Scheduled at device creation to bind to a socket */
static void vxlan_sock_work(struct work_struct *work)
{
	struct vxlan_dev *vxlan = container_of(work, struct vxlan_dev, sock_work);
	struct net *net = vxlan->net;
	struct vxlan_net *vn = net_generic(net, vxlan_net_id);
	__be16 port = vxlan->dst_port;
	struct vxlan_sock *nvs;

	nvs = vxlan_sock_add(net, port, vxlan_rcv, NULL, false, vxlan->flags);
	spin_lock(&vn->sock_lock);
	if (!IS_ERR(nvs))
		vxlan_vs_add_dev(nvs, vxlan);
	spin_unlock(&vn->sock_lock);

	dev_put(vxlan->dev);
}

static int vxlan_newlink(struct net *src_net, struct net_device *dev,
			 struct nlattr *tb[], struct nlattr *data[])
{
	struct vxlan_net *vn = net_generic(src_net, vxlan_net_id);
	struct vxlan_dev *vxlan = netdev_priv(dev);
	struct vxlan_rdst *dst = &vxlan->default_dst;
	__u32 vni;
	int err;
	bool use_ipv6 = false;

	if (!data[IFLA_VXLAN_ID])
		return -EINVAL;

	vxlan->net = src_net;

	vni = nla_get_u32(data[IFLA_VXLAN_ID]);
	dst->remote_vni = vni;

	/* Unless IPv6 is explicitly requested, assume IPv4 */
	dst->remote_ip.sa.sa_family = AF_INET;
	if (data[IFLA_VXLAN_GROUP]) {
		dst->remote_ip.sin.sin_addr.s_addr = nla_get_be32(data[IFLA_VXLAN_GROUP]);
	} else if (data[IFLA_VXLAN_GROUP6]) {
		if (!IS_ENABLED(CONFIG_IPV6))
			return -EPFNOSUPPORT;

		nla_memcpy(&dst->remote_ip.sin6.sin6_addr, data[IFLA_VXLAN_GROUP6],
			   sizeof(struct in6_addr));
		dst->remote_ip.sa.sa_family = AF_INET6;
		use_ipv6 = true;
	}

	if (data[IFLA_VXLAN_LOCAL]) {
		vxlan->saddr.sin.sin_addr.s_addr = nla_get_be32(data[IFLA_VXLAN_LOCAL]);
		vxlan->saddr.sa.sa_family = AF_INET;
	} else if (data[IFLA_VXLAN_LOCAL6]) {
		if (!IS_ENABLED(CONFIG_IPV6))
			return -EPFNOSUPPORT;

		/* TODO: respect scope id */
		nla_memcpy(&vxlan->saddr.sin6.sin6_addr, data[IFLA_VXLAN_LOCAL6],
			   sizeof(struct in6_addr));
		vxlan->saddr.sa.sa_family = AF_INET6;
		use_ipv6 = true;
	}

	if (data[IFLA_VXLAN_LINK] &&
	    (dst->remote_ifindex = nla_get_u32(data[IFLA_VXLAN_LINK]))) {
		struct net_device *lowerdev
			 = __dev_get_by_index(src_net, dst->remote_ifindex);

		if (!lowerdev) {
			pr_info("ifindex %d does not exist\n", dst->remote_ifindex);
			return -ENODEV;
		}

#if IS_ENABLED(CONFIG_IPV6)
		if (use_ipv6) {
			struct inet6_dev *idev = __in6_dev_get(lowerdev);
			if (idev && idev->cnf.disable_ipv6) {
				pr_info("IPv6 is disabled via sysctl\n");
				return -EPERM;
			}
			vxlan->flags |= VXLAN_F_IPV6;
		}
#endif

		if (!tb[IFLA_MTU])
			dev->mtu = lowerdev->mtu - (use_ipv6 ? VXLAN6_HEADROOM : VXLAN_HEADROOM);

		dev->needed_headroom = lowerdev->hard_header_len +
				       (use_ipv6 ? VXLAN6_HEADROOM : VXLAN_HEADROOM);
	} else if (use_ipv6)
		vxlan->flags |= VXLAN_F_IPV6;

	if (data[IFLA_VXLAN_TOS])
		vxlan->tos  = nla_get_u8(data[IFLA_VXLAN_TOS]);

	if (data[IFLA_VXLAN_TTL])
		vxlan->ttl = nla_get_u8(data[IFLA_VXLAN_TTL]);

	if (!data[IFLA_VXLAN_LEARNING] || nla_get_u8(data[IFLA_VXLAN_LEARNING]))
		vxlan->flags |= VXLAN_F_LEARN;

	if (data[IFLA_VXLAN_AGEING])
		vxlan->age_interval = nla_get_u32(data[IFLA_VXLAN_AGEING]);
	else
		vxlan->age_interval = FDB_AGE_DEFAULT;

	if (data[IFLA_VXLAN_PROXY] && nla_get_u8(data[IFLA_VXLAN_PROXY]))
		vxlan->flags |= VXLAN_F_PROXY;

	if (data[IFLA_VXLAN_RSC] && nla_get_u8(data[IFLA_VXLAN_RSC]))
		vxlan->flags |= VXLAN_F_RSC;

	if (data[IFLA_VXLAN_L2MISS] && nla_get_u8(data[IFLA_VXLAN_L2MISS]))
		vxlan->flags |= VXLAN_F_L2MISS;

	if (data[IFLA_VXLAN_L3MISS] && nla_get_u8(data[IFLA_VXLAN_L3MISS]))
		vxlan->flags |= VXLAN_F_L3MISS;

	if (data[IFLA_VXLAN_LIMIT])
		vxlan->addrmax = nla_get_u32(data[IFLA_VXLAN_LIMIT]);

	if (data[IFLA_VXLAN_PORT_RANGE]) {
		const struct ifla_vxlan_port_range *p
			= nla_data(data[IFLA_VXLAN_PORT_RANGE]);
		vxlan->port_min = ntohs(p->low);
		vxlan->port_max = ntohs(p->high);
	}

	if (data[IFLA_VXLAN_PORT])
		vxlan->dst_port = nla_get_be16(data[IFLA_VXLAN_PORT]);

	if (data[IFLA_VXLAN_UDP_CSUM] && nla_get_u8(data[IFLA_VXLAN_UDP_CSUM]))
		vxlan->flags |= VXLAN_F_UDP_CSUM;

	if (data[IFLA_VXLAN_UDP_ZERO_CSUM6_TX] &&
	    nla_get_u8(data[IFLA_VXLAN_UDP_ZERO_CSUM6_TX]))
		vxlan->flags |= VXLAN_F_UDP_ZERO_CSUM6_TX;

	if (data[IFLA_VXLAN_UDP_ZERO_CSUM6_RX] &&
	    nla_get_u8(data[IFLA_VXLAN_UDP_ZERO_CSUM6_RX]))
		vxlan->flags |= VXLAN_F_UDP_ZERO_CSUM6_RX;

<<<<<<< HEAD
	if (data[IFLA_VXLAN_REMCSUM_TX] &&
	    nla_get_u8(data[IFLA_VXLAN_REMCSUM_TX]))
		vxlan->flags |= VXLAN_F_REMCSUM_TX;

	if (data[IFLA_VXLAN_REMCSUM_RX] &&
	    nla_get_u8(data[IFLA_VXLAN_REMCSUM_RX]))
		vxlan->flags |= VXLAN_F_REMCSUM_RX;

	if (data[IFLA_VXLAN_GBP])
		vxlan->flags |= VXLAN_F_GBP;

	if (vxlan_find_vni(net, vni, use_ipv6 ? AF_INET6 : AF_INET,
			   vxlan->dst_port, vxlan->flags)) {
=======
	if (vxlan_find_vni(src_net, vni, use_ipv6 ? AF_INET6 : AF_INET,
			   vxlan->dst_port)) {
>>>>>>> 9d82f5eb
		pr_info("duplicate VNI %u\n", vni);
		return -EEXIST;
	}

	dev->ethtool_ops = &vxlan_ethtool_ops;

	/* create an fdb entry for a valid default destination */
	if (!vxlan_addr_any(&vxlan->default_dst.remote_ip)) {
		err = vxlan_fdb_create(vxlan, all_zeros_mac,
				       &vxlan->default_dst.remote_ip,
				       NUD_REACHABLE|NUD_PERMANENT,
				       NLM_F_EXCL|NLM_F_CREATE,
				       vxlan->dst_port,
				       vxlan->default_dst.remote_vni,
				       vxlan->default_dst.remote_ifindex,
				       NTF_SELF);
		if (err)
			return err;
	}

	err = register_netdevice(dev);
	if (err) {
		vxlan_fdb_delete_default(vxlan);
		return err;
	}

	list_add(&vxlan->next, &vn->vxlan_list);

	return 0;
}

static void vxlan_dellink(struct net_device *dev, struct list_head *head)
{
	struct vxlan_dev *vxlan = netdev_priv(dev);
	struct vxlan_net *vn = net_generic(vxlan->net, vxlan_net_id);

	spin_lock(&vn->sock_lock);
	if (!hlist_unhashed(&vxlan->hlist))
		hlist_del_rcu(&vxlan->hlist);
	spin_unlock(&vn->sock_lock);

	list_del(&vxlan->next);
	unregister_netdevice_queue(dev, head);
}

static size_t vxlan_get_size(const struct net_device *dev)
{

	return nla_total_size(sizeof(__u32)) +	/* IFLA_VXLAN_ID */
		nla_total_size(sizeof(struct in6_addr)) + /* IFLA_VXLAN_GROUP{6} */
		nla_total_size(sizeof(__u32)) +	/* IFLA_VXLAN_LINK */
		nla_total_size(sizeof(struct in6_addr)) + /* IFLA_VXLAN_LOCAL{6} */
		nla_total_size(sizeof(__u8)) +	/* IFLA_VXLAN_TTL */
		nla_total_size(sizeof(__u8)) +	/* IFLA_VXLAN_TOS */
		nla_total_size(sizeof(__u8)) +	/* IFLA_VXLAN_LEARNING */
		nla_total_size(sizeof(__u8)) +	/* IFLA_VXLAN_PROXY */
		nla_total_size(sizeof(__u8)) +	/* IFLA_VXLAN_RSC */
		nla_total_size(sizeof(__u8)) +	/* IFLA_VXLAN_L2MISS */
		nla_total_size(sizeof(__u8)) +	/* IFLA_VXLAN_L3MISS */
		nla_total_size(sizeof(__u32)) +	/* IFLA_VXLAN_AGEING */
		nla_total_size(sizeof(__u32)) +	/* IFLA_VXLAN_LIMIT */
		nla_total_size(sizeof(struct ifla_vxlan_port_range)) +
		nla_total_size(sizeof(__be16)) + /* IFLA_VXLAN_PORT */
		nla_total_size(sizeof(__u8)) + /* IFLA_VXLAN_UDP_CSUM */
		nla_total_size(sizeof(__u8)) + /* IFLA_VXLAN_UDP_ZERO_CSUM6_TX */
		nla_total_size(sizeof(__u8)) + /* IFLA_VXLAN_UDP_ZERO_CSUM6_RX */
		nla_total_size(sizeof(__u8)) + /* IFLA_VXLAN_REMCSUM_TX */
		nla_total_size(sizeof(__u8)) + /* IFLA_VXLAN_REMCSUM_RX */
		0;
}

static int vxlan_fill_info(struct sk_buff *skb, const struct net_device *dev)
{
	const struct vxlan_dev *vxlan = netdev_priv(dev);
	const struct vxlan_rdst *dst = &vxlan->default_dst;
	struct ifla_vxlan_port_range ports = {
		.low =  htons(vxlan->port_min),
		.high = htons(vxlan->port_max),
	};

	if (nla_put_u32(skb, IFLA_VXLAN_ID, dst->remote_vni))
		goto nla_put_failure;

	if (!vxlan_addr_any(&dst->remote_ip)) {
		if (dst->remote_ip.sa.sa_family == AF_INET) {
			if (nla_put_be32(skb, IFLA_VXLAN_GROUP,
					 dst->remote_ip.sin.sin_addr.s_addr))
				goto nla_put_failure;
#if IS_ENABLED(CONFIG_IPV6)
		} else {
			if (nla_put(skb, IFLA_VXLAN_GROUP6, sizeof(struct in6_addr),
				    &dst->remote_ip.sin6.sin6_addr))
				goto nla_put_failure;
#endif
		}
	}

	if (dst->remote_ifindex && nla_put_u32(skb, IFLA_VXLAN_LINK, dst->remote_ifindex))
		goto nla_put_failure;

	if (!vxlan_addr_any(&vxlan->saddr)) {
		if (vxlan->saddr.sa.sa_family == AF_INET) {
			if (nla_put_be32(skb, IFLA_VXLAN_LOCAL,
					 vxlan->saddr.sin.sin_addr.s_addr))
				goto nla_put_failure;
#if IS_ENABLED(CONFIG_IPV6)
		} else {
			if (nla_put(skb, IFLA_VXLAN_LOCAL6, sizeof(struct in6_addr),
				    &vxlan->saddr.sin6.sin6_addr))
				goto nla_put_failure;
#endif
		}
	}

	if (nla_put_u8(skb, IFLA_VXLAN_TTL, vxlan->ttl) ||
	    nla_put_u8(skb, IFLA_VXLAN_TOS, vxlan->tos) ||
	    nla_put_u8(skb, IFLA_VXLAN_LEARNING,
			!!(vxlan->flags & VXLAN_F_LEARN)) ||
	    nla_put_u8(skb, IFLA_VXLAN_PROXY,
			!!(vxlan->flags & VXLAN_F_PROXY)) ||
	    nla_put_u8(skb, IFLA_VXLAN_RSC, !!(vxlan->flags & VXLAN_F_RSC)) ||
	    nla_put_u8(skb, IFLA_VXLAN_L2MISS,
			!!(vxlan->flags & VXLAN_F_L2MISS)) ||
	    nla_put_u8(skb, IFLA_VXLAN_L3MISS,
			!!(vxlan->flags & VXLAN_F_L3MISS)) ||
	    nla_put_u32(skb, IFLA_VXLAN_AGEING, vxlan->age_interval) ||
	    nla_put_u32(skb, IFLA_VXLAN_LIMIT, vxlan->addrmax) ||
	    nla_put_be16(skb, IFLA_VXLAN_PORT, vxlan->dst_port) ||
	    nla_put_u8(skb, IFLA_VXLAN_UDP_CSUM,
			!!(vxlan->flags & VXLAN_F_UDP_CSUM)) ||
	    nla_put_u8(skb, IFLA_VXLAN_UDP_ZERO_CSUM6_TX,
			!!(vxlan->flags & VXLAN_F_UDP_ZERO_CSUM6_TX)) ||
	    nla_put_u8(skb, IFLA_VXLAN_UDP_ZERO_CSUM6_RX,
			!!(vxlan->flags & VXLAN_F_UDP_ZERO_CSUM6_RX)) ||
	    nla_put_u8(skb, IFLA_VXLAN_REMCSUM_TX,
			!!(vxlan->flags & VXLAN_F_REMCSUM_TX)) ||
	    nla_put_u8(skb, IFLA_VXLAN_REMCSUM_RX,
			!!(vxlan->flags & VXLAN_F_REMCSUM_RX)))
		goto nla_put_failure;

	if (nla_put(skb, IFLA_VXLAN_PORT_RANGE, sizeof(ports), &ports))
		goto nla_put_failure;

	if (vxlan->flags & VXLAN_F_GBP &&
	    nla_put_flag(skb, IFLA_VXLAN_GBP))
		goto nla_put_failure;

	return 0;

nla_put_failure:
	return -EMSGSIZE;
}

static struct net *vxlan_get_link_net(const struct net_device *dev)
{
	struct vxlan_dev *vxlan = netdev_priv(dev);

	return vxlan->net;
}

static struct rtnl_link_ops vxlan_link_ops __read_mostly = {
	.kind		= "vxlan",
	.maxtype	= IFLA_VXLAN_MAX,
	.policy		= vxlan_policy,
	.priv_size	= sizeof(struct vxlan_dev),
	.setup		= vxlan_setup,
	.validate	= vxlan_validate,
	.newlink	= vxlan_newlink,
	.dellink	= vxlan_dellink,
	.get_size	= vxlan_get_size,
	.fill_info	= vxlan_fill_info,
	.get_link_net	= vxlan_get_link_net,
};

static void vxlan_handle_lowerdev_unregister(struct vxlan_net *vn,
					     struct net_device *dev)
{
	struct vxlan_dev *vxlan, *next;
	LIST_HEAD(list_kill);

	list_for_each_entry_safe(vxlan, next, &vn->vxlan_list, next) {
		struct vxlan_rdst *dst = &vxlan->default_dst;

		/* In case we created vxlan device with carrier
		 * and we loose the carrier due to module unload
		 * we also need to remove vxlan device. In other
		 * cases, it's not necessary and remote_ifindex
		 * is 0 here, so no matches.
		 */
		if (dst->remote_ifindex == dev->ifindex)
			vxlan_dellink(vxlan->dev, &list_kill);
	}

	unregister_netdevice_many(&list_kill);
}

static int vxlan_lowerdev_event(struct notifier_block *unused,
				unsigned long event, void *ptr)
{
	struct net_device *dev = netdev_notifier_info_to_dev(ptr);
	struct vxlan_net *vn = net_generic(dev_net(dev), vxlan_net_id);

	if (event == NETDEV_UNREGISTER)
		vxlan_handle_lowerdev_unregister(vn, dev);

	return NOTIFY_DONE;
}

static struct notifier_block vxlan_notifier_block __read_mostly = {
	.notifier_call = vxlan_lowerdev_event,
};

static __net_init int vxlan_init_net(struct net *net)
{
	struct vxlan_net *vn = net_generic(net, vxlan_net_id);
	unsigned int h;

	INIT_LIST_HEAD(&vn->vxlan_list);
	spin_lock_init(&vn->sock_lock);

	for (h = 0; h < PORT_HASH_SIZE; ++h)
		INIT_HLIST_HEAD(&vn->sock_list[h]);

	return 0;
}

static void __net_exit vxlan_exit_net(struct net *net)
{
	struct vxlan_net *vn = net_generic(net, vxlan_net_id);
	struct vxlan_dev *vxlan, *next;
	struct net_device *dev, *aux;
	LIST_HEAD(list);

	rtnl_lock();
	for_each_netdev_safe(net, dev, aux)
		if (dev->rtnl_link_ops == &vxlan_link_ops)
			unregister_netdevice_queue(dev, &list);

	list_for_each_entry_safe(vxlan, next, &vn->vxlan_list, next) {
		/* If vxlan->dev is in the same netns, it has already been added
		 * to the list by the previous loop.
		 */
		if (!net_eq(dev_net(vxlan->dev), net))
			unregister_netdevice_queue(dev, &list);
	}

	unregister_netdevice_many(&list);
	rtnl_unlock();
}

static struct pernet_operations vxlan_net_ops = {
	.init = vxlan_init_net,
	.exit = vxlan_exit_net,
	.id   = &vxlan_net_id,
	.size = sizeof(struct vxlan_net),
};

static int __init vxlan_init_module(void)
{
	int rc;

	vxlan_wq = alloc_workqueue("vxlan", 0, 0);
	if (!vxlan_wq)
		return -ENOMEM;

	get_random_bytes(&vxlan_salt, sizeof(vxlan_salt));

	rc = register_pernet_subsys(&vxlan_net_ops);
	if (rc)
		goto out1;

	rc = register_netdevice_notifier(&vxlan_notifier_block);
	if (rc)
		goto out2;

	rc = rtnl_link_register(&vxlan_link_ops);
	if (rc)
		goto out3;

	return 0;
out3:
	unregister_netdevice_notifier(&vxlan_notifier_block);
out2:
	unregister_pernet_subsys(&vxlan_net_ops);
out1:
	destroy_workqueue(vxlan_wq);
	return rc;
}
late_initcall(vxlan_init_module);

static void __exit vxlan_cleanup_module(void)
{
	rtnl_link_unregister(&vxlan_link_ops);
	unregister_netdevice_notifier(&vxlan_notifier_block);
	destroy_workqueue(vxlan_wq);
	unregister_pernet_subsys(&vxlan_net_ops);
	/* rcu_barrier() is called by netns */
}
module_exit(vxlan_cleanup_module);

MODULE_LICENSE("GPL");
MODULE_VERSION(VXLAN_VERSION);
MODULE_AUTHOR("Stephen Hemminger <stephen@networkplumber.org>");
MODULE_DESCRIPTION("Driver for VXLAN encapsulated traffic");
MODULE_ALIAS_RTNL_LINK("vxlan");<|MERGE_RESOLUTION|>--- conflicted
+++ resolved
@@ -2750,7 +2750,6 @@
 	    nla_get_u8(data[IFLA_VXLAN_UDP_ZERO_CSUM6_RX]))
 		vxlan->flags |= VXLAN_F_UDP_ZERO_CSUM6_RX;
 
-<<<<<<< HEAD
 	if (data[IFLA_VXLAN_REMCSUM_TX] &&
 	    nla_get_u8(data[IFLA_VXLAN_REMCSUM_TX]))
 		vxlan->flags |= VXLAN_F_REMCSUM_TX;
@@ -2762,12 +2761,8 @@
 	if (data[IFLA_VXLAN_GBP])
 		vxlan->flags |= VXLAN_F_GBP;
 
-	if (vxlan_find_vni(net, vni, use_ipv6 ? AF_INET6 : AF_INET,
+	if (vxlan_find_vni(src_net, vni, use_ipv6 ? AF_INET6 : AF_INET,
 			   vxlan->dst_port, vxlan->flags)) {
-=======
-	if (vxlan_find_vni(src_net, vni, use_ipv6 ? AF_INET6 : AF_INET,
-			   vxlan->dst_port)) {
->>>>>>> 9d82f5eb
 		pr_info("duplicate VNI %u\n", vni);
 		return -EEXIST;
 	}
