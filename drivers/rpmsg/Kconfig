--- conflicted
+++ resolved
@@ -21,8 +21,6 @@
 
 	  If unsure, say N.
 
-<<<<<<< HEAD
-=======
 config RPMSG_PRU
 	tristate "PRU RPMsg Communication driver"
 	default n
@@ -37,5 +35,4 @@
 
 	  If unsure, say N.
 
->>>>>>> abf88913
 endmenu