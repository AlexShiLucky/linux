/*
 * Copyright (C) 2007 Red Hat.  All rights reserved.
 *
 * This program is free software; you can redistribute it and/or
 * modify it under the terms of the GNU General Public
 * License v2 as published by the Free Software Foundation.
 *
 * This program is distributed in the hope that it will be useful,
 * but WITHOUT ANY WARRANTY; without even the implied warranty of
 * MERCHANTABILITY or FITNESS FOR A PARTICULAR PURPOSE.  See the GNU
 * General Public License for more details.
 *
 * You should have received a copy of the GNU General Public
 * License along with this program; if not, write to the
 * Free Software Foundation, Inc., 59 Temple Place - Suite 330,
 * Boston, MA 021110-1307, USA.
 */

#include <linux/fs.h>
#include <linux/string.h>
#include <linux/xattr.h>
#include <linux/posix_acl_xattr.h>
#include <linux/posix_acl.h>
#include <linux/sched.h>

#include "ctree.h"
#include "btrfs_inode.h"
#include "xattr.h"

<<<<<<< HEAD
#ifdef CONFIG_BTRFS_POSIX_ACL
=======
#ifdef CONFIG_BTRFS_FS_POSIX_ACL
>>>>>>> 66b00a7c

static struct posix_acl *btrfs_get_acl(struct inode *inode, int type)
{
	int size;
	const char *name;
	char *value = NULL;
	struct posix_acl *acl;

	acl = get_cached_acl(inode, type);
	if (acl != ACL_NOT_CACHED)
		return acl;

	switch (type) {
	case ACL_TYPE_ACCESS:
		name = POSIX_ACL_XATTR_ACCESS;
		break;
	case ACL_TYPE_DEFAULT:
		name = POSIX_ACL_XATTR_DEFAULT;
		break;
	default:
		BUG();
	}

	size = __btrfs_getxattr(inode, name, "", 0);
	if (size > 0) {
		value = kzalloc(size, GFP_NOFS);
		if (!value)
			return ERR_PTR(-ENOMEM);
		size = __btrfs_getxattr(inode, name, value, size);
		if (size > 0) {
			acl = posix_acl_from_xattr(value, size);
			set_cached_acl(inode, type, acl);
		}
		kfree(value);
	} else if (size == -ENOENT || size == -ENODATA || size == 0) {
		/* FIXME, who returns -ENOENT?  I think nobody */
		acl = NULL;
		set_cached_acl(inode, type, acl);
	} else {
		acl = ERR_PTR(-EIO);
	}

	return acl;
}

static int btrfs_xattr_get_acl(struct inode *inode, int type,
			       void *value, size_t size)
{
	struct posix_acl *acl;
	int ret = 0;

	acl = btrfs_get_acl(inode, type);

	if (IS_ERR(acl))
		return PTR_ERR(acl);
	if (acl == NULL)
		return -ENODATA;
	ret = posix_acl_to_xattr(acl, value, size);
	posix_acl_release(acl);

	return ret;
}

/*
 * Needs to be called with fs_mutex held
 */
static int btrfs_set_acl(struct inode *inode, struct posix_acl *acl, int type)
{
	int ret, size = 0;
	const char *name;
	char *value = NULL;
	mode_t mode;

	if (acl) {
		ret = posix_acl_valid(acl);
		if (ret < 0)
			return ret;
		ret = 0;
	}

	switch (type) {
	case ACL_TYPE_ACCESS:
		mode = inode->i_mode;
		ret = posix_acl_equiv_mode(acl, &mode);
		if (ret < 0)
			return ret;
		ret = 0;
		inode->i_mode = mode;
		name = POSIX_ACL_XATTR_ACCESS;
		break;
	case ACL_TYPE_DEFAULT:
		if (!S_ISDIR(inode->i_mode))
			return acl ? -EINVAL : 0;
		name = POSIX_ACL_XATTR_DEFAULT;
		break;
	default:
		return -EINVAL;
	}

	if (acl) {
		size = posix_acl_xattr_size(acl->a_count);
		value = kmalloc(size, GFP_NOFS);
		if (!value) {
			ret = -ENOMEM;
			goto out;
		}

		ret = posix_acl_to_xattr(acl, value, size);
		if (ret < 0)
			goto out;
	}

	ret = __btrfs_setxattr(inode, name, value, size, 0);

out:
	kfree(value);

	if (!ret)
		set_cached_acl(inode, type, acl);

	return ret;
}

static int btrfs_xattr_set_acl(struct inode *inode, int type,
			       const void *value, size_t size)
{
	int ret = 0;
	struct posix_acl *acl = NULL;

	if (value) {
		acl = posix_acl_from_xattr(value, size);
		if (acl == NULL) {
			value = NULL;
			size = 0;
		} else if (IS_ERR(acl)) {
			return PTR_ERR(acl);
		}
	}

	ret = btrfs_set_acl(inode, acl, type);

	posix_acl_release(acl);

	return ret;
}


static int btrfs_xattr_acl_access_get(struct inode *inode, const char *name,
				      void *value, size_t size)
{
	return btrfs_xattr_get_acl(inode, ACL_TYPE_ACCESS, value, size);
}

static int btrfs_xattr_acl_access_set(struct inode *inode, const char *name,
				      const void *value, size_t size, int flags)
{
	return btrfs_xattr_set_acl(inode, ACL_TYPE_ACCESS, value, size);
}

static int btrfs_xattr_acl_default_get(struct inode *inode, const char *name,
				       void *value, size_t size)
{
	return btrfs_xattr_get_acl(inode, ACL_TYPE_DEFAULT, value, size);
}

static int btrfs_xattr_acl_default_set(struct inode *inode, const char *name,
			       const void *value, size_t size, int flags)
{
	return btrfs_xattr_set_acl(inode, ACL_TYPE_DEFAULT, value, size);
}

int btrfs_check_acl(struct inode *inode, int mask)
{
	struct posix_acl *acl;
	int error = -EAGAIN;

	acl = btrfs_get_acl(inode, ACL_TYPE_ACCESS);

	if (IS_ERR(acl))
		return PTR_ERR(acl);
	if (acl) {
		error = posix_acl_permission(inode, acl, mask);
		posix_acl_release(acl);
	}

	return error;
}

/*
 * btrfs_init_acl is already generally called under fs_mutex, so the locking
 * stuff has been fixed to work with that.  If the locking stuff changes, we
 * need to re-evaluate the acl locking stuff.
 */
int btrfs_init_acl(struct inode *inode, struct inode *dir)
{
	struct posix_acl *acl = NULL;
	int ret = 0;

	/* this happens with subvols */
	if (!dir)
		return 0;

	if (!S_ISLNK(inode->i_mode)) {
		if (IS_POSIXACL(dir)) {
			acl = btrfs_get_acl(dir, ACL_TYPE_DEFAULT);
			if (IS_ERR(acl))
				return PTR_ERR(acl);
		}

		if (!acl)
			inode->i_mode &= ~current_umask();
	}

	if (IS_POSIXACL(dir) && acl) {
		struct posix_acl *clone;
		mode_t mode;

		if (S_ISDIR(inode->i_mode)) {
			ret = btrfs_set_acl(inode, acl, ACL_TYPE_DEFAULT);
			if (ret)
				goto failed;
		}
		clone = posix_acl_clone(acl, GFP_NOFS);
		ret = -ENOMEM;
		if (!clone)
			goto failed;

		mode = inode->i_mode;
		ret = posix_acl_create_masq(clone, &mode);
		if (ret >= 0) {
			inode->i_mode = mode;
			if (ret > 0) {
				/* we need an acl */
				ret = btrfs_set_acl(inode, clone,
						    ACL_TYPE_ACCESS);
			}
		}
	}
failed:
	posix_acl_release(acl);

	return ret;
}

int btrfs_acl_chmod(struct inode *inode)
{
	struct posix_acl *acl, *clone;
	int ret = 0;

	if (S_ISLNK(inode->i_mode))
		return -EOPNOTSUPP;

	if (!IS_POSIXACL(inode))
		return 0;

	acl = btrfs_get_acl(inode, ACL_TYPE_ACCESS);
	if (IS_ERR(acl) || !acl)
		return PTR_ERR(acl);

	clone = posix_acl_clone(acl, GFP_KERNEL);
	posix_acl_release(acl);
	if (!clone)
		return -ENOMEM;

	ret = posix_acl_chmod_masq(clone, inode->i_mode);
	if (!ret)
		ret = btrfs_set_acl(inode, clone, ACL_TYPE_ACCESS);

	posix_acl_release(clone);

	return ret;
}

struct xattr_handler btrfs_xattr_acl_default_handler = {
	.prefix = POSIX_ACL_XATTR_DEFAULT,
	.get	= btrfs_xattr_acl_default_get,
	.set	= btrfs_xattr_acl_default_set,
};

struct xattr_handler btrfs_xattr_acl_access_handler = {
	.prefix = POSIX_ACL_XATTR_ACCESS,
	.get	= btrfs_xattr_acl_access_get,
	.set	= btrfs_xattr_acl_access_set,
};

<<<<<<< HEAD
#else /* CONFIG_BTRFS_POSIX_ACL */
=======
#else /* CONFIG_BTRFS_FS_POSIX_ACL */
>>>>>>> 66b00a7c

int btrfs_acl_chmod(struct inode *inode)
{
	return 0;
}

int btrfs_init_acl(struct inode *inode, struct inode *dir)
{
	return 0;
}

<<<<<<< HEAD
#endif /* CONFIG_BTRFS_POSIX_ACL */
=======
#endif /* CONFIG_BTRFS_FS_POSIX_ACL */
>>>>>>> 66b00a7c
<|MERGE_RESOLUTION|>--- conflicted
+++ resolved
@@ -27,11 +27,7 @@
 #include "btrfs_inode.h"
 #include "xattr.h"
 
-<<<<<<< HEAD
-#ifdef CONFIG_BTRFS_POSIX_ACL
-=======
 #ifdef CONFIG_BTRFS_FS_POSIX_ACL
->>>>>>> 66b00a7c
 
 static struct posix_acl *btrfs_get_acl(struct inode *inode, int type)
 {
@@ -317,11 +313,7 @@
 	.set	= btrfs_xattr_acl_access_set,
 };
 
-<<<<<<< HEAD
-#else /* CONFIG_BTRFS_POSIX_ACL */
-=======
 #else /* CONFIG_BTRFS_FS_POSIX_ACL */
->>>>>>> 66b00a7c
 
 int btrfs_acl_chmod(struct inode *inode)
 {
@@ -333,8 +325,4 @@
 	return 0;
 }
 
-<<<<<<< HEAD
-#endif /* CONFIG_BTRFS_POSIX_ACL */
-=======
-#endif /* CONFIG_BTRFS_FS_POSIX_ACL */
->>>>>>> 66b00a7c
+#endif /* CONFIG_BTRFS_FS_POSIX_ACL */