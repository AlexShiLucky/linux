--- conflicted
+++ resolved
@@ -69,7 +69,6 @@
 #define PIN_INPUT_PULLUP	(PULL_ENA | INPUT_EN | PULL_UP)
 #define PIN_INPUT_PULLDOWN	(PULL_ENA | INPUT_EN)
 
-<<<<<<< HEAD
 /* Off mode states */
 #define PIN_OFF_NONE		0
 #define PIN_OFF_OUTPUT_HIGH	(OFF_EN | OFFOUT_EN | OFFOUT_VAL)
@@ -77,10 +76,9 @@
 #define PIN_OFF_INPUT_PULLUP	(OFF_EN | OFF_PULL_EN | OFF_PULL_UP)
 #define PIN_OFF_INPUT_PULLDOWN	(OFF_EN | OFF_PULL_EN)
 #define PIN_OFF_WAKEUPENABLE	WAKEUP_EN
-=======
+
 /* DRA7 IODELAY configuration parameters */
 #define A_DELAY(val)		((val) & 0xFFFF)
 #define G_DELAY(val)		(((val) & 0xFFFF) << 16)
->>>>>>> 99a2897c
 
 #endif
