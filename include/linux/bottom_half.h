#ifndef _LINUX_BH_H
#define _LINUX_BH_H

#include <linux/preempt.h>
#include <linux/preempt_mask.h>

#ifdef CONFIG_PREEMPT_RT_FULL

<<<<<<< HEAD
extern void local_bh_disable(void);
extern void _local_bh_enable(void);
extern void local_bh_enable(void);
extern void local_bh_enable_ip(unsigned long ip);
extern void __local_bh_disable_ip(unsigned long ip, unsigned int cnt);
extern void __local_bh_enable_ip(unsigned long ip, unsigned int cnt);
=======
extern void __local_bh_disable(void);
extern void _local_bh_enable(void);
extern void __local_bh_enable(void);

static inline void local_bh_disable(void)
{
	__local_bh_disable();
}

static inline void __local_bh_disable_ip(unsigned long ip, unsigned int cnt)
{
	__local_bh_disable();
}

static inline void local_bh_enable(void)
{
	__local_bh_enable();
}

static inline void __local_bh_enable_ip(unsigned long ip, unsigned int cnt)
{
	__local_bh_enable();
}

static inline void local_bh_enable_ip(unsigned long ip)
{
	__local_bh_enable();
}
>>>>>>> 8b20b379

#else

#ifdef CONFIG_TRACE_IRQFLAGS
extern void __local_bh_disable_ip(unsigned long ip, unsigned int cnt);
#else
static __always_inline void __local_bh_disable_ip(unsigned long ip, unsigned int cnt)
{
	preempt_count_add(cnt);
	barrier();
}
#endif

static inline void local_bh_disable(void)
{
	__local_bh_disable_ip(_THIS_IP_, SOFTIRQ_DISABLE_OFFSET);
}

extern void _local_bh_enable(void);
extern void __local_bh_enable_ip(unsigned long ip, unsigned int cnt);

static inline void local_bh_enable_ip(unsigned long ip)
{
	__local_bh_enable_ip(ip, SOFTIRQ_DISABLE_OFFSET);
}

static inline void local_bh_enable(void)
{
	__local_bh_enable_ip(_THIS_IP_, SOFTIRQ_DISABLE_OFFSET);
}
#endif

#endif /* _LINUX_BH_H */<|MERGE_RESOLUTION|>--- conflicted
+++ resolved
@@ -6,14 +6,6 @@
 
 #ifdef CONFIG_PREEMPT_RT_FULL
 
-<<<<<<< HEAD
-extern void local_bh_disable(void);
-extern void _local_bh_enable(void);
-extern void local_bh_enable(void);
-extern void local_bh_enable_ip(unsigned long ip);
-extern void __local_bh_disable_ip(unsigned long ip, unsigned int cnt);
-extern void __local_bh_enable_ip(unsigned long ip, unsigned int cnt);
-=======
 extern void __local_bh_disable(void);
 extern void _local_bh_enable(void);
 extern void __local_bh_enable(void);
@@ -42,7 +34,6 @@
 {
 	__local_bh_enable();
 }
->>>>>>> 8b20b379
 
 #else
 
