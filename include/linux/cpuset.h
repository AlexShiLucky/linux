#ifndef _LINUX_CPUSET_H
#define _LINUX_CPUSET_H
/*
 *  cpuset interface
 *
 *  Copyright (C) 2003 BULL SA
 *  Copyright (C) 2004-2006 Silicon Graphics, Inc.
 *
 */

#include <linux/sched.h>
#include <linux/cpumask.h>
#include <linux/nodemask.h>
#include <linux/mm.h>
#include <linux/jump_label.h>

#ifdef CONFIG_CPUSETS

<<<<<<< HEAD
extern cpumask_var_t cpuset_quiesced_cpus_mask;

static inline bool cpu_quiesced(int cpu)
{
	return cpumask_test_cpu(cpu, cpuset_quiesced_cpus_mask);
}

extern int number_of_cpusets;	/* How many cpusets are defined in system? */
=======
extern struct static_key cpusets_enabled_key;
static inline bool cpusets_enabled(void)
{
	return static_key_false(&cpusets_enabled_key);
}

static inline int nr_cpusets(void)
{
	/* jump label reference count + the top-level cpuset */
	return static_key_count(&cpusets_enabled_key) + 1;
}

static inline void cpuset_inc(void)
{
	static_key_slow_inc(&cpusets_enabled_key);
}

static inline void cpuset_dec(void)
{
	static_key_slow_dec(&cpusets_enabled_key);
}
>>>>>>> 21d7f14b

extern int cpuset_init(void);
extern void cpuset_init_smp(void);
extern void cpuset_update_active_cpus(bool cpu_online);
extern void cpuset_cpus_allowed(struct task_struct *p, struct cpumask *mask);
extern void cpuset_cpus_allowed_fallback(struct task_struct *p);
extern nodemask_t cpuset_mems_allowed(struct task_struct *p);
#define cpuset_current_mems_allowed (current->mems_allowed)
void cpuset_init_current_mems_allowed(void);
int cpuset_nodemask_valid_mems_allowed(nodemask_t *nodemask);

extern int __cpuset_node_allowed_softwall(int node, gfp_t gfp_mask);
extern int __cpuset_node_allowed_hardwall(int node, gfp_t gfp_mask);

static inline int cpuset_node_allowed_softwall(int node, gfp_t gfp_mask)
{
	return nr_cpusets() <= 1 ||
		__cpuset_node_allowed_softwall(node, gfp_mask);
}

static inline int cpuset_node_allowed_hardwall(int node, gfp_t gfp_mask)
{
	return nr_cpusets() <= 1 ||
		__cpuset_node_allowed_hardwall(node, gfp_mask);
}

static inline int cpuset_zone_allowed_softwall(struct zone *z, gfp_t gfp_mask)
{
	return cpuset_node_allowed_softwall(zone_to_nid(z), gfp_mask);
}

static inline int cpuset_zone_allowed_hardwall(struct zone *z, gfp_t gfp_mask)
{
	return cpuset_node_allowed_hardwall(zone_to_nid(z), gfp_mask);
}

extern int cpuset_mems_allowed_intersects(const struct task_struct *tsk1,
					  const struct task_struct *tsk2);

#define cpuset_memory_pressure_bump() 				\
	do {							\
		if (cpuset_memory_pressure_enabled)		\
			__cpuset_memory_pressure_bump();	\
	} while (0)
extern int cpuset_memory_pressure_enabled;
extern void __cpuset_memory_pressure_bump(void);

extern void cpuset_task_status_allowed(struct seq_file *m,
					struct task_struct *task);
extern int proc_cpuset_show(struct seq_file *, void *);

extern int cpuset_mem_spread_node(void);
extern int cpuset_slab_spread_node(void);

static inline int cpuset_do_page_mem_spread(void)
{
	return current->flags & PF_SPREAD_PAGE;
}

static inline int cpuset_do_slab_mem_spread(void)
{
	return current->flags & PF_SPREAD_SLAB;
}

extern int current_cpuset_is_being_rebound(void);

extern void rebuild_sched_domains(void);

extern void cpuset_print_task_mems_allowed(struct task_struct *p);

/*
 * read_mems_allowed_begin is required when making decisions involving
 * mems_allowed such as during page allocation. mems_allowed can be updated in
 * parallel and depending on the new value an operation can fail potentially
 * causing process failure. A retry loop with read_mems_allowed_begin and
 * read_mems_allowed_retry prevents these artificial failures.
 */
static inline unsigned int read_mems_allowed_begin(void)
{
	return read_seqcount_begin(&current->mems_allowed_seq);
}

/*
 * If this returns true, the operation that took place after
 * read_mems_allowed_begin may have failed artificially due to a concurrent
 * update of mems_allowed. It is up to the caller to retry the operation if
 * appropriate.
 */
static inline bool read_mems_allowed_retry(unsigned int seq)
{
	return read_seqcount_retry(&current->mems_allowed_seq, seq);
}

static inline void set_mems_allowed(nodemask_t nodemask)
{
	unsigned long flags;

	task_lock(current);
	local_irq_save(flags);
	write_seqcount_begin(&current->mems_allowed_seq);
	current->mems_allowed = nodemask;
	write_seqcount_end(&current->mems_allowed_seq);
	local_irq_restore(flags);
	task_unlock(current);
}

#else /* !CONFIG_CPUSETS */

<<<<<<< HEAD
static inline bool cpu_quiesced(int cpu) { return 0; }
=======
static inline bool cpusets_enabled(void) { return false; }

>>>>>>> 21d7f14b
static inline int cpuset_init(void) { return 0; }
static inline void cpuset_init_smp(void) {}

static inline void cpuset_update_active_cpus(bool cpu_online)
{
	partition_sched_domains(1, NULL, NULL);
}

static inline void cpuset_cpus_allowed(struct task_struct *p,
				       struct cpumask *mask)
{
	cpumask_copy(mask, cpu_possible_mask);
}

static inline void cpuset_cpus_allowed_fallback(struct task_struct *p)
{
}

static inline nodemask_t cpuset_mems_allowed(struct task_struct *p)
{
	return node_possible_map;
}

#define cpuset_current_mems_allowed (node_states[N_MEMORY])
static inline void cpuset_init_current_mems_allowed(void) {}

static inline int cpuset_nodemask_valid_mems_allowed(nodemask_t *nodemask)
{
	return 1;
}

static inline int cpuset_node_allowed_softwall(int node, gfp_t gfp_mask)
{
	return 1;
}

static inline int cpuset_node_allowed_hardwall(int node, gfp_t gfp_mask)
{
	return 1;
}

static inline int cpuset_zone_allowed_softwall(struct zone *z, gfp_t gfp_mask)
{
	return 1;
}

static inline int cpuset_zone_allowed_hardwall(struct zone *z, gfp_t gfp_mask)
{
	return 1;
}

static inline int cpuset_mems_allowed_intersects(const struct task_struct *tsk1,
						 const struct task_struct *tsk2)
{
	return 1;
}

static inline void cpuset_memory_pressure_bump(void) {}

static inline void cpuset_task_status_allowed(struct seq_file *m,
						struct task_struct *task)
{
}

static inline int cpuset_mem_spread_node(void)
{
	return 0;
}

static inline int cpuset_slab_spread_node(void)
{
	return 0;
}

static inline int cpuset_do_page_mem_spread(void)
{
	return 0;
}

static inline int cpuset_do_slab_mem_spread(void)
{
	return 0;
}

static inline int current_cpuset_is_being_rebound(void)
{
	return 0;
}

static inline void rebuild_sched_domains(void)
{
	partition_sched_domains(1, NULL, NULL);
}

static inline void cpuset_print_task_mems_allowed(struct task_struct *p)
{
}

static inline void set_mems_allowed(nodemask_t nodemask)
{
}

static inline unsigned int read_mems_allowed_begin(void)
{
	return 0;
}

static inline bool read_mems_allowed_retry(unsigned int seq)
{
	return false;
}

#endif /* !CONFIG_CPUSETS */

#endif /* _LINUX_CPUSET_H */<|MERGE_RESOLUTION|>--- conflicted
+++ resolved
@@ -16,7 +16,6 @@
 
 #ifdef CONFIG_CPUSETS
 
-<<<<<<< HEAD
 extern cpumask_var_t cpuset_quiesced_cpus_mask;
 
 static inline bool cpu_quiesced(int cpu)
@@ -24,8 +23,6 @@
 	return cpumask_test_cpu(cpu, cpuset_quiesced_cpus_mask);
 }
 
-extern int number_of_cpusets;	/* How many cpusets are defined in system? */
-=======
 extern struct static_key cpusets_enabled_key;
 static inline bool cpusets_enabled(void)
 {
@@ -47,7 +44,6 @@
 {
 	static_key_slow_dec(&cpusets_enabled_key);
 }
->>>>>>> 21d7f14b
 
 extern int cpuset_init(void);
 extern void cpuset_init_smp(void);
@@ -156,12 +152,10 @@
 
 #else /* !CONFIG_CPUSETS */
 
-<<<<<<< HEAD
 static inline bool cpu_quiesced(int cpu) { return 0; }
-=======
+
 static inline bool cpusets_enabled(void) { return false; }
 
->>>>>>> 21d7f14b
 static inline int cpuset_init(void) { return 0; }
 static inline void cpuset_init_smp(void) {}
 
