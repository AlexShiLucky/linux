--- conflicted
+++ resolved
@@ -362,7 +362,6 @@
 	list_entry((ptr)->next, type, member)
 
 /**
-<<<<<<< HEAD
  * list_last_entry - get the last element from a list
  * @ptr:	the list head to take the element from.
  * @type:	the type of the struct this is embedded in.
@@ -372,7 +371,8 @@
  */
 #define list_last_entry(ptr, type, member) \
 	list_entry((ptr)->prev, type, member)
-=======
+
+/**
  * list_next_entry - get the next element in list
  * @pos:	the type * to cursor
  * @member:	the name of the list_struct within the struct.
@@ -387,7 +387,6 @@
  */
 #define list_prev_entry(pos, member) \
 	list_entry((pos)->member.prev, typeof(*(pos)), member)
->>>>>>> 22feaed1
 
 /**
  * list_for_each	-	iterate over a list
