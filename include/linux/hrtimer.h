--- conflicted
+++ resolved
@@ -90,10 +90,7 @@
  * @cb_entry:	list entry to defer timers from hardirq context
  * @irqsafe:	timer can run in hardirq context
  * @praecox:	timer expiry time if expired at the time of programming
-<<<<<<< HEAD
  * @start_pid: timer statistics field to store the pid of the task which
-=======
->>>>>>> 4d7bc73c
  * @is_rel:	Set if the timer was armed relative
  * @start_pid:  timer statistics field to store the pid of the task which
  *		started the timer
@@ -109,11 +106,6 @@
 	ktime_t				_softexpires;
 	enum hrtimer_restart		(*function)(struct hrtimer *);
 	struct hrtimer_clock_base	*base;
-	struct list_head		cb_entry;
-	int				irqsafe;
-#ifdef CONFIG_MISSED_TIMER_OFFSETS_HIST
-	ktime_t				praecox;
-#endif
 	u8				state;
 	struct list_head		cb_entry;
 	int				irqsafe;
