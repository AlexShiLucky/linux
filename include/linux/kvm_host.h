--- conflicted
+++ resolved
@@ -244,11 +244,7 @@
 	int fpu_active;
 	int guest_fpu_loaded, guest_xcr0_loaded;
 	unsigned char fpu_counter;
-<<<<<<< HEAD
-	struct swait_head wq;
-=======
 	struct swait_queue_head wq;
->>>>>>> 412f52db
 	struct pid *pid;
 	int sigset_active;
 	sigset_t sigset;
@@ -799,11 +795,7 @@
 }
 #endif
 
-<<<<<<< HEAD
-static inline struct swait_head *kvm_arch_vcpu_wq(struct kvm_vcpu *vcpu)
-=======
 static inline struct swait_queue_head *kvm_arch_vcpu_wq(struct kvm_vcpu *vcpu)
->>>>>>> 412f52db
 {
 #ifdef __KVM_HAVE_ARCH_WQP
 	return vcpu->arch.wqp;
