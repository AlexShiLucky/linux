#ifndef _LINUX_SCHED_H
#define _LINUX_SCHED_H

#include <uapi/linux/sched.h>

#include <linux/sched/prio.h>


struct sched_param {
	int sched_priority;
};

#include <asm/param.h>	/* for HZ */

#include <linux/capability.h>
#include <linux/threads.h>
#include <linux/kernel.h>
#include <linux/types.h>
#include <linux/timex.h>
#include <linux/jiffies.h>
#include <linux/plist.h>
#include <linux/rbtree.h>
#include <linux/thread_info.h>
#include <linux/cpumask.h>
#include <linux/errno.h>
#include <linux/nodemask.h>
#include <linux/mm_types.h>
#include <linux/preempt.h>
#include <asm/kmap_types.h>

#include <asm/page.h>
#include <asm/ptrace.h>
#include <linux/cputime.h>

#include <linux/smp.h>
#include <linux/sem.h>
#include <linux/shm.h>
#include <linux/signal.h>
#include <linux/compiler.h>
#include <linux/completion.h>
#include <linux/pid.h>
#include <linux/percpu.h>
#include <linux/topology.h>
#include <linux/proportions.h>
#include <linux/seccomp.h>
#include <linux/rcupdate.h>
#include <linux/rculist.h>
#include <linux/rtmutex.h>

#include <linux/time.h>
#include <linux/param.h>
#include <linux/resource.h>
#include <linux/timer.h>
#include <linux/hrtimer.h>
#include <linux/task_io_accounting.h>
#include <linux/latencytop.h>
#include <linux/cred.h>
#include <linux/llist.h>
#include <linux/uidgid.h>
#include <linux/gfp.h>
#include <linux/magic.h>
#include <linux/cgroup-defs.h>

#include <asm/processor.h>

#define SCHED_ATTR_SIZE_VER0	48	/* sizeof first published struct */

/*
 * Extended scheduling parameters data structure.
 *
 * This is needed because the original struct sched_param can not be
 * altered without introducing ABI issues with legacy applications
 * (e.g., in sched_getparam()).
 *
 * However, the possibility of specifying more than just a priority for
 * the tasks may be useful for a wide variety of application fields, e.g.,
 * multimedia, streaming, automation and control, and many others.
 *
 * This variant (sched_attr) is meant at describing a so-called
 * sporadic time-constrained task. In such model a task is specified by:
 *  - the activation period or minimum instance inter-arrival time;
 *  - the maximum (or average, depending on the actual scheduling
 *    discipline) computation time of all instances, a.k.a. runtime;
 *  - the deadline (relative to the actual activation time) of each
 *    instance.
 * Very briefly, a periodic (sporadic) task asks for the execution of
 * some specific computation --which is typically called an instance--
 * (at most) every period. Moreover, each instance typically lasts no more
 * than the runtime and must be completed by time instant t equal to
 * the instance activation time + the deadline.
 *
 * This is reflected by the actual fields of the sched_attr structure:
 *
 *  @size		size of the structure, for fwd/bwd compat.
 *
 *  @sched_policy	task's scheduling policy
 *  @sched_flags	for customizing the scheduler behaviour
 *  @sched_nice		task's nice value      (SCHED_NORMAL/BATCH)
 *  @sched_priority	task's static priority (SCHED_FIFO/RR)
 *  @sched_deadline	representative of the task's deadline
 *  @sched_runtime	representative of the task's runtime
 *  @sched_period	representative of the task's period
 *
 * Given this task model, there are a multiplicity of scheduling algorithms
 * and policies, that can be used to ensure all the tasks will make their
 * timing constraints.
 *
 * As of now, the SCHED_DEADLINE policy (sched_dl scheduling class) is the
 * only user of this new interface. More information about the algorithm
 * available in the scheduling class file or in Documentation/.
 */
struct sched_attr {
	u32 size;

	u32 sched_policy;
	u64 sched_flags;

	/* SCHED_NORMAL, SCHED_BATCH */
	s32 sched_nice;

	/* SCHED_FIFO, SCHED_RR */
	u32 sched_priority;

	/* SCHED_DEADLINE */
	u64 sched_runtime;
	u64 sched_deadline;
	u64 sched_period;
};

struct futex_pi_state;
struct robust_list_head;
struct bio_list;
struct fs_struct;
struct perf_event_context;
struct blk_plug;
struct filename;
struct nameidata;

#define VMACACHE_BITS 2
#define VMACACHE_SIZE (1U << VMACACHE_BITS)
#define VMACACHE_MASK (VMACACHE_SIZE - 1)

/*
 * These are the constant used to fake the fixed-point load-average
 * counting. Some notes:
 *  - 11 bit fractions expand to 22 bits by the multiplies: this gives
 *    a load-average precision of 10 bits integer + 11 bits fractional
 *  - if you want to count load-averages more often, you need more
 *    precision, or rounding will get you. With 2-second counting freq,
 *    the EXP_n values would be 1981, 2034 and 2043 if still using only
 *    11 bit fractions.
 */
extern unsigned long avenrun[];		/* Load averages */
extern void get_avenrun(unsigned long *loads, unsigned long offset, int shift);

#define FSHIFT		11		/* nr of bits of precision */
#define FIXED_1		(1<<FSHIFT)	/* 1.0 as fixed-point */
#define LOAD_FREQ	(5*HZ+1)	/* 5 sec intervals */
#define EXP_1		1884		/* 1/exp(5sec/1min) as fixed-point */
#define EXP_5		2014		/* 1/exp(5sec/5min) */
#define EXP_15		2037		/* 1/exp(5sec/15min) */

#define CALC_LOAD(load,exp,n) \
	load *= exp; \
	load += n*(FIXED_1-exp); \
	load >>= FSHIFT;

extern unsigned long total_forks;
extern int nr_threads;
DECLARE_PER_CPU(unsigned long, process_counts);
extern int nr_processes(void);
extern unsigned long nr_running(void);
extern bool single_task_running(void);
extern unsigned long nr_iowait(void);
extern unsigned long nr_iowait_cpu(int cpu);
extern void get_iowait_load(unsigned long *nr_waiters, unsigned long *load);

extern void calc_global_load(unsigned long ticks);

#if defined(CONFIG_SMP) && defined(CONFIG_NO_HZ_COMMON)
extern void update_cpu_load_nohz(void);
#else
static inline void update_cpu_load_nohz(void) { }
#endif

extern unsigned long get_parent_ip(unsigned long addr);

extern void dump_cpu_task(int cpu);

struct seq_file;
struct cfs_rq;
struct task_group;
#ifdef CONFIG_SCHED_DEBUG
extern void proc_sched_show_task(struct task_struct *p, struct seq_file *m);
extern void proc_sched_set_task(struct task_struct *p);
#endif

/*
 * Task state bitmask. NOTE! These bits are also
 * encoded in fs/proc/array.c: get_task_state().
 *
 * We have two separate sets of flags: task->state
 * is about runnability, while task->exit_state are
 * about the task exiting. Confusing, but this way
 * modifying one set can't modify the other one by
 * mistake.
 */
#define TASK_RUNNING		0
#define TASK_INTERRUPTIBLE	1
#define TASK_UNINTERRUPTIBLE	2
#define __TASK_STOPPED		4
#define __TASK_TRACED		8
/* in tsk->exit_state */
#define EXIT_DEAD		16
#define EXIT_ZOMBIE		32
#define EXIT_TRACE		(EXIT_ZOMBIE | EXIT_DEAD)
/* in tsk->state again */
#define TASK_DEAD		64
#define TASK_WAKEKILL		128
#define TASK_WAKING		256
#define TASK_PARKED		512
#define TASK_NOLOAD		1024
#define TASK_STATE_MAX		2048

#define TASK_STATE_TO_CHAR_STR "RSDTtXZxKWPN"

extern char ___assert_task_state[1 - 2*!!(
		sizeof(TASK_STATE_TO_CHAR_STR)-1 != ilog2(TASK_STATE_MAX)+1)];

/* Convenience macros for the sake of set_task_state */
#define TASK_KILLABLE		(TASK_WAKEKILL | TASK_UNINTERRUPTIBLE)
#define TASK_STOPPED		(TASK_WAKEKILL | __TASK_STOPPED)
#define TASK_TRACED		(TASK_WAKEKILL | __TASK_TRACED)

#define TASK_IDLE		(TASK_UNINTERRUPTIBLE | TASK_NOLOAD)

/* Convenience macros for the sake of wake_up */
#define TASK_NORMAL		(TASK_INTERRUPTIBLE | TASK_UNINTERRUPTIBLE)
#define TASK_ALL		(TASK_NORMAL | __TASK_STOPPED | __TASK_TRACED)

/* get_task_state() */
#define TASK_REPORT		(TASK_RUNNING | TASK_INTERRUPTIBLE | \
				 TASK_UNINTERRUPTIBLE | __TASK_STOPPED | \
				 __TASK_TRACED | EXIT_ZOMBIE | EXIT_DEAD)

#define task_is_stopped(task)	((task->state & __TASK_STOPPED) != 0)
#define task_contributes_to_load(task)	\
				((task->state & TASK_UNINTERRUPTIBLE) != 0 && \
				 (task->flags & PF_FROZEN) == 0 && \
				 (task->state & TASK_NOLOAD) == 0)

#ifdef CONFIG_DEBUG_ATOMIC_SLEEP

#define __set_task_state(tsk, state_value)			\
	do {							\
		(tsk)->task_state_change = _THIS_IP_;		\
		(tsk)->state = (state_value);			\
	} while (0)
#define set_task_state(tsk, state_value)			\
	do {							\
		(tsk)->task_state_change = _THIS_IP_;		\
		smp_store_mb((tsk)->state, (state_value));		\
	} while (0)

/*
 * set_current_state() includes a barrier so that the write of current->state
 * is correctly serialised wrt the caller's subsequent test of whether to
 * actually sleep:
 *
 *	set_current_state(TASK_UNINTERRUPTIBLE);
 *	if (do_i_need_to_sleep())
 *		schedule();
 *
 * If the caller does not need such serialisation then use __set_current_state()
 */
#define __set_current_state(state_value)			\
	do {							\
		current->task_state_change = _THIS_IP_;		\
		current->state = (state_value);			\
	} while (0)
#define set_current_state(state_value)				\
	do {							\
		current->task_state_change = _THIS_IP_;		\
		smp_store_mb(current->state, (state_value));		\
	} while (0)

#else

#define __set_task_state(tsk, state_value)		\
	do { (tsk)->state = (state_value); } while (0)
#define set_task_state(tsk, state_value)		\
	smp_store_mb((tsk)->state, (state_value))

/*
 * set_current_state() includes a barrier so that the write of current->state
 * is correctly serialised wrt the caller's subsequent test of whether to
 * actually sleep:
 *
 *	set_current_state(TASK_UNINTERRUPTIBLE);
 *	if (do_i_need_to_sleep())
 *		schedule();
 *
 * If the caller does not need such serialisation then use __set_current_state()
 */
#define __set_current_state(state_value)		\
	do { current->state = (state_value); } while (0)
#define set_current_state(state_value)			\
	smp_store_mb(current->state, (state_value))

#endif

#define __set_current_state_no_track(state_value)	\
	do { current->state = (state_value); } while (0)
#define set_current_state_no_track(state_value)		\
	set_mb(current->state, (state_value))

/* Task command name length */
#define TASK_COMM_LEN 16

#include <linux/spinlock.h>

/*
 * This serializes "schedule()" and also protects
 * the run-queue from deletions/modifications (but
 * _adding_ to the beginning of the run-queue has
 * a separate lock).
 */
extern rwlock_t tasklist_lock;
extern spinlock_t mmlist_lock;

struct task_struct;

#ifdef CONFIG_PROVE_RCU
extern int lockdep_tasklist_lock_is_held(void);
#endif /* #ifdef CONFIG_PROVE_RCU */

extern void sched_init(void);
extern void sched_init_smp(void);
extern asmlinkage void schedule_tail(struct task_struct *prev);
extern void init_idle(struct task_struct *idle, int cpu);
extern void init_idle_bootup_task(struct task_struct *idle);

extern cpumask_var_t cpu_isolated_map;

extern int runqueue_is_locked(int cpu);

#if defined(CONFIG_SMP) && defined(CONFIG_NO_HZ_COMMON)
extern void nohz_balance_enter_idle(int cpu);
extern void set_cpu_sd_state_idle(void);
extern int get_nohz_timer_target(void);
#else
static inline void nohz_balance_enter_idle(int cpu) { }
static inline void set_cpu_sd_state_idle(void) { }
#endif

/*
 * Only dump TASK_* tasks. (0 for all tasks)
 */
extern void show_state_filter(unsigned long state_filter);

static inline void show_state(void)
{
	show_state_filter(0);
}

extern void show_regs(struct pt_regs *);

/*
 * TASK is a pointer to the task whose backtrace we want to see (or NULL for current
 * task), SP is the stack pointer of the first frame that should be shown in the back
 * trace (or NULL if the entire call-chain of the task should be shown).
 */
extern void show_stack(struct task_struct *task, unsigned long *sp);

extern void cpu_init (void);
extern void trap_init(void);
extern void update_process_times(int user);
extern void scheduler_tick(void);

extern void sched_show_task(struct task_struct *p);

#ifdef CONFIG_LOCKUP_DETECTOR
extern void touch_softlockup_watchdog(void);
extern void touch_softlockup_watchdog_sync(void);
extern void touch_all_softlockup_watchdogs(void);
extern int proc_dowatchdog_thresh(struct ctl_table *table, int write,
				  void __user *buffer,
				  size_t *lenp, loff_t *ppos);
extern unsigned int  softlockup_panic;
extern unsigned int  hardlockup_panic;
void lockup_detector_init(void);
#else
static inline void touch_softlockup_watchdog(void)
{
}
static inline void touch_softlockup_watchdog_sync(void)
{
}
static inline void touch_all_softlockup_watchdogs(void)
{
}
static inline void lockup_detector_init(void)
{
}
#endif

#ifdef CONFIG_DETECT_HUNG_TASK
void reset_hung_task_detector(void);
#else
static inline void reset_hung_task_detector(void)
{
}
#endif

/* Attach to any functions which should be ignored in wchan output. */
#define __sched		__attribute__((__section__(".sched.text")))

/* Linker adds these: start and end of __sched functions */
extern char __sched_text_start[], __sched_text_end[];

/* Is this address in the __sched functions? */
extern int in_sched_functions(unsigned long addr);

#define	MAX_SCHEDULE_TIMEOUT	LONG_MAX
extern signed long schedule_timeout(signed long timeout);
extern signed long schedule_timeout_interruptible(signed long timeout);
extern signed long schedule_timeout_killable(signed long timeout);
extern signed long schedule_timeout_uninterruptible(signed long timeout);
asmlinkage void schedule(void);
extern void schedule_preempt_disabled(void);

extern long io_schedule_timeout(long timeout);

static inline void io_schedule(void)
{
	io_schedule_timeout(MAX_SCHEDULE_TIMEOUT);
}

struct nsproxy;
struct user_namespace;

#ifdef CONFIG_MMU
extern void arch_pick_mmap_layout(struct mm_struct *mm);
extern unsigned long
arch_get_unmapped_area(struct file *, unsigned long, unsigned long,
		       unsigned long, unsigned long);
extern unsigned long
arch_get_unmapped_area_topdown(struct file *filp, unsigned long addr,
			  unsigned long len, unsigned long pgoff,
			  unsigned long flags);
#else
static inline void arch_pick_mmap_layout(struct mm_struct *mm) {}
#endif

#define SUID_DUMP_DISABLE	0	/* No setuid dumping */
#define SUID_DUMP_USER		1	/* Dump as user of process */
#define SUID_DUMP_ROOT		2	/* Dump as root */

/* mm flags */

/* for SUID_DUMP_* above */
#define MMF_DUMPABLE_BITS 2
#define MMF_DUMPABLE_MASK ((1 << MMF_DUMPABLE_BITS) - 1)

extern void set_dumpable(struct mm_struct *mm, int value);
/*
 * This returns the actual value of the suid_dumpable flag. For things
 * that are using this for checking for privilege transitions, it must
 * test against SUID_DUMP_USER rather than treating it as a boolean
 * value.
 */
static inline int __get_dumpable(unsigned long mm_flags)
{
	return mm_flags & MMF_DUMPABLE_MASK;
}

static inline int get_dumpable(struct mm_struct *mm)
{
	return __get_dumpable(mm->flags);
}

/* coredump filter bits */
#define MMF_DUMP_ANON_PRIVATE	2
#define MMF_DUMP_ANON_SHARED	3
#define MMF_DUMP_MAPPED_PRIVATE	4
#define MMF_DUMP_MAPPED_SHARED	5
#define MMF_DUMP_ELF_HEADERS	6
#define MMF_DUMP_HUGETLB_PRIVATE 7
#define MMF_DUMP_HUGETLB_SHARED  8
#define MMF_DUMP_DAX_PRIVATE	9
#define MMF_DUMP_DAX_SHARED	10

#define MMF_DUMP_FILTER_SHIFT	MMF_DUMPABLE_BITS
#define MMF_DUMP_FILTER_BITS	9
#define MMF_DUMP_FILTER_MASK \
	(((1 << MMF_DUMP_FILTER_BITS) - 1) << MMF_DUMP_FILTER_SHIFT)
#define MMF_DUMP_FILTER_DEFAULT \
	((1 << MMF_DUMP_ANON_PRIVATE) |	(1 << MMF_DUMP_ANON_SHARED) |\
	 (1 << MMF_DUMP_HUGETLB_PRIVATE) | MMF_DUMP_MASK_DEFAULT_ELF)

#ifdef CONFIG_CORE_DUMP_DEFAULT_ELF_HEADERS
# define MMF_DUMP_MASK_DEFAULT_ELF	(1 << MMF_DUMP_ELF_HEADERS)
#else
# define MMF_DUMP_MASK_DEFAULT_ELF	0
#endif
					/* leave room for more dump flags */
#define MMF_VM_MERGEABLE	16	/* KSM may merge identical pages */
#define MMF_VM_HUGEPAGE		17	/* set when VM_HUGEPAGE is set on vma */
#define MMF_EXE_FILE_CHANGED	18	/* see prctl_set_mm_exe_file() */

#define MMF_HAS_UPROBES		19	/* has uprobes */
#define MMF_RECALC_UPROBES	20	/* MMF_HAS_UPROBES can be wrong */

#define MMF_INIT_MASK		(MMF_DUMPABLE_MASK | MMF_DUMP_FILTER_MASK)

struct sighand_struct {
	atomic_t		count;
	struct k_sigaction	action[_NSIG];
	spinlock_t		siglock;
	wait_queue_head_t	signalfd_wqh;
};

struct pacct_struct {
	int			ac_flag;
	long			ac_exitcode;
	unsigned long		ac_mem;
	cputime_t		ac_utime, ac_stime;
	unsigned long		ac_minflt, ac_majflt;
};

struct cpu_itimer {
	cputime_t expires;
	cputime_t incr;
	u32 error;
	u32 incr_error;
};

/**
 * struct prev_cputime - snaphsot of system and user cputime
 * @utime: time spent in user mode
 * @stime: time spent in system mode
 * @lock: protects the above two fields
 *
 * Stores previous user/system time values such that we can guarantee
 * monotonicity.
 */
struct prev_cputime {
#ifndef CONFIG_VIRT_CPU_ACCOUNTING_NATIVE
	cputime_t utime;
	cputime_t stime;
	raw_spinlock_t lock;
#endif
};

static inline void prev_cputime_init(struct prev_cputime *prev)
{
#ifndef CONFIG_VIRT_CPU_ACCOUNTING_NATIVE
	prev->utime = prev->stime = 0;
	raw_spin_lock_init(&prev->lock);
#endif
}

/**
 * struct task_cputime - collected CPU time counts
 * @utime:		time spent in user mode, in &cputime_t units
 * @stime:		time spent in kernel mode, in &cputime_t units
 * @sum_exec_runtime:	total time spent on the CPU, in nanoseconds
 *
 * This structure groups together three kinds of CPU time that are tracked for
 * threads and thread groups.  Most things considering CPU time want to group
 * these counts together and treat all three of them in parallel.
 */
struct task_cputime {
	cputime_t utime;
	cputime_t stime;
	unsigned long long sum_exec_runtime;
};

/* Alternate field names when used to cache expirations. */
#define virt_exp	utime
#define prof_exp	stime
#define sched_exp	sum_exec_runtime

#define INIT_CPUTIME	\
	(struct task_cputime) {					\
		.utime = 0,					\
		.stime = 0,					\
		.sum_exec_runtime = 0,				\
	}

/*
 * This is the atomic variant of task_cputime, which can be used for
 * storing and updating task_cputime statistics without locking.
 */
struct task_cputime_atomic {
	atomic64_t utime;
	atomic64_t stime;
	atomic64_t sum_exec_runtime;
};

#define INIT_CPUTIME_ATOMIC \
	(struct task_cputime_atomic) {				\
		.utime = ATOMIC64_INIT(0),			\
		.stime = ATOMIC64_INIT(0),			\
		.sum_exec_runtime = ATOMIC64_INIT(0),		\
	}

#define PREEMPT_DISABLED	(PREEMPT_DISABLE_OFFSET + PREEMPT_ENABLED)

/*
 * Disable preemption until the scheduler is running -- use an unconditional
 * value so that it also works on !PREEMPT_COUNT kernels.
 *
 * Reset by start_kernel()->sched_init()->init_idle()->init_idle_preempt_count().
 */
#define INIT_PREEMPT_COUNT	PREEMPT_OFFSET

/*
 * Initial preempt_count value; reflects the preempt_count schedule invariant
 * which states that during context switches:
 *
 *    preempt_count() == 2*PREEMPT_DISABLE_OFFSET
 *
 * Note: PREEMPT_DISABLE_OFFSET is 0 for !PREEMPT_COUNT kernels.
 * Note: See finish_task_switch().
 */
#define FORK_PREEMPT_COUNT	(2*PREEMPT_DISABLE_OFFSET + PREEMPT_ENABLED)

/**
 * struct thread_group_cputimer - thread group interval timer counts
 * @cputime_atomic:	atomic thread group interval timers.
 * @running:		true when there are timers running and
 *			@cputime_atomic receives updates.
 * @checking_timer:	true when a thread in the group is in the
 *			process of checking for thread group timers.
 *
 * This structure contains the version of task_cputime, above, that is
 * used for thread group CPU timer calculations.
 */
struct thread_group_cputimer {
	struct task_cputime_atomic cputime_atomic;
	bool running;
	bool checking_timer;
};

#include <linux/rwsem.h>
struct autogroup;

/*
 * NOTE! "signal_struct" does not have its own
 * locking, because a shared signal_struct always
 * implies a shared sighand_struct, so locking
 * sighand_struct is always a proper superset of
 * the locking of signal_struct.
 */
struct signal_struct {
	atomic_t		sigcnt;
	atomic_t		live;
	int			nr_threads;
	struct list_head	thread_head;

	wait_queue_head_t	wait_chldexit;	/* for wait4() */

	/* current thread group signal load-balancing target: */
	struct task_struct	*curr_target;

	/* shared signal handling: */
	struct sigpending	shared_pending;

	/* thread group exit support */
	int			group_exit_code;
	/* overloaded:
	 * - notify group_exit_task when ->count is equal to notify_count
	 * - everyone except group_exit_task is stopped during signal delivery
	 *   of fatal signals, group_exit_task processes the signal.
	 */
	int			notify_count;
	struct task_struct	*group_exit_task;

	/* thread group stop support, overloads group_exit_code too */
	int			group_stop_count;
	unsigned int		flags; /* see SIGNAL_* flags below */

	/*
	 * PR_SET_CHILD_SUBREAPER marks a process, like a service
	 * manager, to re-parent orphan (double-forking) child processes
	 * to this process instead of 'init'. The service manager is
	 * able to receive SIGCHLD signals and is able to investigate
	 * the process until it calls wait(). All children of this
	 * process will inherit a flag if they should look for a
	 * child_subreaper process at exit.
	 */
	unsigned int		is_child_subreaper:1;
	unsigned int		has_child_subreaper:1;

	/* POSIX.1b Interval Timers */
	int			posix_timer_id;
	struct list_head	posix_timers;

	/* ITIMER_REAL timer for the process */
	struct hrtimer real_timer;
	struct pid *leader_pid;
	ktime_t it_real_incr;

	/*
	 * ITIMER_PROF and ITIMER_VIRTUAL timers for the process, we use
	 * CPUCLOCK_PROF and CPUCLOCK_VIRT for indexing array as these
	 * values are defined to 0 and 1 respectively
	 */
	struct cpu_itimer it[2];

	/*
	 * Thread group totals for process CPU timers.
	 * See thread_group_cputimer(), et al, for details.
	 */
	struct thread_group_cputimer cputimer;

	/* Earliest-expiration cache. */
	struct task_cputime cputime_expires;

	struct list_head cpu_timers[3];

	struct pid *tty_old_pgrp;

	/* boolean value for session group leader */
	int leader;

	struct tty_struct *tty; /* NULL if no tty */

#ifdef CONFIG_SCHED_AUTOGROUP
	struct autogroup *autogroup;
#endif
	/*
	 * Cumulative resource counters for dead threads in the group,
	 * and for reaped dead child processes forked by this group.
	 * Live threads maintain their own counters and add to these
	 * in __exit_signal, except for the group leader.
	 */
	seqlock_t stats_lock;
	cputime_t utime, stime, cutime, cstime;
	cputime_t gtime;
	cputime_t cgtime;
	struct prev_cputime prev_cputime;
	unsigned long nvcsw, nivcsw, cnvcsw, cnivcsw;
	unsigned long min_flt, maj_flt, cmin_flt, cmaj_flt;
	unsigned long inblock, oublock, cinblock, coublock;
	unsigned long maxrss, cmaxrss;
	struct task_io_accounting ioac;

	/*
	 * Cumulative ns of schedule CPU time fo dead threads in the
	 * group, not including a zombie group leader, (This only differs
	 * from jiffies_to_ns(utime + stime) if sched_clock uses something
	 * other than jiffies.)
	 */
	unsigned long long sum_sched_runtime;

	/*
	 * We don't bother to synchronize most readers of this at all,
	 * because there is no reader checking a limit that actually needs
	 * to get both rlim_cur and rlim_max atomically, and either one
	 * alone is a single word that can safely be read normally.
	 * getrlimit/setrlimit use task_lock(current->group_leader) to
	 * protect this instead of the siglock, because they really
	 * have no need to disable irqs.
	 */
	struct rlimit rlim[RLIM_NLIMITS];

#ifdef CONFIG_BSD_PROCESS_ACCT
	struct pacct_struct pacct;	/* per-process accounting information */
#endif
#ifdef CONFIG_TASKSTATS
	struct taskstats *stats;
#endif
#ifdef CONFIG_AUDIT
	unsigned audit_tty;
	unsigned audit_tty_log_passwd;
	struct tty_audit_buf *tty_audit_buf;
#endif

	oom_flags_t oom_flags;
	short oom_score_adj;		/* OOM kill score adjustment */
	short oom_score_adj_min;	/* OOM kill score adjustment min value.
					 * Only settable by CAP_SYS_RESOURCE. */

	struct mutex cred_guard_mutex;	/* guard against foreign influences on
					 * credential calculations
					 * (notably. ptrace) */
};

/*
 * Bits in flags field of signal_struct.
 */
#define SIGNAL_STOP_STOPPED	0x00000001 /* job control stop in effect */
#define SIGNAL_STOP_CONTINUED	0x00000002 /* SIGCONT since WCONTINUED reap */
#define SIGNAL_GROUP_EXIT	0x00000004 /* group exit in progress */
#define SIGNAL_GROUP_COREDUMP	0x00000008 /* coredump in progress */
/*
 * Pending notifications to parent.
 */
#define SIGNAL_CLD_STOPPED	0x00000010
#define SIGNAL_CLD_CONTINUED	0x00000020
#define SIGNAL_CLD_MASK		(SIGNAL_CLD_STOPPED|SIGNAL_CLD_CONTINUED)

#define SIGNAL_UNKILLABLE	0x00000040 /* for init: ignore fatal signals */

/* If true, all threads except ->group_exit_task have pending SIGKILL */
static inline int signal_group_exit(const struct signal_struct *sig)
{
	return	(sig->flags & SIGNAL_GROUP_EXIT) ||
		(sig->group_exit_task != NULL);
}

/*
 * Some day this will be a full-fledged user tracking system..
 */
struct user_struct {
	atomic_t __count;	/* reference count */
	atomic_t processes;	/* How many processes does this user have? */
	atomic_t sigpending;	/* How many pending signals does this user have? */
#ifdef CONFIG_INOTIFY_USER
	atomic_t inotify_watches; /* How many inotify watches does this user have? */
	atomic_t inotify_devs;	/* How many inotify devs does this user have opened? */
#endif
#ifdef CONFIG_FANOTIFY
	atomic_t fanotify_listeners;
#endif
#ifdef CONFIG_EPOLL
	atomic_long_t epoll_watches; /* The number of file descriptors currently watched */
#endif
#ifdef CONFIG_POSIX_MQUEUE
	/* protected by mq_lock	*/
	unsigned long mq_bytes;	/* How many bytes can be allocated to mqueue? */
#endif
	unsigned long locked_shm; /* How many pages of mlocked shm ? */

#ifdef CONFIG_KEYS
	struct key *uid_keyring;	/* UID specific keyring */
	struct key *session_keyring;	/* UID's default session keyring */
#endif

	/* Hash table maintenance information */
	struct hlist_node uidhash_node;
	kuid_t uid;

#if defined(CONFIG_PERF_EVENTS) || defined(CONFIG_BPF_SYSCALL)
	atomic_long_t locked_vm;
#endif
};

extern int uids_sysfs_init(void);

extern struct user_struct *find_user(kuid_t);

extern struct user_struct root_user;
#define INIT_USER (&root_user)


struct backing_dev_info;
struct reclaim_state;

#ifdef CONFIG_SCHED_INFO
struct sched_info {
	/* cumulative counters */
	unsigned long pcount;	      /* # of times run on this cpu */
	unsigned long long run_delay; /* time spent waiting on a runqueue */

	/* timestamps */
	unsigned long long last_arrival,/* when we last ran on a cpu */
			   last_queued;	/* when we were last queued to run */
};
#endif /* CONFIG_SCHED_INFO */

#ifdef CONFIG_TASK_DELAY_ACCT
struct task_delay_info {
	spinlock_t	lock;
	unsigned int	flags;	/* Private per-task flags */

	/* For each stat XXX, add following, aligned appropriately
	 *
	 * struct timespec XXX_start, XXX_end;
	 * u64 XXX_delay;
	 * u32 XXX_count;
	 *
	 * Atomicity of updates to XXX_delay, XXX_count protected by
	 * single lock above (split into XXX_lock if contention is an issue).
	 */

	/*
	 * XXX_count is incremented on every XXX operation, the delay
	 * associated with the operation is added to XXX_delay.
	 * XXX_delay contains the accumulated delay time in nanoseconds.
	 */
	u64 blkio_start;	/* Shared by blkio, swapin */
	u64 blkio_delay;	/* wait for sync block io completion */
	u64 swapin_delay;	/* wait for swapin block io completion */
	u32 blkio_count;	/* total count of the number of sync block */
				/* io operations performed */
	u32 swapin_count;	/* total count of the number of swapin block */
				/* io operations performed */

	u64 freepages_start;
	u64 freepages_delay;	/* wait for memory reclaim */
	u32 freepages_count;	/* total count of memory reclaim */
};
#endif	/* CONFIG_TASK_DELAY_ACCT */

static inline int sched_info_on(void)
{
#ifdef CONFIG_SCHEDSTATS
	return 1;
#elif defined(CONFIG_TASK_DELAY_ACCT)
	extern int delayacct_on;
	return delayacct_on;
#else
	return 0;
#endif
}

enum cpu_idle_type {
	CPU_IDLE,
	CPU_NOT_IDLE,
	CPU_NEWLY_IDLE,
	CPU_MAX_IDLE_TYPES
};

/*
 * Increase resolution of cpu_capacity calculations
 */
#define SCHED_CAPACITY_SHIFT	10
#define SCHED_CAPACITY_SCALE	(1L << SCHED_CAPACITY_SHIFT)

/*
 * Wake-queues are lists of tasks with a pending wakeup, whose
 * callers have already marked the task as woken internally,
 * and can thus carry on. A common use case is being able to
 * do the wakeups once the corresponding user lock as been
 * released.
 *
 * We hold reference to each task in the list across the wakeup,
 * thus guaranteeing that the memory is still valid by the time
 * the actual wakeups are performed in wake_up_q().
 *
 * One per task suffices, because there's never a need for a task to be
 * in two wake queues simultaneously; it is forbidden to abandon a task
 * in a wake queue (a call to wake_up_q() _must_ follow), so if a task is
 * already in a wake queue, the wakeup will happen soon and the second
 * waker can just skip it.
 *
 * The WAKE_Q macro declares and initializes the list head.
 * wake_up_q() does NOT reinitialize the list; it's expected to be
 * called near the end of a function, where the fact that the queue is
 * not used again will be easy to see by inspection.
 *
 * Note that this can cause spurious wakeups. schedule() callers
 * must ensure the call is done inside a loop, confirming that the
 * wakeup condition has in fact occurred.
 */
struct wake_q_node {
	struct wake_q_node *next;
};

struct wake_q_head {
	struct wake_q_node *first;
	struct wake_q_node **lastp;
};

#define WAKE_Q_TAIL ((struct wake_q_node *) 0x01)

#define WAKE_Q(name)					\
	struct wake_q_head name = { WAKE_Q_TAIL, &name.first }

extern void wake_q_add(struct wake_q_head *head,
			      struct task_struct *task);
extern void __wake_up_q(struct wake_q_head *head, bool sleeper);

static inline void wake_up_q(struct wake_q_head *head)
{
	__wake_up_q(head, false);
}

static inline void wake_up_q_sleeper(struct wake_q_head *head)
{
	__wake_up_q(head, true);
}

/*
 * sched-domains (multiprocessor balancing) declarations:
 */
#ifdef CONFIG_SMP
#define SD_LOAD_BALANCE		0x0001	/* Do load balancing on this domain. */
#define SD_BALANCE_NEWIDLE	0x0002	/* Balance when about to become idle */
#define SD_BALANCE_EXEC		0x0004	/* Balance on exec */
#define SD_BALANCE_FORK		0x0008	/* Balance on fork, clone */
#define SD_BALANCE_WAKE		0x0010  /* Balance on wakeup */
#define SD_WAKE_AFFINE		0x0020	/* Wake task to waking CPU */
#define SD_SHARE_CPUCAPACITY	0x0080	/* Domain members share cpu power */
#define SD_SHARE_POWERDOMAIN	0x0100	/* Domain members share power domain */
#define SD_SHARE_PKG_RESOURCES	0x0200	/* Domain members share cpu pkg resources */
#define SD_SERIALIZE		0x0400	/* Only a single load balancing instance */
#define SD_ASYM_PACKING		0x0800  /* Place busy groups earlier in the domain */
#define SD_PREFER_SIBLING	0x1000	/* Prefer to place tasks in a sibling domain */
#define SD_OVERLAP		0x2000	/* sched_domains of this level overlap */
#define SD_NUMA			0x4000	/* cross-node balancing */

#ifdef CONFIG_SCHED_SMT
static inline int cpu_smt_flags(void)
{
	return SD_SHARE_CPUCAPACITY | SD_SHARE_PKG_RESOURCES;
}
#endif

#ifdef CONFIG_SCHED_MC
static inline int cpu_core_flags(void)
{
	return SD_SHARE_PKG_RESOURCES;
}
#endif

#ifdef CONFIG_NUMA
static inline int cpu_numa_flags(void)
{
	return SD_NUMA;
}
#endif

struct sched_domain_attr {
	int relax_domain_level;
};

#define SD_ATTR_INIT	(struct sched_domain_attr) {	\
	.relax_domain_level = -1,			\
}

extern int sched_domain_level_max;

struct sched_group;

struct sched_domain {
	/* These fields must be setup */
	struct sched_domain *parent;	/* top domain must be null terminated */
	struct sched_domain *child;	/* bottom domain must be null terminated */
	struct sched_group *groups;	/* the balancing groups of the domain */
	unsigned long min_interval;	/* Minimum balance interval ms */
	unsigned long max_interval;	/* Maximum balance interval ms */
	unsigned int busy_factor;	/* less balancing by factor if busy */
	unsigned int imbalance_pct;	/* No balance until over watermark */
	unsigned int cache_nice_tries;	/* Leave cache hot tasks for # tries */
	unsigned int busy_idx;
	unsigned int idle_idx;
	unsigned int newidle_idx;
	unsigned int wake_idx;
	unsigned int forkexec_idx;
	unsigned int smt_gain;

	int nohz_idle;			/* NOHZ IDLE status */
	int flags;			/* See SD_* */
	int level;

	/* Runtime fields. */
	unsigned long last_balance;	/* init to jiffies. units in jiffies */
	unsigned int balance_interval;	/* initialise to 1. units in ms. */
	unsigned int nr_balance_failed; /* initialise to 0 */

	/* idle_balance() stats */
	u64 max_newidle_lb_cost;
	unsigned long next_decay_max_lb_cost;

#ifdef CONFIG_SCHEDSTATS
	/* load_balance() stats */
	unsigned int lb_count[CPU_MAX_IDLE_TYPES];
	unsigned int lb_failed[CPU_MAX_IDLE_TYPES];
	unsigned int lb_balanced[CPU_MAX_IDLE_TYPES];
	unsigned int lb_imbalance[CPU_MAX_IDLE_TYPES];
	unsigned int lb_gained[CPU_MAX_IDLE_TYPES];
	unsigned int lb_hot_gained[CPU_MAX_IDLE_TYPES];
	unsigned int lb_nobusyg[CPU_MAX_IDLE_TYPES];
	unsigned int lb_nobusyq[CPU_MAX_IDLE_TYPES];

	/* Active load balancing */
	unsigned int alb_count;
	unsigned int alb_failed;
	unsigned int alb_pushed;

	/* SD_BALANCE_EXEC stats */
	unsigned int sbe_count;
	unsigned int sbe_balanced;
	unsigned int sbe_pushed;

	/* SD_BALANCE_FORK stats */
	unsigned int sbf_count;
	unsigned int sbf_balanced;
	unsigned int sbf_pushed;

	/* try_to_wake_up() stats */
	unsigned int ttwu_wake_remote;
	unsigned int ttwu_move_affine;
	unsigned int ttwu_move_balance;
#endif
#ifdef CONFIG_SCHED_DEBUG
	char *name;
#endif
	union {
		void *private;		/* used during construction */
		struct rcu_head rcu;	/* used during destruction */
	};

	unsigned int span_weight;
	/*
	 * Span of all CPUs in this domain.
	 *
	 * NOTE: this field is variable length. (Allocated dynamically
	 * by attaching extra space to the end of the structure,
	 * depending on how many CPUs the kernel has booted up with)
	 */
	unsigned long span[0];
};

static inline struct cpumask *sched_domain_span(struct sched_domain *sd)
{
	return to_cpumask(sd->span);
}

extern void partition_sched_domains(int ndoms_new, cpumask_var_t doms_new[],
				    struct sched_domain_attr *dattr_new);

/* Allocate an array of sched domains, for partition_sched_domains(). */
cpumask_var_t *alloc_sched_domains(unsigned int ndoms);
void free_sched_domains(cpumask_var_t doms[], unsigned int ndoms);

bool cpus_share_cache(int this_cpu, int that_cpu);

typedef const struct cpumask *(*sched_domain_mask_f)(int cpu);
typedef int (*sched_domain_flags_f)(void);

#define SDTL_OVERLAP	0x01

struct sd_data {
	struct sched_domain **__percpu sd;
	struct sched_group **__percpu sg;
	struct sched_group_capacity **__percpu sgc;
};

struct sched_domain_topology_level {
	sched_domain_mask_f mask;
	sched_domain_flags_f sd_flags;
	int		    flags;
	int		    numa_level;
	struct sd_data      data;
#ifdef CONFIG_SCHED_DEBUG
	char                *name;
#endif
};

extern void set_sched_topology(struct sched_domain_topology_level *tl);
extern void wake_up_if_idle(int cpu);

#ifdef CONFIG_SCHED_DEBUG
# define SD_INIT_NAME(type)		.name = #type
#else
# define SD_INIT_NAME(type)
#endif

#else /* CONFIG_SMP */

struct sched_domain_attr;

static inline void
partition_sched_domains(int ndoms_new, cpumask_var_t doms_new[],
			struct sched_domain_attr *dattr_new)
{
}

static inline bool cpus_share_cache(int this_cpu, int that_cpu)
{
	return true;
}

#endif	/* !CONFIG_SMP */


struct io_context;			/* See blkdev.h */


#ifdef ARCH_HAS_PREFETCH_SWITCH_STACK
extern void prefetch_stack(struct task_struct *t);
#else
static inline void prefetch_stack(struct task_struct *t) { }
#endif

struct audit_context;		/* See audit.c */
struct mempolicy;
struct pipe_inode_info;
struct uts_namespace;

struct load_weight {
	unsigned long weight;
	u32 inv_weight;
};

/*
 * The load_avg/util_avg accumulates an infinite geometric series.
 * 1) load_avg factors frequency scaling into the amount of time that a
 * sched_entity is runnable on a rq into its weight. For cfs_rq, it is the
 * aggregated such weights of all runnable and blocked sched_entities.
 * 2) util_avg factors frequency and cpu scaling into the amount of time
 * that a sched_entity is running on a CPU, in the range [0..SCHED_LOAD_SCALE].
 * For cfs_rq, it is the aggregated such times of all runnable and
 * blocked sched_entities.
 * The 64 bit load_sum can:
 * 1) for cfs_rq, afford 4353082796 (=2^64/47742/88761) entities with
 * the highest weight (=88761) always runnable, we should not overflow
 * 2) for entity, support any load.weight always runnable
 */
struct sched_avg {
	u64 last_update_time, load_sum;
	u32 util_sum, period_contrib;
	unsigned long load_avg, util_avg;
};

#ifdef CONFIG_SCHEDSTATS
struct sched_statistics {
	u64			wait_start;
	u64			wait_max;
	u64			wait_count;
	u64			wait_sum;
	u64			iowait_count;
	u64			iowait_sum;

	u64			sleep_start;
	u64			sleep_max;
	s64			sum_sleep_runtime;

	u64			block_start;
	u64			block_max;
	u64			exec_max;
	u64			slice_max;

	u64			nr_migrations_cold;
	u64			nr_failed_migrations_affine;
	u64			nr_failed_migrations_running;
	u64			nr_failed_migrations_hot;
	u64			nr_forced_migrations;

	u64			nr_wakeups;
	u64			nr_wakeups_sync;
	u64			nr_wakeups_migrate;
	u64			nr_wakeups_local;
	u64			nr_wakeups_remote;
	u64			nr_wakeups_affine;
	u64			nr_wakeups_affine_attempts;
	u64			nr_wakeups_passive;
	u64			nr_wakeups_idle;
};
#endif

struct sched_entity {
	struct load_weight	load;		/* for load-balancing */
	struct rb_node		run_node;
	struct list_head	group_node;
	unsigned int		on_rq;

	u64			exec_start;
	u64			sum_exec_runtime;
	u64			vruntime;
	u64			prev_sum_exec_runtime;

	u64			nr_migrations;

#ifdef CONFIG_SCHEDSTATS
	struct sched_statistics statistics;
#endif

#ifdef CONFIG_FAIR_GROUP_SCHED
	int			depth;
	struct sched_entity	*parent;
	/* rq on which this entity is (to be) queued: */
	struct cfs_rq		*cfs_rq;
	/* rq "owned" by this entity/group: */
	struct cfs_rq		*my_q;
#endif

#ifdef CONFIG_SMP
	/* Per entity load average tracking */
	struct sched_avg	avg;
#endif
};

struct sched_rt_entity {
	struct list_head run_list;
	unsigned long timeout;
	unsigned long watchdog_stamp;
	unsigned int time_slice;

	struct sched_rt_entity *back;
#ifdef CONFIG_RT_GROUP_SCHED
	struct sched_rt_entity	*parent;
	/* rq on which this entity is (to be) queued: */
	struct rt_rq		*rt_rq;
	/* rq "owned" by this entity/group: */
	struct rt_rq		*my_q;
#endif
};

struct sched_dl_entity {
	struct rb_node	rb_node;

	/*
	 * Original scheduling parameters. Copied here from sched_attr
	 * during sched_setattr(), they will remain the same until
	 * the next sched_setattr().
	 */
	u64 dl_runtime;		/* maximum runtime for each instance	*/
	u64 dl_deadline;	/* relative deadline of each instance	*/
	u64 dl_period;		/* separation of two instances (period) */
	u64 dl_bw;		/* dl_runtime / dl_deadline		*/

	/*
	 * Actual scheduling parameters. Initialized with the values above,
	 * they are continously updated during task execution. Note that
	 * the remaining runtime could be < 0 in case we are in overrun.
	 */
	s64 runtime;		/* remaining runtime for this instance	*/
	u64 deadline;		/* absolute deadline for this instance	*/
	unsigned int flags;	/* specifying the scheduler behaviour	*/

	/*
	 * Some bool flags:
	 *
	 * @dl_throttled tells if we exhausted the runtime. If so, the
	 * task has to wait for a replenishment to be performed at the
	 * next firing of dl_timer.
	 *
	 * @dl_new tells if a new instance arrived. If so we must
	 * start executing it with full runtime and reset its absolute
	 * deadline;
	 *
	 * @dl_boosted tells if we are boosted due to DI. If so we are
	 * outside bandwidth enforcement mechanism (but only until we
	 * exit the critical section);
	 *
	 * @dl_yielded tells if task gave up the cpu before consuming
	 * all its available runtime during the last job.
	 */
	int dl_throttled, dl_new, dl_boosted, dl_yielded;

	/*
	 * Bandwidth enforcement timer. Each -deadline task has its
	 * own bandwidth to be enforced, thus we need one timer per task.
	 */
	struct hrtimer dl_timer;
};

union rcu_special {
	struct {
		u8 blocked;
		u8 need_qs;
		u8 exp_need_qs;
		u8 pad;	/* Otherwise the compiler can store garbage here. */
	} b; /* Bits. */
	u32 s; /* Set of bits. */
};
struct rcu_node;

enum perf_event_task_context {
	perf_invalid_context = -1,
	perf_hw_context = 0,
	perf_sw_context,
	perf_nr_task_contexts,
};

/* Track pages that require TLB flushes */
struct tlbflush_unmap_batch {
	/*
	 * Each bit set is a CPU that potentially has a TLB entry for one of
	 * the PFNs being flushed. See set_tlb_ubc_flush_pending().
	 */
	struct cpumask cpumask;

	/* True if any bit in cpumask is set */
	bool flush_required;

	/*
	 * If true then the PTE was dirty when unmapped. The entry must be
	 * flushed before IO is initiated or a stale TLB entry potentially
	 * allows an update without redirtying the page.
	 */
	bool writable;
};

struct task_struct {
	volatile long state;	/* -1 unrunnable, 0 runnable, >0 stopped */
	volatile long saved_state;	/* saved state for "spinlock sleepers" */
	void *stack;
	atomic_t usage;
	unsigned int flags;	/* per process flags, defined below */
	unsigned int ptrace;

#ifdef CONFIG_SMP
	struct llist_node wake_entry;
	int on_cpu;
	unsigned int wakee_flips;
	unsigned long wakee_flip_decay_ts;
	struct task_struct *last_wakee;

	int wake_cpu;
#endif
	int on_rq;

	int prio, static_prio, normal_prio;
	unsigned int rt_priority;
	const struct sched_class *sched_class;
	struct sched_entity se;
	struct sched_rt_entity rt;
#ifdef CONFIG_CGROUP_SCHED
	struct task_group *sched_task_group;
#endif
	struct sched_dl_entity dl;

#ifdef CONFIG_PREEMPT_NOTIFIERS
	/* list of struct preempt_notifier: */
	struct hlist_head preempt_notifiers;
#endif

#ifdef CONFIG_BLK_DEV_IO_TRACE
	unsigned int btrace_seq;
#endif

	unsigned int policy;
#ifdef CONFIG_PREEMPT_RT_FULL
	int migrate_disable;
# ifdef CONFIG_SCHED_DEBUG
	int migrate_disable_atomic;
# endif
#endif
	int nr_cpus_allowed;
	cpumask_t cpus_allowed;

#ifdef CONFIG_PREEMPT_RCU
	int rcu_read_lock_nesting;
	union rcu_special rcu_read_unlock_special;
	struct list_head rcu_node_entry;
	struct rcu_node *rcu_blocked_node;
#endif /* #ifdef CONFIG_PREEMPT_RCU */
#ifdef CONFIG_TASKS_RCU
	unsigned long rcu_tasks_nvcsw;
	bool rcu_tasks_holdout;
	struct list_head rcu_tasks_holdout_list;
	int rcu_tasks_idle_cpu;
#endif /* #ifdef CONFIG_TASKS_RCU */

#ifdef CONFIG_SCHED_INFO
	struct sched_info sched_info;
#endif

	struct list_head tasks;
#ifdef CONFIG_SMP
	struct plist_node pushable_tasks;
	struct rb_node pushable_dl_tasks;
#endif

	struct mm_struct *mm, *active_mm;
	/* per-thread vma caching */
	u32 vmacache_seqnum;
	struct vm_area_struct *vmacache[VMACACHE_SIZE];
#if defined(SPLIT_RSS_COUNTING)
	struct task_rss_stat	rss_stat;
#endif
/* task state */
	int exit_state;
	int exit_code, exit_signal;
	int pdeath_signal;  /*  The signal sent when the parent dies  */
	unsigned long jobctl;	/* JOBCTL_*, siglock protected */

	/* Used for emulating ABI behavior of previous Linux versions */
	unsigned int personality;

	/* scheduler bits, serialized by scheduler locks */
	unsigned sched_reset_on_fork:1;
	unsigned sched_contributes_to_load:1;
	unsigned sched_migrated:1;
	unsigned :0; /* force alignment to the next boundary */

	/* unserialized, strictly 'current' */
	unsigned in_execve:1; /* bit to tell LSMs we're in execve */
	unsigned in_iowait:1;
#ifdef CONFIG_MEMCG
	unsigned memcg_may_oom:1;
#endif
#ifdef CONFIG_MEMCG_KMEM
	unsigned memcg_kmem_skip_account:1;
#endif
#ifdef CONFIG_COMPAT_BRK
	unsigned brk_randomized:1;
#endif

	unsigned long atomic_flags; /* Flags needing atomic access. */

	struct restart_block restart_block;

	pid_t pid;
	pid_t tgid;

#ifdef CONFIG_CC_STACKPROTECTOR
	/* Canary value for the -fstack-protector gcc feature */
	unsigned long stack_canary;
#endif
	/*
	 * pointers to (original) parent process, youngest child, younger sibling,
	 * older sibling, respectively.  (p->father can be replaced with
	 * p->real_parent->pid)
	 */
	struct task_struct __rcu *real_parent; /* real parent process */
	struct task_struct __rcu *parent; /* recipient of SIGCHLD, wait4() reports */
	/*
	 * children/sibling forms the list of my natural children
	 */
	struct list_head children;	/* list of my children */
	struct list_head sibling;	/* linkage in my parent's children list */
	struct task_struct *group_leader;	/* threadgroup leader */

	/*
	 * ptraced is the list of tasks this task is using ptrace on.
	 * This includes both natural children and PTRACE_ATTACH targets.
	 * p->ptrace_entry is p's link on the p->parent->ptraced list.
	 */
	struct list_head ptraced;
	struct list_head ptrace_entry;

	/* PID/PID hash table linkage. */
	struct pid_link pids[PIDTYPE_MAX];
	struct list_head thread_group;
	struct list_head thread_node;

	struct completion *vfork_done;		/* for vfork() */
	int __user *set_child_tid;		/* CLONE_CHILD_SETTID */
	int __user *clear_child_tid;		/* CLONE_CHILD_CLEARTID */

	cputime_t utime, stime, utimescaled, stimescaled;
	cputime_t gtime;
	struct prev_cputime prev_cputime;
#ifdef CONFIG_VIRT_CPU_ACCOUNTING_GEN
	raw_spinlock_t vtime_lock;
	seqcount_t vtime_seq;
	unsigned long long vtime_snap;
	enum {
		VTIME_SLEEPING = 0,
		VTIME_USER,
		VTIME_SYS,
	} vtime_snap_whence;
#endif
	unsigned long nvcsw, nivcsw; /* context switch counts */
	u64 start_time;		/* monotonic time in nsec */
	u64 real_start_time;	/* boot based time in nsec */
/* mm fault and swap info: this can arguably be seen as either mm-specific or thread-specific */
	unsigned long min_flt, maj_flt;

	struct task_cputime cputime_expires;
	struct list_head cpu_timers[3];
#ifdef CONFIG_PREEMPT_RT_BASE
	struct task_struct *posix_timer_list;
#endif

/* process credentials */
	const struct cred __rcu *real_cred; /* objective and real subjective task
					 * credentials (COW) */
	const struct cred __rcu *cred;	/* effective (overridable) subjective task
					 * credentials (COW) */
	char comm[TASK_COMM_LEN]; /* executable name excluding path
				     - access with [gs]et_task_comm (which lock
				       it with task_lock())
				     - initialized normally by setup_new_exec */
/* file system info */
	struct nameidata *nameidata;
#ifdef CONFIG_SYSVIPC
/* ipc stuff */
	struct sysv_sem sysvsem;
	struct sysv_shm sysvshm;
#endif
#ifdef CONFIG_DETECT_HUNG_TASK
/* hung task detection */
	unsigned long last_switch_count;
#endif
/* filesystem information */
	struct fs_struct *fs;
/* open file information */
	struct files_struct *files;
/* namespaces */
	struct nsproxy *nsproxy;
/* signal handlers */
	struct signal_struct *signal;
	struct sighand_struct *sighand;
	struct sigqueue *sigqueue_cache;

	sigset_t blocked, real_blocked;
	sigset_t saved_sigmask;	/* restored if set_restore_sigmask() was used */
	struct sigpending pending;
#ifdef CONFIG_PREEMPT_RT_FULL
	/* TODO: move me into ->restart_block ? */
	struct siginfo forced_info;
#endif

	unsigned long sas_ss_sp;
	size_t sas_ss_size;

	struct callback_head *task_works;

	struct audit_context *audit_context;
#ifdef CONFIG_AUDITSYSCALL
	kuid_t loginuid;
	unsigned int sessionid;
#endif
	struct seccomp seccomp;

/* Thread group tracking */
   	u32 parent_exec_id;
   	u32 self_exec_id;
/* Protection of (de-)allocation: mm, files, fs, tty, keyrings, mems_allowed,
 * mempolicy */
	spinlock_t alloc_lock;

	/* Protection of the PI data structures: */
	raw_spinlock_t pi_lock;

	struct wake_q_node wake_q;

#ifdef CONFIG_RT_MUTEXES
	/* PI waiters blocked on a rt_mutex held by this task */
	struct rb_root pi_waiters;
	struct rb_node *pi_waiters_leftmost;
	/* Deadlock detection and priority inheritance handling */
	struct rt_mutex_waiter *pi_blocked_on;
#endif

#ifdef CONFIG_DEBUG_MUTEXES
	/* mutex deadlock detection */
	struct mutex_waiter *blocked_on;
#endif
#ifdef CONFIG_TRACE_IRQFLAGS
	unsigned int irq_events;
	unsigned long hardirq_enable_ip;
	unsigned long hardirq_disable_ip;
	unsigned int hardirq_enable_event;
	unsigned int hardirq_disable_event;
	int hardirqs_enabled;
	int hardirq_context;
	unsigned long softirq_disable_ip;
	unsigned long softirq_enable_ip;
	unsigned int softirq_disable_event;
	unsigned int softirq_enable_event;
	int softirqs_enabled;
	int softirq_context;
#endif
#ifdef CONFIG_LOCKDEP
# define MAX_LOCK_DEPTH 48UL
	u64 curr_chain_key;
	int lockdep_depth;
	unsigned int lockdep_recursion;
	struct held_lock held_locks[MAX_LOCK_DEPTH];
	gfp_t lockdep_reclaim_gfp;
#endif

/* journalling filesystem info */
	void *journal_info;

/* stacked block device info */
	struct bio_list *bio_list;

#ifdef CONFIG_BLOCK
/* stack plugging */
	struct blk_plug *plug;
#endif

/* VM state */
	struct reclaim_state *reclaim_state;

	struct backing_dev_info *backing_dev_info;

	struct io_context *io_context;

	unsigned long ptrace_message;
	siginfo_t *last_siginfo; /* For ptrace use.  */
	struct task_io_accounting ioac;
#if defined(CONFIG_TASK_XACCT)
	u64 acct_rss_mem1;	/* accumulated rss usage */
	u64 acct_vm_mem1;	/* accumulated virtual memory usage */
	cputime_t acct_timexpd;	/* stime + utime since last update */
#endif
#ifdef CONFIG_CPUSETS
	nodemask_t mems_allowed;	/* Protected by alloc_lock */
	seqcount_t mems_allowed_seq;	/* Seqence no to catch updates */
	int cpuset_mem_spread_rotor;
	int cpuset_slab_spread_rotor;
#endif
#ifdef CONFIG_CGROUPS
	/* Control Group info protected by css_set_lock */
	struct css_set __rcu *cgroups;
	/* cg_list protected by css_set_lock and tsk->alloc_lock */
	struct list_head cg_list;
#endif
#ifdef CONFIG_FUTEX
	struct robust_list_head __user *robust_list;
#ifdef CONFIG_COMPAT
	struct compat_robust_list_head __user *compat_robust_list;
#endif
	struct list_head pi_state_list;
	struct futex_pi_state *pi_state_cache;
#endif
#ifdef CONFIG_PERF_EVENTS
	struct perf_event_context *perf_event_ctxp[perf_nr_task_contexts];
	struct mutex perf_event_mutex;
	struct list_head perf_event_list;
#endif
#ifdef CONFIG_DEBUG_PREEMPT
	unsigned long preempt_disable_ip;
#endif
#ifdef CONFIG_NUMA
	struct mempolicy *mempolicy;	/* Protected by alloc_lock */
	short il_next;
	short pref_node_fork;
#endif
#ifdef CONFIG_NUMA_BALANCING
	int numa_scan_seq;
	unsigned int numa_scan_period;
	unsigned int numa_scan_period_max;
	int numa_preferred_nid;
	unsigned long numa_migrate_retry;
	u64 node_stamp;			/* migration stamp  */
	u64 last_task_numa_placement;
	u64 last_sum_exec_runtime;
	struct callback_head numa_work;

	struct list_head numa_entry;
	struct numa_group *numa_group;

	/*
	 * numa_faults is an array split into four regions:
	 * faults_memory, faults_cpu, faults_memory_buffer, faults_cpu_buffer
	 * in this precise order.
	 *
	 * faults_memory: Exponential decaying average of faults on a per-node
	 * basis. Scheduling placement decisions are made based on these
	 * counts. The values remain static for the duration of a PTE scan.
	 * faults_cpu: Track the nodes the process was running on when a NUMA
	 * hinting fault was incurred.
	 * faults_memory_buffer and faults_cpu_buffer: Record faults per node
	 * during the current scan window. When the scan completes, the counts
	 * in faults_memory and faults_cpu decay and these values are copied.
	 */
	unsigned long *numa_faults;
	unsigned long total_numa_faults;

	/*
	 * numa_faults_locality tracks if faults recorded during the last
	 * scan window were remote/local or failed to migrate. The task scan
	 * period is adapted based on the locality of the faults with different
	 * weights depending on whether they were shared or private faults
	 */
	unsigned long numa_faults_locality[3];

	unsigned long numa_pages_migrated;
#endif /* CONFIG_NUMA_BALANCING */

#ifdef CONFIG_ARCH_WANT_BATCHED_UNMAP_TLB_FLUSH
	struct tlbflush_unmap_batch tlb_ubc;
#endif

	struct rcu_head rcu;

	/*
	 * cache last used pipe for splice
	 */
	struct pipe_inode_info *splice_pipe;

	struct page_frag task_frag;

#ifdef	CONFIG_TASK_DELAY_ACCT
	struct task_delay_info *delays;
#endif
#ifdef CONFIG_FAULT_INJECTION
	int make_it_fail;
#endif
	/*
	 * when (nr_dirtied >= nr_dirtied_pause), it's time to call
	 * balance_dirty_pages() for some dirty throttling pause
	 */
	int nr_dirtied;
	int nr_dirtied_pause;
	unsigned long dirty_paused_when; /* start of a write-and-pause period */

#ifdef CONFIG_LATENCYTOP
	int latency_record_count;
	struct latency_record latency_record[LT_SAVECOUNT];
#endif
	/*
	 * time slack values; these are used to round up poll() and
	 * select() etc timeout values. These are in nanoseconds.
	 */
	unsigned long timer_slack_ns;
	unsigned long default_timer_slack_ns;

#ifdef CONFIG_KASAN
	unsigned int kasan_depth;
#endif
#ifdef CONFIG_FUNCTION_GRAPH_TRACER
	/* Index of current stored address in ret_stack */
	int curr_ret_stack;
	/* Stack of return addresses for return function tracing */
	struct ftrace_ret_stack	*ret_stack;
	/* time stamp for last schedule */
	unsigned long long ftrace_timestamp;
	/*
	 * Number of functions that haven't been traced
	 * because of depth overrun.
	 */
	atomic_t trace_overrun;
	/* Pause for the tracing */
	atomic_t tracing_graph_pause;
#endif
#ifdef CONFIG_TRACING
	/* state flags for use by tracers */
	unsigned long trace;
	/* bitmask and counter of trace recursion */
	unsigned long trace_recursion;
#ifdef CONFIG_WAKEUP_LATENCY_HIST
	u64 preempt_timestamp_hist;
#ifdef CONFIG_MISSED_TIMER_OFFSETS_HIST
	long timer_offset;
#endif
#endif
#endif /* CONFIG_TRACING */
#ifdef CONFIG_MEMCG
	struct mem_cgroup *memcg_in_oom;
	gfp_t memcg_oom_gfp_mask;
	int memcg_oom_order;

	/* number of pages to reclaim on returning to userland */
	unsigned int memcg_nr_pages_over_high;
#endif
#ifdef CONFIG_UPROBES
	struct uprobe_task *utask;
#endif
#if defined(CONFIG_BCACHE) || defined(CONFIG_BCACHE_MODULE)
	unsigned int	sequential_io;
	unsigned int	sequential_io_avg;
#endif
#ifdef CONFIG_PREEMPT_RT_BASE
	struct rcu_head put_rcu;
	int softirq_nestcnt;
	unsigned int softirqs_raised;
#endif
#ifdef CONFIG_PREEMPT_RT_FULL
# if defined CONFIG_HIGHMEM || defined CONFIG_X86_32
	int kmap_idx;
	pte_t kmap_pte[KM_TYPE_NR];
# endif
#endif
#ifdef CONFIG_DEBUG_ATOMIC_SLEEP
	unsigned long	task_state_change;
#endif
#ifdef CONFIG_PREEMPT_RT_FULL
	int xmit_recursion;
#endif
	int pagefault_disabled;
/* CPU-specific state of this task */
	struct thread_struct thread;
/*
 * WARNING: on x86, 'thread_struct' contains a variable-sized
 * structure.  It *MUST* be at the end of 'task_struct'.
 *
 * Do not put anything below here!
 */
};

#ifdef CONFIG_ARCH_WANTS_DYNAMIC_TASK_STRUCT
extern int arch_task_struct_size __read_mostly;
#else
# define arch_task_struct_size (sizeof(struct task_struct))
#endif

#define TNF_MIGRATED	0x01
#define TNF_NO_GROUP	0x02
#define TNF_SHARED	0x04
#define TNF_FAULT_LOCAL	0x08
#define TNF_MIGRATE_FAIL 0x10

#ifdef CONFIG_NUMA_BALANCING
extern void task_numa_fault(int last_node, int node, int pages, int flags);
extern pid_t task_numa_group_id(struct task_struct *p);
extern void set_numabalancing_state(bool enabled);
extern void task_numa_free(struct task_struct *p);
extern bool should_numa_migrate_memory(struct task_struct *p, struct page *page,
					int src_nid, int dst_cpu);
#else
static inline void task_numa_fault(int last_node, int node, int pages,
				   int flags)
{
}
static inline pid_t task_numa_group_id(struct task_struct *p)
{
	return 0;
}
static inline void set_numabalancing_state(bool enabled)
{
}
static inline void task_numa_free(struct task_struct *p)
{
}
static inline bool should_numa_migrate_memory(struct task_struct *p,
				struct page *page, int src_nid, int dst_cpu)
{
	return true;
}
#endif

static inline struct pid *task_pid(struct task_struct *task)
{
	return task->pids[PIDTYPE_PID].pid;
}

static inline struct pid *task_tgid(struct task_struct *task)
{
	return task->group_leader->pids[PIDTYPE_PID].pid;
}

/*
 * Without tasklist or rcu lock it is not safe to dereference
 * the result of task_pgrp/task_session even if task == current,
 * we can race with another thread doing sys_setsid/sys_setpgid.
 */
static inline struct pid *task_pgrp(struct task_struct *task)
{
	return task->group_leader->pids[PIDTYPE_PGID].pid;
}

static inline struct pid *task_session(struct task_struct *task)
{
	return task->group_leader->pids[PIDTYPE_SID].pid;
}

struct pid_namespace;

/*
 * the helpers to get the task's different pids as they are seen
 * from various namespaces
 *
 * task_xid_nr()     : global id, i.e. the id seen from the init namespace;
 * task_xid_vnr()    : virtual id, i.e. the id seen from the pid namespace of
 *                     current.
 * task_xid_nr_ns()  : id seen from the ns specified;
 *
 * set_task_vxid()   : assigns a virtual id to a task;
 *
 * see also pid_nr() etc in include/linux/pid.h
 */
pid_t __task_pid_nr_ns(struct task_struct *task, enum pid_type type,
			struct pid_namespace *ns);

static inline pid_t task_pid_nr(struct task_struct *tsk)
{
	return tsk->pid;
}

static inline pid_t task_pid_nr_ns(struct task_struct *tsk,
					struct pid_namespace *ns)
{
	return __task_pid_nr_ns(tsk, PIDTYPE_PID, ns);
}

static inline pid_t task_pid_vnr(struct task_struct *tsk)
{
	return __task_pid_nr_ns(tsk, PIDTYPE_PID, NULL);
}


static inline pid_t task_tgid_nr(struct task_struct *tsk)
{
	return tsk->tgid;
}

pid_t task_tgid_nr_ns(struct task_struct *tsk, struct pid_namespace *ns);

static inline pid_t task_tgid_vnr(struct task_struct *tsk)
{
	return pid_vnr(task_tgid(tsk));
}


static inline int pid_alive(const struct task_struct *p);
static inline pid_t task_ppid_nr_ns(const struct task_struct *tsk, struct pid_namespace *ns)
{
	pid_t pid = 0;

	rcu_read_lock();
	if (pid_alive(tsk))
		pid = task_tgid_nr_ns(rcu_dereference(tsk->real_parent), ns);
	rcu_read_unlock();

	return pid;
}

static inline pid_t task_ppid_nr(const struct task_struct *tsk)
{
	return task_ppid_nr_ns(tsk, &init_pid_ns);
}

static inline pid_t task_pgrp_nr_ns(struct task_struct *tsk,
					struct pid_namespace *ns)
{
	return __task_pid_nr_ns(tsk, PIDTYPE_PGID, ns);
}

static inline pid_t task_pgrp_vnr(struct task_struct *tsk)
{
	return __task_pid_nr_ns(tsk, PIDTYPE_PGID, NULL);
}


static inline pid_t task_session_nr_ns(struct task_struct *tsk,
					struct pid_namespace *ns)
{
	return __task_pid_nr_ns(tsk, PIDTYPE_SID, ns);
}

static inline pid_t task_session_vnr(struct task_struct *tsk)
{
	return __task_pid_nr_ns(tsk, PIDTYPE_SID, NULL);
}

/* obsolete, do not use */
static inline pid_t task_pgrp_nr(struct task_struct *tsk)
{
	return task_pgrp_nr_ns(tsk, &init_pid_ns);
}

/**
 * pid_alive - check that a task structure is not stale
 * @p: Task structure to be checked.
 *
 * Test if a process is not yet dead (at most zombie state)
 * If pid_alive fails, then pointers within the task structure
 * can be stale and must not be dereferenced.
 *
 * Return: 1 if the process is alive. 0 otherwise.
 */
static inline int pid_alive(const struct task_struct *p)
{
	return p->pids[PIDTYPE_PID].pid != NULL;
}

/**
 * is_global_init - check if a task structure is init. Since init
 * is free to have sub-threads we need to check tgid.
 * @tsk: Task structure to be checked.
 *
 * Check if a task structure is the first user space task the kernel created.
 *
 * Return: 1 if the task structure is init. 0 otherwise.
 */
static inline int is_global_init(struct task_struct *tsk)
{
	return task_tgid_nr(tsk) == 1;
}

extern struct pid *cad_pid;

extern void free_task(struct task_struct *tsk);
#define get_task_struct(tsk) do { atomic_inc(&(tsk)->usage); } while(0)

#ifdef CONFIG_PREEMPT_RT_BASE
extern void __put_task_struct_cb(struct rcu_head *rhp);

static inline void put_task_struct(struct task_struct *t)
{
	if (atomic_dec_and_test(&t->usage))
		call_rcu(&t->put_rcu, __put_task_struct_cb);
}
#else
extern void __put_task_struct(struct task_struct *t);

static inline void put_task_struct(struct task_struct *t)
{
	if (atomic_dec_and_test(&t->usage))
		__put_task_struct(t);
}
#endif

#ifdef CONFIG_VIRT_CPU_ACCOUNTING_GEN
extern void task_cputime(struct task_struct *t,
			 cputime_t *utime, cputime_t *stime);
extern void task_cputime_scaled(struct task_struct *t,
				cputime_t *utimescaled, cputime_t *stimescaled);
extern cputime_t task_gtime(struct task_struct *t);
#else
static inline void task_cputime(struct task_struct *t,
				cputime_t *utime, cputime_t *stime)
{
	if (utime)
		*utime = t->utime;
	if (stime)
		*stime = t->stime;
}

static inline void task_cputime_scaled(struct task_struct *t,
				       cputime_t *utimescaled,
				       cputime_t *stimescaled)
{
	if (utimescaled)
		*utimescaled = t->utimescaled;
	if (stimescaled)
		*stimescaled = t->stimescaled;
}

static inline cputime_t task_gtime(struct task_struct *t)
{
	return t->gtime;
}
#endif
extern void task_cputime_adjusted(struct task_struct *p, cputime_t *ut, cputime_t *st);
extern void thread_group_cputime_adjusted(struct task_struct *p, cputime_t *ut, cputime_t *st);

/*
 * Per process flags
 */
#define PF_IN_SOFTIRQ	0x00000001	/* Task is serving softirq */
#define PF_EXITING	0x00000004	/* getting shut down */
#define PF_EXITPIDONE	0x00000008	/* pi exit done on shut down */
#define PF_VCPU		0x00000010	/* I'm a virtual CPU */
#define PF_WQ_WORKER	0x00000020	/* I'm a workqueue worker */
#define PF_FORKNOEXEC	0x00000040	/* forked but didn't exec */
#define PF_MCE_PROCESS  0x00000080      /* process policy on mce errors */
#define PF_SUPERPRIV	0x00000100	/* used super-user privileges */
#define PF_DUMPCORE	0x00000200	/* dumped core */
#define PF_SIGNALED	0x00000400	/* killed by a signal */
#define PF_MEMALLOC	0x00000800	/* Allocating memory */
#define PF_NPROC_EXCEEDED 0x00001000	/* set_user noticed that RLIMIT_NPROC was exceeded */
#define PF_USED_MATH	0x00002000	/* if unset the fpu must be initialized before use */
#define PF_USED_ASYNC	0x00004000	/* used async_schedule*(), used by module init */
#define PF_NOFREEZE	0x00008000	/* this thread should not be frozen */
#define PF_FROZEN	0x00010000	/* frozen for system suspend */
#define PF_FSTRANS	0x00020000	/* inside a filesystem transaction */
#define PF_KSWAPD	0x00040000	/* I am kswapd */
#define PF_MEMALLOC_NOIO 0x00080000	/* Allocating memory without IO involved */
#define PF_LESS_THROTTLE 0x00100000	/* Throttle me less: I clean memory */
#define PF_KTHREAD	0x00200000	/* I am a kernel thread */
#define PF_RANDOMIZE	0x00400000	/* randomize virtual address space */
#define PF_SWAPWRITE	0x00800000	/* Allowed to write to swap */
#define PF_NO_SETAFFINITY 0x04000000	/* Userland is not allowed to meddle with cpus_allowed */
#define PF_MCE_EARLY    0x08000000      /* Early kill for mce process policy */
#define PF_MUTEX_TESTER	0x20000000	/* Thread belongs to the rt mutex tester */
#define PF_FREEZER_SKIP	0x40000000	/* Freezer should not count it as freezable */
#define PF_SUSPEND_TASK 0x80000000      /* this thread called freeze_processes and should not be frozen */

/*
 * Only the _current_ task can read/write to tsk->flags, but other
 * tasks can access tsk->flags in readonly mode for example
 * with tsk_used_math (like during threaded core dumping).
 * There is however an exception to this rule during ptrace
 * or during fork: the ptracer task is allowed to write to the
 * child->flags of its traced child (same goes for fork, the parent
 * can write to the child->flags), because we're guaranteed the
 * child is not running and in turn not changing child->flags
 * at the same time the parent does it.
 */
#define clear_stopped_child_used_math(child) do { (child)->flags &= ~PF_USED_MATH; } while (0)
#define set_stopped_child_used_math(child) do { (child)->flags |= PF_USED_MATH; } while (0)
#define clear_used_math() clear_stopped_child_used_math(current)
#define set_used_math() set_stopped_child_used_math(current)
#define conditional_stopped_child_used_math(condition, child) \
	do { (child)->flags &= ~PF_USED_MATH, (child)->flags |= (condition) ? PF_USED_MATH : 0; } while (0)
#define conditional_used_math(condition) \
	conditional_stopped_child_used_math(condition, current)
#define copy_to_stopped_child_used_math(child) \
	do { (child)->flags &= ~PF_USED_MATH, (child)->flags |= current->flags & PF_USED_MATH; } while (0)
/* NOTE: this will return 0 or PF_USED_MATH, it will never return 1 */
#define tsk_used_math(p) ((p)->flags & PF_USED_MATH)
#define used_math() tsk_used_math(current)

/* __GFP_IO isn't allowed if PF_MEMALLOC_NOIO is set in current->flags
 * __GFP_FS is also cleared as it implies __GFP_IO.
 */
static inline gfp_t memalloc_noio_flags(gfp_t flags)
{
	if (unlikely(current->flags & PF_MEMALLOC_NOIO))
		flags &= ~(__GFP_IO | __GFP_FS);
	return flags;
}

static inline unsigned int memalloc_noio_save(void)
{
	unsigned int flags = current->flags & PF_MEMALLOC_NOIO;
	current->flags |= PF_MEMALLOC_NOIO;
	return flags;
}

static inline void memalloc_noio_restore(unsigned int flags)
{
	current->flags = (current->flags & ~PF_MEMALLOC_NOIO) | flags;
}

/* Per-process atomic flags. */
#define PFA_NO_NEW_PRIVS 0	/* May not gain new privileges. */
#define PFA_SPREAD_PAGE  1      /* Spread page cache over cpuset */
#define PFA_SPREAD_SLAB  2      /* Spread some slab caches over cpuset */


#define TASK_PFA_TEST(name, func)					\
	static inline bool task_##func(struct task_struct *p)		\
	{ return test_bit(PFA_##name, &p->atomic_flags); }
#define TASK_PFA_SET(name, func)					\
	static inline void task_set_##func(struct task_struct *p)	\
	{ set_bit(PFA_##name, &p->atomic_flags); }
#define TASK_PFA_CLEAR(name, func)					\
	static inline void task_clear_##func(struct task_struct *p)	\
	{ clear_bit(PFA_##name, &p->atomic_flags); }

TASK_PFA_TEST(NO_NEW_PRIVS, no_new_privs)
TASK_PFA_SET(NO_NEW_PRIVS, no_new_privs)

TASK_PFA_TEST(SPREAD_PAGE, spread_page)
TASK_PFA_SET(SPREAD_PAGE, spread_page)
TASK_PFA_CLEAR(SPREAD_PAGE, spread_page)

TASK_PFA_TEST(SPREAD_SLAB, spread_slab)
TASK_PFA_SET(SPREAD_SLAB, spread_slab)
TASK_PFA_CLEAR(SPREAD_SLAB, spread_slab)

/*
 * task->jobctl flags
 */
#define JOBCTL_STOP_SIGMASK	0xffff	/* signr of the last group stop */

#define JOBCTL_STOP_DEQUEUED_BIT 16	/* stop signal dequeued */
#define JOBCTL_STOP_PENDING_BIT	17	/* task should stop for group stop */
#define JOBCTL_STOP_CONSUME_BIT	18	/* consume group stop count */
#define JOBCTL_TRAP_STOP_BIT	19	/* trap for STOP */
#define JOBCTL_TRAP_NOTIFY_BIT	20	/* trap for NOTIFY */
#define JOBCTL_TRAPPING_BIT	21	/* switching to TRACED */
#define JOBCTL_LISTENING_BIT	22	/* ptracer is listening for events */

#define JOBCTL_STOP_DEQUEUED	(1UL << JOBCTL_STOP_DEQUEUED_BIT)
#define JOBCTL_STOP_PENDING	(1UL << JOBCTL_STOP_PENDING_BIT)
#define JOBCTL_STOP_CONSUME	(1UL << JOBCTL_STOP_CONSUME_BIT)
#define JOBCTL_TRAP_STOP	(1UL << JOBCTL_TRAP_STOP_BIT)
#define JOBCTL_TRAP_NOTIFY	(1UL << JOBCTL_TRAP_NOTIFY_BIT)
#define JOBCTL_TRAPPING		(1UL << JOBCTL_TRAPPING_BIT)
#define JOBCTL_LISTENING	(1UL << JOBCTL_LISTENING_BIT)

#define JOBCTL_TRAP_MASK	(JOBCTL_TRAP_STOP | JOBCTL_TRAP_NOTIFY)
#define JOBCTL_PENDING_MASK	(JOBCTL_STOP_PENDING | JOBCTL_TRAP_MASK)

extern bool task_set_jobctl_pending(struct task_struct *task,
				    unsigned long mask);
extern void task_clear_jobctl_trapping(struct task_struct *task);
extern void task_clear_jobctl_pending(struct task_struct *task,
				      unsigned long mask);

static inline void rcu_copy_process(struct task_struct *p)
{
#ifdef CONFIG_PREEMPT_RCU
	p->rcu_read_lock_nesting = 0;
	p->rcu_read_unlock_special.s = 0;
	p->rcu_blocked_node = NULL;
	INIT_LIST_HEAD(&p->rcu_node_entry);
#endif /* #ifdef CONFIG_PREEMPT_RCU */
#ifdef CONFIG_TASKS_RCU
	p->rcu_tasks_holdout = false;
	INIT_LIST_HEAD(&p->rcu_tasks_holdout_list);
	p->rcu_tasks_idle_cpu = -1;
#endif /* #ifdef CONFIG_TASKS_RCU */
}

static inline void tsk_restore_flags(struct task_struct *task,
				unsigned long orig_flags, unsigned long flags)
{
	task->flags &= ~flags;
	task->flags |= orig_flags & flags;
}

extern int cpuset_cpumask_can_shrink(const struct cpumask *cur,
				     const struct cpumask *trial);
extern int task_can_attach(struct task_struct *p,
			   const struct cpumask *cs_cpus_allowed);
#ifdef CONFIG_SMP
extern void do_set_cpus_allowed(struct task_struct *p,
			       const struct cpumask *new_mask);

extern int set_cpus_allowed_ptr(struct task_struct *p,
				const struct cpumask *new_mask);
int migrate_me(void);
void tell_sched_cpu_down_begin(int cpu);
void tell_sched_cpu_down_done(int cpu);

#else
static inline void do_set_cpus_allowed(struct task_struct *p,
				      const struct cpumask *new_mask)
{
}
static inline int set_cpus_allowed_ptr(struct task_struct *p,
				       const struct cpumask *new_mask)
{
	if (!cpumask_test_cpu(0, new_mask))
		return -EINVAL;
	return 0;
}
static inline int migrate_me(void) { return 0; }
static inline void tell_sched_cpu_down_begin(int cpu) { }
static inline void tell_sched_cpu_down_done(int cpu) { }
#endif

#ifdef CONFIG_NO_HZ_COMMON
void calc_load_enter_idle(void);
void calc_load_exit_idle(void);
#else
static inline void calc_load_enter_idle(void) { }
static inline void calc_load_exit_idle(void) { }
#endif /* CONFIG_NO_HZ_COMMON */

/*
 * Do not use outside of architecture code which knows its limitations.
 *
 * sched_clock() has no promise of monotonicity or bounded drift between
 * CPUs, use (which you should not) requires disabling IRQs.
 *
 * Please use one of the three interfaces below.
 */
extern unsigned long long notrace sched_clock(void);
/*
 * See the comment in kernel/sched/clock.c
 */
extern u64 cpu_clock(int cpu);
extern u64 local_clock(void);
extern u64 running_clock(void);
extern u64 sched_clock_cpu(int cpu);


extern void sched_clock_init(void);

#ifndef CONFIG_HAVE_UNSTABLE_SCHED_CLOCK
static inline void sched_clock_tick(void)
{
}

static inline void sched_clock_idle_sleep_event(void)
{
}

static inline void sched_clock_idle_wakeup_event(u64 delta_ns)
{
}
#else
/*
 * Architectures can set this to 1 if they have specified
 * CONFIG_HAVE_UNSTABLE_SCHED_CLOCK in their arch Kconfig,
 * but then during bootup it turns out that sched_clock()
 * is reliable after all:
 */
extern int sched_clock_stable(void);
extern void set_sched_clock_stable(void);
extern void clear_sched_clock_stable(void);

extern void sched_clock_tick(void);
extern void sched_clock_idle_sleep_event(void);
extern void sched_clock_idle_wakeup_event(u64 delta_ns);
#endif

#ifdef CONFIG_IRQ_TIME_ACCOUNTING
/*
 * An i/f to runtime opt-in for irq time accounting based off of sched_clock.
 * The reason for this explicit opt-in is not to have perf penalty with
 * slow sched_clocks.
 */
extern void enable_sched_clock_irqtime(void);
extern void disable_sched_clock_irqtime(void);
#else
static inline void enable_sched_clock_irqtime(void) {}
static inline void disable_sched_clock_irqtime(void) {}
#endif

extern unsigned long long
task_sched_runtime(struct task_struct *task);

/* sched_exec is called by processes performing an exec */
#ifdef CONFIG_SMP
extern void sched_exec(void);
#else
#define sched_exec()   {}
#endif

extern void sched_clock_idle_sleep_event(void);
extern void sched_clock_idle_wakeup_event(u64 delta_ns);

#ifdef CONFIG_HOTPLUG_CPU
extern void idle_task_exit(void);
#else
static inline void idle_task_exit(void) {}
#endif

#if defined(CONFIG_NO_HZ_COMMON) && defined(CONFIG_SMP)
extern void wake_up_nohz_cpu(int cpu);
#else
static inline void wake_up_nohz_cpu(int cpu) { }
#endif

#ifdef CONFIG_NO_HZ_FULL
extern bool sched_can_stop_tick(void);
extern u64 scheduler_tick_max_deferment(void);
#else
static inline bool sched_can_stop_tick(void) { return false; }
#endif

#ifdef CONFIG_SCHED_AUTOGROUP
extern void sched_autogroup_create_attach(struct task_struct *p);
extern void sched_autogroup_detach(struct task_struct *p);
extern void sched_autogroup_fork(struct signal_struct *sig);
extern void sched_autogroup_exit(struct signal_struct *sig);
#ifdef CONFIG_PROC_FS
extern void proc_sched_autogroup_show_task(struct task_struct *p, struct seq_file *m);
extern int proc_sched_autogroup_set_nice(struct task_struct *p, int nice);
#endif
#else
static inline void sched_autogroup_create_attach(struct task_struct *p) { }
static inline void sched_autogroup_detach(struct task_struct *p) { }
static inline void sched_autogroup_fork(struct signal_struct *sig) { }
static inline void sched_autogroup_exit(struct signal_struct *sig) { }
#endif

extern int yield_to(struct task_struct *p, bool preempt);
extern void set_user_nice(struct task_struct *p, long nice);
extern int task_prio(const struct task_struct *p);
/**
 * task_nice - return the nice value of a given task.
 * @p: the task in question.
 *
 * Return: The nice value [ -20 ... 0 ... 19 ].
 */
static inline int task_nice(const struct task_struct *p)
{
	return PRIO_TO_NICE((p)->static_prio);
}
extern int can_nice(const struct task_struct *p, const int nice);
extern int task_curr(const struct task_struct *p);
extern int idle_cpu(int cpu);
extern int sched_setscheduler(struct task_struct *, int,
			      const struct sched_param *);
extern int sched_setscheduler_nocheck(struct task_struct *, int,
				      const struct sched_param *);
extern int sched_setattr(struct task_struct *,
			 const struct sched_attr *);
extern struct task_struct *idle_task(int cpu);
/**
 * is_idle_task - is the specified task an idle task?
 * @p: the task in question.
 *
 * Return: 1 if @p is an idle task. 0 otherwise.
 */
static inline bool is_idle_task(const struct task_struct *p)
{
	return p->pid == 0;
}
extern struct task_struct *curr_task(int cpu);
extern void set_curr_task(int cpu, struct task_struct *p);

void yield(void);

union thread_union {
	struct thread_info thread_info;
	unsigned long stack[THREAD_SIZE/sizeof(long)];
};

#ifndef __HAVE_ARCH_KSTACK_END
static inline int kstack_end(void *addr)
{
	/* Reliable end of stack detection:
	 * Some APM bios versions misalign the stack
	 */
	return !(((unsigned long)addr+sizeof(void*)-1) & (THREAD_SIZE-sizeof(void*)));
}
#endif

extern union thread_union init_thread_union;
extern struct task_struct init_task;

extern struct   mm_struct init_mm;

extern struct pid_namespace init_pid_ns;

/*
 * find a task by one of its numerical ids
 *
 * find_task_by_pid_ns():
 *      finds a task by its pid in the specified namespace
 * find_task_by_vpid():
 *      finds a task by its virtual pid
 *
 * see also find_vpid() etc in include/linux/pid.h
 */

extern struct task_struct *find_task_by_vpid(pid_t nr);
extern struct task_struct *find_task_by_pid_ns(pid_t nr,
		struct pid_namespace *ns);

/* per-UID process charging. */
extern struct user_struct * alloc_uid(kuid_t);
static inline struct user_struct *get_uid(struct user_struct *u)
{
	atomic_inc(&u->__count);
	return u;
}
extern void free_uid(struct user_struct *);

#include <asm/current.h>

extern void xtime_update(unsigned long ticks);

extern int wake_up_state(struct task_struct *tsk, unsigned int state);
extern int wake_up_process(struct task_struct *tsk);
extern int wake_up_lock_sleeper(struct task_struct * tsk);
extern void wake_up_new_task(struct task_struct *tsk);
#ifdef CONFIG_SMP
 extern void kick_process(struct task_struct *tsk);
#else
 static inline void kick_process(struct task_struct *tsk) { }
#endif
extern int sched_fork(unsigned long clone_flags, struct task_struct *p);
extern void sched_dead(struct task_struct *p);

extern void proc_caches_init(void);
extern void flush_signals(struct task_struct *);
extern void ignore_signals(struct task_struct *);
extern void flush_signal_handlers(struct task_struct *, int force_default);
extern int dequeue_signal(struct task_struct *tsk, sigset_t *mask, siginfo_t *info);

static inline int kernel_dequeue_signal(siginfo_t *info)
{
	struct task_struct *tsk = current;
	siginfo_t __info;
	int ret;

	spin_lock_irq(&tsk->sighand->siglock);
	ret = dequeue_signal(tsk, &tsk->blocked, info ?: &__info);
	spin_unlock_irq(&tsk->sighand->siglock);

	return ret;
}

static inline void kernel_signal_stop(void)
{
	spin_lock_irq(&current->sighand->siglock);
	if (current->jobctl & JOBCTL_STOP_DEQUEUED)
		__set_current_state(TASK_STOPPED);
	spin_unlock_irq(&current->sighand->siglock);

	schedule();
}

extern void release_task(struct task_struct * p);
extern int send_sig_info(int, struct siginfo *, struct task_struct *);
extern int force_sigsegv(int, struct task_struct *);
extern int force_sig_info(int, struct siginfo *, struct task_struct *);
extern int __kill_pgrp_info(int sig, struct siginfo *info, struct pid *pgrp);
extern int kill_pid_info(int sig, struct siginfo *info, struct pid *pid);
extern int kill_pid_info_as_cred(int, struct siginfo *, struct pid *,
				const struct cred *, u32);
extern int kill_pgrp(struct pid *pid, int sig, int priv);
extern int kill_pid(struct pid *pid, int sig, int priv);
extern int kill_proc_info(int, struct siginfo *, pid_t);
extern __must_check bool do_notify_parent(struct task_struct *, int);
extern void __wake_up_parent(struct task_struct *p, struct task_struct *parent);
extern void force_sig(int, struct task_struct *);
extern int send_sig(int, struct task_struct *, int);
extern int zap_other_threads(struct task_struct *p);
extern struct sigqueue *sigqueue_alloc(void);
extern void sigqueue_free(struct sigqueue *);
extern int send_sigqueue(struct sigqueue *,  struct task_struct *, int group);
extern int do_sigaction(int, struct k_sigaction *, struct k_sigaction *);

static inline void restore_saved_sigmask(void)
{
	if (test_and_clear_restore_sigmask())
		__set_current_blocked(&current->saved_sigmask);
}

static inline sigset_t *sigmask_to_save(void)
{
	sigset_t *res = &current->blocked;
	if (unlikely(test_restore_sigmask()))
		res = &current->saved_sigmask;
	return res;
}

static inline int kill_cad_pid(int sig, int priv)
{
	return kill_pid(cad_pid, sig, priv);
}

/* These can be the second arg to send_sig_info/send_group_sig_info.  */
#define SEND_SIG_NOINFO ((struct siginfo *) 0)
#define SEND_SIG_PRIV	((struct siginfo *) 1)
#define SEND_SIG_FORCED	((struct siginfo *) 2)

/*
 * True if we are on the alternate signal stack.
 */
static inline int on_sig_stack(unsigned long sp)
{
#ifdef CONFIG_STACK_GROWSUP
	return sp >= current->sas_ss_sp &&
		sp - current->sas_ss_sp < current->sas_ss_size;
#else
	return sp > current->sas_ss_sp &&
		sp - current->sas_ss_sp <= current->sas_ss_size;
#endif
}

static inline int sas_ss_flags(unsigned long sp)
{
	if (!current->sas_ss_size)
		return SS_DISABLE;

	return on_sig_stack(sp) ? SS_ONSTACK : 0;
}

static inline unsigned long sigsp(unsigned long sp, struct ksignal *ksig)
{
	if (unlikely((ksig->ka.sa.sa_flags & SA_ONSTACK)) && ! sas_ss_flags(sp))
#ifdef CONFIG_STACK_GROWSUP
		return current->sas_ss_sp;
#else
		return current->sas_ss_sp + current->sas_ss_size;
#endif
	return sp;
}

/*
 * Routines for handling mm_structs
 */
extern struct mm_struct * mm_alloc(void);

/* mmdrop drops the mm and the page tables */
extern void __mmdrop(struct mm_struct *);

static inline void mmdrop(struct mm_struct * mm)
{
	if (unlikely(atomic_dec_and_test(&mm->mm_count)))
		__mmdrop(mm);
}

#ifdef CONFIG_PREEMPT_RT_BASE
extern void __mmdrop_delayed(struct rcu_head *rhp);
static inline void mmdrop_delayed(struct mm_struct *mm)
{
	if (atomic_dec_and_test(&mm->mm_count))
		call_rcu(&mm->delayed_drop, __mmdrop_delayed);
}
#else
# define mmdrop_delayed(mm)	mmdrop(mm)
#endif

/* mmput gets rid of the mappings and all user-space */
extern void mmput(struct mm_struct *);
/* Grab a reference to a task's mm, if it is not already going away */
extern struct mm_struct *get_task_mm(struct task_struct *task);
/*
 * Grab a reference to a task's mm, if it is not already going away
 * and ptrace_may_access with the mode parameter passed to it
 * succeeds.
 */
extern struct mm_struct *mm_access(struct task_struct *task, unsigned int mode);
/* Remove the current tasks stale references to the old mm_struct */
extern void mm_release(struct task_struct *, struct mm_struct *);

#ifdef CONFIG_HAVE_COPY_THREAD_TLS
extern int copy_thread_tls(unsigned long, unsigned long, unsigned long,
			struct task_struct *, unsigned long);
#else
extern int copy_thread(unsigned long, unsigned long, unsigned long,
			struct task_struct *);

/* Architectures that haven't opted into copy_thread_tls get the tls argument
 * via pt_regs, so ignore the tls argument passed via C. */
static inline int copy_thread_tls(
		unsigned long clone_flags, unsigned long sp, unsigned long arg,
		struct task_struct *p, unsigned long tls)
{
	return copy_thread(clone_flags, sp, arg, p);
}
#endif
extern void flush_thread(void);
extern void exit_thread(void);

extern void exit_files(struct task_struct *);
extern void __cleanup_sighand(struct sighand_struct *);

extern void exit_itimers(struct signal_struct *);
extern void flush_itimer_signals(void);

extern void do_group_exit(int);

extern int do_execve(struct filename *,
		     const char __user * const __user *,
		     const char __user * const __user *);
extern int do_execveat(int, struct filename *,
		       const char __user * const __user *,
		       const char __user * const __user *,
		       int);
extern long _do_fork(unsigned long, unsigned long, unsigned long, int __user *, int __user *, unsigned long);
extern long do_fork(unsigned long, unsigned long, unsigned long, int __user *, int __user *);
struct task_struct *fork_idle(int);
extern pid_t kernel_thread(int (*fn)(void *), void *arg, unsigned long flags);

extern void __set_task_comm(struct task_struct *tsk, const char *from, bool exec);
static inline void set_task_comm(struct task_struct *tsk, const char *from)
{
	__set_task_comm(tsk, from, false);
}
extern char *get_task_comm(char *to, struct task_struct *tsk);

#ifdef CONFIG_SMP
void scheduler_ipi(void);
extern unsigned long wait_task_inactive(struct task_struct *, long match_state);
#else
static inline void scheduler_ipi(void) { }
static inline unsigned long wait_task_inactive(struct task_struct *p,
					       long match_state)
{
	return 1;
}
#endif

#define tasklist_empty() \
	list_empty(&init_task.tasks)

#define next_task(p) \
	list_entry_rcu((p)->tasks.next, struct task_struct, tasks)

#define for_each_process(p) \
	for (p = &init_task ; (p = next_task(p)) != &init_task ; )

extern bool current_is_single_threaded(void);

/*
 * Careful: do_each_thread/while_each_thread is a double loop so
 *          'break' will not work as expected - use goto instead.
 */
#define do_each_thread(g, t) \
	for (g = t = &init_task ; (g = t = next_task(g)) != &init_task ; ) do

#define while_each_thread(g, t) \
	while ((t = next_thread(t)) != g)

#define __for_each_thread(signal, t)	\
	list_for_each_entry_rcu(t, &(signal)->thread_head, thread_node)

#define for_each_thread(p, t)		\
	__for_each_thread((p)->signal, t)

/* Careful: this is a double loop, 'break' won't work as expected. */
#define for_each_process_thread(p, t)	\
	for_each_process(p) for_each_thread(p, t)

static inline int get_nr_threads(struct task_struct *tsk)
{
	return tsk->signal->nr_threads;
}

static inline bool thread_group_leader(struct task_struct *p)
{
	return p->exit_signal >= 0;
}

/* Do to the insanities of de_thread it is possible for a process
 * to have the pid of the thread group leader without actually being
 * the thread group leader.  For iteration through the pids in proc
 * all we care about is that we have a task with the appropriate
 * pid, we don't actually care if we have the right task.
 */
static inline bool has_group_leader_pid(struct task_struct *p)
{
	return task_pid(p) == p->signal->leader_pid;
}

static inline
bool same_thread_group(struct task_struct *p1, struct task_struct *p2)
{
	return p1->signal == p2->signal;
}

static inline struct task_struct *next_thread(const struct task_struct *p)
{
	return list_entry_rcu(p->thread_group.next,
			      struct task_struct, thread_group);
}

static inline int thread_group_empty(struct task_struct *p)
{
	return list_empty(&p->thread_group);
}

#define delay_group_leader(p) \
		(thread_group_leader(p) && !thread_group_empty(p))

/*
 * Protects ->fs, ->files, ->mm, ->group_info, ->comm, keyring
 * subscriptions and synchronises with wait4().  Also used in procfs.  Also
 * pins the final release of task.io_context.  Also protects ->cpuset and
 * ->cgroup.subsys[]. And ->vfork_done.
 *
 * Nests both inside and outside of read_lock(&tasklist_lock).
 * It must not be nested with write_lock_irq(&tasklist_lock),
 * neither inside nor outside.
 */
static inline void task_lock(struct task_struct *p)
{
	spin_lock(&p->alloc_lock);
}

static inline void task_unlock(struct task_struct *p)
{
	spin_unlock(&p->alloc_lock);
}

extern struct sighand_struct *__lock_task_sighand(struct task_struct *tsk,
							unsigned long *flags);

static inline struct sighand_struct *lock_task_sighand(struct task_struct *tsk,
						       unsigned long *flags)
{
	struct sighand_struct *ret;

	ret = __lock_task_sighand(tsk, flags);
	(void)__cond_lock(&tsk->sighand->siglock, ret);
	return ret;
}

static inline void unlock_task_sighand(struct task_struct *tsk,
						unsigned long *flags)
{
	spin_unlock_irqrestore(&tsk->sighand->siglock, *flags);
}

/**
 * threadgroup_change_begin - mark the beginning of changes to a threadgroup
 * @tsk: task causing the changes
 *
 * All operations which modify a threadgroup - a new thread joining the
 * group, death of a member thread (the assertion of PF_EXITING) and
 * exec(2) dethreading the process and replacing the leader - are wrapped
 * by threadgroup_change_{begin|end}().  This is to provide a place which
 * subsystems needing threadgroup stability can hook into for
 * synchronization.
 */
static inline void threadgroup_change_begin(struct task_struct *tsk)
{
	might_sleep();
	cgroup_threadgroup_change_begin(tsk);
}

/**
 * threadgroup_change_end - mark the end of changes to a threadgroup
 * @tsk: task causing the changes
 *
 * See threadgroup_change_begin().
 */
static inline void threadgroup_change_end(struct task_struct *tsk)
{
	cgroup_threadgroup_change_end(tsk);
}

#ifndef __HAVE_THREAD_FUNCTIONS

#define task_thread_info(task)	((struct thread_info *)(task)->stack)
#define task_stack_page(task)	((task)->stack)

static inline void setup_thread_stack(struct task_struct *p, struct task_struct *org)
{
	*task_thread_info(p) = *task_thread_info(org);
	task_thread_info(p)->task = p;
}

/*
 * Return the address of the last usable long on the stack.
 *
 * When the stack grows down, this is just above the thread
 * info struct. Going any lower will corrupt the threadinfo.
 *
 * When the stack grows up, this is the highest address.
 * Beyond that position, we corrupt data on the next page.
 */
static inline unsigned long *end_of_stack(struct task_struct *p)
{
#ifdef CONFIG_STACK_GROWSUP
	return (unsigned long *)((unsigned long)task_thread_info(p) + THREAD_SIZE) - 1;
#else
	return (unsigned long *)(task_thread_info(p) + 1);
#endif
}

#endif
#define task_stack_end_corrupted(task) \
		(*(end_of_stack(task)) != STACK_END_MAGIC)

static inline int object_is_on_stack(void *obj)
{
	void *stack = task_stack_page(current);

	return (obj >= stack) && (obj < (stack + THREAD_SIZE));
}

extern void thread_info_cache_init(void);

#ifdef CONFIG_DEBUG_STACK_USAGE
static inline unsigned long stack_not_used(struct task_struct *p)
{
	unsigned long *n = end_of_stack(p);

	do { 	/* Skip over canary */
		n++;
	} while (!*n);

	return (unsigned long)n - (unsigned long)end_of_stack(p);
}
#endif
extern void set_task_stack_end_magic(struct task_struct *tsk);

/* set thread flags in other task's structures
 * - see asm/thread_info.h for TIF_xxxx flags available
 */
static inline void set_tsk_thread_flag(struct task_struct *tsk, int flag)
{
	set_ti_thread_flag(task_thread_info(tsk), flag);
}

static inline void clear_tsk_thread_flag(struct task_struct *tsk, int flag)
{
	clear_ti_thread_flag(task_thread_info(tsk), flag);
}

static inline int test_and_set_tsk_thread_flag(struct task_struct *tsk, int flag)
{
	return test_and_set_ti_thread_flag(task_thread_info(tsk), flag);
}

static inline int test_and_clear_tsk_thread_flag(struct task_struct *tsk, int flag)
{
	return test_and_clear_ti_thread_flag(task_thread_info(tsk), flag);
}

static inline int test_tsk_thread_flag(struct task_struct *tsk, int flag)
{
	return test_ti_thread_flag(task_thread_info(tsk), flag);
}

static inline void set_tsk_need_resched(struct task_struct *tsk)
{
	set_tsk_thread_flag(tsk,TIF_NEED_RESCHED);
}

static inline void clear_tsk_need_resched(struct task_struct *tsk)
{
	clear_tsk_thread_flag(tsk,TIF_NEED_RESCHED);
}

static inline int test_tsk_need_resched(struct task_struct *tsk)
{
	return unlikely(test_tsk_thread_flag(tsk,TIF_NEED_RESCHED));
}

#ifdef CONFIG_PREEMPT_LAZY
static inline void set_tsk_need_resched_lazy(struct task_struct *tsk)
{
	set_tsk_thread_flag(tsk,TIF_NEED_RESCHED_LAZY);
}

static inline void clear_tsk_need_resched_lazy(struct task_struct *tsk)
{
	clear_tsk_thread_flag(tsk,TIF_NEED_RESCHED_LAZY);
}

static inline int test_tsk_need_resched_lazy(struct task_struct *tsk)
{
	return unlikely(test_tsk_thread_flag(tsk,TIF_NEED_RESCHED_LAZY));
}

static inline int need_resched_lazy(void)
{
	return test_thread_flag(TIF_NEED_RESCHED_LAZY);
}

static inline int need_resched_now(void)
{
	return test_thread_flag(TIF_NEED_RESCHED);
}

#else
static inline void clear_tsk_need_resched_lazy(struct task_struct *tsk) { }
static inline int need_resched_lazy(void) { return 0; }

static inline int need_resched_now(void)
{
	return test_thread_flag(TIF_NEED_RESCHED);
}

#endif

static inline int restart_syscall(void)
{
	set_tsk_thread_flag(current, TIF_SIGPENDING);
	return -ERESTARTNOINTR;
}

static inline int signal_pending(struct task_struct *p)
{
	return unlikely(test_tsk_thread_flag(p,TIF_SIGPENDING));
}

static inline int __fatal_signal_pending(struct task_struct *p)
{
	return unlikely(sigismember(&p->pending.signal, SIGKILL));
}

static inline int fatal_signal_pending(struct task_struct *p)
{
	return signal_pending(p) && __fatal_signal_pending(p);
}

static inline int signal_pending_state(long state, struct task_struct *p)
{
	if (!(state & (TASK_INTERRUPTIBLE | TASK_WAKEKILL)))
		return 0;
	if (!signal_pending(p))
		return 0;

	return (state & TASK_INTERRUPTIBLE) || __fatal_signal_pending(p);
}

static inline bool __task_is_stopped_or_traced(struct task_struct *task)
{
	if (task->state & (__TASK_STOPPED | __TASK_TRACED))
		return true;
#ifdef CONFIG_PREEMPT_RT_FULL
	if (task->saved_state & (__TASK_STOPPED | __TASK_TRACED))
		return true;
#endif
	return false;
}

static inline bool task_is_stopped_or_traced(struct task_struct *task)
{
	bool traced_stopped;

#ifdef CONFIG_PREEMPT_RT_FULL
	unsigned long flags;

	raw_spin_lock_irqsave(&task->pi_lock, flags);
	traced_stopped = __task_is_stopped_or_traced(task);
	raw_spin_unlock_irqrestore(&task->pi_lock, flags);
#else
	traced_stopped = __task_is_stopped_or_traced(task);
#endif
	return traced_stopped;
}

static inline bool task_is_traced(struct task_struct *task)
{
	bool traced = false;

	if (task->state & __TASK_TRACED)
		return true;
#ifdef CONFIG_PREEMPT_RT_FULL
	/* in case the task is sleeping on tasklist_lock */
	raw_spin_lock_irq(&task->pi_lock);
	if (task->state & __TASK_TRACED)
		traced = true;
	else if (task->saved_state & __TASK_TRACED)
		traced = true;
	raw_spin_unlock_irq(&task->pi_lock);
#endif
	return traced;
}

/*
 * cond_resched() and cond_resched_lock(): latency reduction via
 * explicit rescheduling in places that are safe. The return
 * value indicates whether a reschedule was done in fact.
 * cond_resched_lock() will drop the spinlock before scheduling,
 * cond_resched_softirq() will enable bhs before scheduling.
 */
extern int _cond_resched(void);

#define cond_resched() ({			\
	___might_sleep(__FILE__, __LINE__, 0);	\
	_cond_resched();			\
})

extern int __cond_resched_lock(spinlock_t *lock);

#define cond_resched_lock(lock) ({				\
	___might_sleep(__FILE__, __LINE__, PREEMPT_LOCK_OFFSET);\
	__cond_resched_lock(lock);				\
})

#ifndef CONFIG_PREEMPT_RT_FULL
extern int __cond_resched_softirq(void);

#define cond_resched_softirq() ({					\
	___might_sleep(__FILE__, __LINE__, SOFTIRQ_DISABLE_OFFSET);	\
	__cond_resched_softirq();					\
})
#else
# define cond_resched_softirq()		cond_resched()
#endif

static inline void cond_resched_rcu(void)
{
#if defined(CONFIG_DEBUG_ATOMIC_SLEEP) || !defined(CONFIG_PREEMPT_RCU)
	rcu_read_unlock();
	cond_resched();
	rcu_read_lock();
#endif
}

/*
 * Does a critical section need to be broken due to another
 * task waiting?: (technically does not depend on CONFIG_PREEMPT,
 * but a general need for low latency)
 */
static inline int spin_needbreak(spinlock_t *lock)
{
#ifdef CONFIG_PREEMPT
	return spin_is_contended(lock);
#else
	return 0;
#endif
}

/*
 * Idle thread specific functions to determine the need_resched
 * polling state.
 */
#ifdef TIF_POLLING_NRFLAG
static inline int tsk_is_polling(struct task_struct *p)
{
	return test_tsk_thread_flag(p, TIF_POLLING_NRFLAG);
}

static inline void __current_set_polling(void)
{
	set_thread_flag(TIF_POLLING_NRFLAG);
}

static inline bool __must_check current_set_polling_and_test(void)
{
	__current_set_polling();

	/*
	 * Polling state must be visible before we test NEED_RESCHED,
	 * paired by resched_curr()
	 */
	smp_mb__after_atomic();

	return unlikely(tif_need_resched());
}

static inline void __current_clr_polling(void)
{
	clear_thread_flag(TIF_POLLING_NRFLAG);
}

static inline bool __must_check current_clr_polling_and_test(void)
{
	__current_clr_polling();

	/*
	 * Polling state must be visible before we test NEED_RESCHED,
	 * paired by resched_curr()
	 */
	smp_mb__after_atomic();

	return unlikely(tif_need_resched());
}

#else
static inline int tsk_is_polling(struct task_struct *p) { return 0; }
static inline void __current_set_polling(void) { }
static inline void __current_clr_polling(void) { }

static inline bool __must_check current_set_polling_and_test(void)
{
	return unlikely(tif_need_resched());
}
static inline bool __must_check current_clr_polling_and_test(void)
{
	return unlikely(tif_need_resched());
}
#endif

static inline void current_clr_polling(void)
{
	__current_clr_polling();

	/*
	 * Ensure we check TIF_NEED_RESCHED after we clear the polling bit.
	 * Once the bit is cleared, we'll get IPIs with every new
	 * TIF_NEED_RESCHED and the IPI handler, scheduler_ipi(), will also
	 * fold.
	 */
	smp_mb(); /* paired with resched_curr() */

	preempt_fold_need_resched();
}

static __always_inline bool need_resched(void)
{
	return unlikely(tif_need_resched());
}

/*
 * Thread group CPU time accounting.
 */
void thread_group_cputime(struct task_struct *tsk, struct task_cputime *times);
void thread_group_cputimer(struct task_struct *tsk, struct task_cputime *times);

/*
 * Reevaluate whether the task has signals pending delivery.
 * Wake the task if so.
 * This is required every time the blocked sigset_t changes.
 * callers must hold sighand->siglock.
 */
extern void recalc_sigpending_and_wake(struct task_struct *t);
extern void recalc_sigpending(void);

extern void signal_wake_up_state(struct task_struct *t, unsigned int state);

static inline void signal_wake_up(struct task_struct *t, bool resume)
{
	signal_wake_up_state(t, resume ? TASK_WAKEKILL : 0);
}
static inline void ptrace_signal_wake_up(struct task_struct *t, bool resume)
{
	signal_wake_up_state(t, resume ? __TASK_TRACED : 0);
}

/*
 * Wrappers for p->thread_info->cpu access. No-op on UP.
 */
#ifdef CONFIG_SMP

static inline unsigned int task_cpu(const struct task_struct *p)
{
	return task_thread_info(p)->cpu;
}

static inline int task_node(const struct task_struct *p)
{
	return cpu_to_node(task_cpu(p));
}

extern void set_task_cpu(struct task_struct *p, unsigned int cpu);

#else

static inline unsigned int task_cpu(const struct task_struct *p)
{
	return 0;
}

static inline void set_task_cpu(struct task_struct *p, unsigned int cpu)
{
}

#endif /* CONFIG_SMP */

static inline int __migrate_disabled(struct task_struct *p)
{
#ifdef CONFIG_PREEMPT_RT_FULL
	return p->migrate_disable;
#else
	return 0;
#endif
}

/* Future-safe accessor for struct task_struct's cpus_allowed. */
static inline const struct cpumask *tsk_cpus_allowed(struct task_struct *p)
{
<<<<<<< HEAD
#ifdef CONFIG_PREEMPT_RT_FULL
	if (p->migrate_disable)
		return cpumask_of(task_cpu(p));
#endif
=======
	if (__migrate_disabled(p))
		return cpumask_of(task_cpu(p));
>>>>>>> e6648ee4

	return &p->cpus_allowed;
}

<<<<<<< HEAD
=======
static inline int tsk_nr_cpus_allowed(struct task_struct *p)
{
	if (__migrate_disabled(p))
		return 1;
	return p->nr_cpus_allowed;
}

>>>>>>> e6648ee4
extern long sched_setaffinity(pid_t pid, const struct cpumask *new_mask);
extern long sched_getaffinity(pid_t pid, struct cpumask *mask);

#ifdef CONFIG_CGROUP_SCHED
extern struct task_group root_task_group;
#endif /* CONFIG_CGROUP_SCHED */

extern int task_can_switch_user(struct user_struct *up,
					struct task_struct *tsk);

#ifdef CONFIG_TASK_XACCT
static inline void add_rchar(struct task_struct *tsk, ssize_t amt)
{
	tsk->ioac.rchar += amt;
}

static inline void add_wchar(struct task_struct *tsk, ssize_t amt)
{
	tsk->ioac.wchar += amt;
}

static inline void inc_syscr(struct task_struct *tsk)
{
	tsk->ioac.syscr++;
}

static inline void inc_syscw(struct task_struct *tsk)
{
	tsk->ioac.syscw++;
}
#else
static inline void add_rchar(struct task_struct *tsk, ssize_t amt)
{
}

static inline void add_wchar(struct task_struct *tsk, ssize_t amt)
{
}

static inline void inc_syscr(struct task_struct *tsk)
{
}

static inline void inc_syscw(struct task_struct *tsk)
{
}
#endif

#ifndef TASK_SIZE_OF
#define TASK_SIZE_OF(tsk)	TASK_SIZE
#endif

#ifdef CONFIG_MEMCG
extern void mm_update_next_owner(struct mm_struct *mm);
#else
static inline void mm_update_next_owner(struct mm_struct *mm)
{
}
#endif /* CONFIG_MEMCG */

static inline unsigned long task_rlimit(const struct task_struct *tsk,
		unsigned int limit)
{
	return READ_ONCE(tsk->signal->rlim[limit].rlim_cur);
}

static inline unsigned long task_rlimit_max(const struct task_struct *tsk,
		unsigned int limit)
{
	return READ_ONCE(tsk->signal->rlim[limit].rlim_max);
}

static inline unsigned long rlimit(unsigned int limit)
{
	return task_rlimit(current, limit);
}

static inline unsigned long rlimit_max(unsigned int limit)
{
	return task_rlimit_max(current, limit);
}

#endif<|MERGE_RESOLUTION|>--- conflicted
+++ resolved
@@ -3283,21 +3283,12 @@
 /* Future-safe accessor for struct task_struct's cpus_allowed. */
 static inline const struct cpumask *tsk_cpus_allowed(struct task_struct *p)
 {
-<<<<<<< HEAD
-#ifdef CONFIG_PREEMPT_RT_FULL
-	if (p->migrate_disable)
-		return cpumask_of(task_cpu(p));
-#endif
-=======
 	if (__migrate_disabled(p))
 		return cpumask_of(task_cpu(p));
->>>>>>> e6648ee4
 
 	return &p->cpus_allowed;
 }
 
-<<<<<<< HEAD
-=======
 static inline int tsk_nr_cpus_allowed(struct task_struct *p)
 {
 	if (__migrate_disabled(p))
@@ -3305,7 +3296,6 @@
 	return p->nr_cpus_allowed;
 }
 
->>>>>>> e6648ee4
 extern long sched_setaffinity(pid_t pid, const struct cpumask *new_mask);
 extern long sched_getaffinity(pid_t pid, struct cpumask *mask);
 
