/*
 * Copyright (C) 2012,2013 - ARM Ltd
 * Author: Marc Zyngier <marc.zyngier@arm.com>
 *
 * Derived from arch/arm/kvm/coproc.c:
 * Copyright (C) 2012 - Virtual Open Systems and Columbia University
 * Authors: Rusty Russell <rusty@rustcorp.com.au>
 *          Christoffer Dall <c.dall@virtualopensystems.com>
 *
 * This program is free software; you can redistribute it and/or modify
 * it under the terms of the GNU General Public License, version 2, as
 * published by the Free Software Foundation.
 *
 * This program is distributed in the hope that it will be useful,
 * but WITHOUT ANY WARRANTY; without even the implied warranty of
 * MERCHANTABILITY or FITNESS FOR A PARTICULAR PURPOSE.  See the
 * GNU General Public License for more details.
 *
 * You should have received a copy of the GNU General Public License
 * along with this program.  If not, see <http://www.gnu.org/licenses/>.
 */

#include <linux/mm.h>
#include <linux/kvm_host.h>
#include <linux/uaccess.h>
#include <asm/kvm_arm.h>
#include <asm/kvm_host.h>
#include <asm/kvm_emulate.h>
#include <asm/kvm_coproc.h>
#include <asm/kvm_mmu.h>
#include <asm/cacheflush.h>
#include <asm/cputype.h>
#include <asm/debug-monitors.h>
#include <trace/events/kvm.h>

#include "sys_regs.h"

/*
 * All of this file is extremly similar to the ARM coproc.c, but the
 * types are different. My gut feeling is that it should be pretty
 * easy to merge, but that would be an ABI breakage -- again. VFP
 * would also need to be abstracted.
 *
 * For AArch32, we only take care of what is being trapped. Anything
 * that has to do with init and userspace access has to go via the
 * 64bit interface.
 */

/* 3 bits per cache level, as per CLIDR, but non-existent caches always 0 */
static u32 cache_levels;

/* CSSELR values; used to index KVM_REG_ARM_DEMUX_ID_CCSIDR */
#define CSSELR_MAX 12

/* Which cache CCSIDR represents depends on CSSELR value. */
static u32 get_ccsidr(u32 csselr)
{
	u32 ccsidr;

	/* Make sure noone else changes CSSELR during this! */
	local_irq_disable();
	/* Put value into CSSELR */
	asm volatile("msr csselr_el1, %x0" : : "r" (csselr));
	isb();
	/* Read result out of CCSIDR */
	asm volatile("mrs %0, ccsidr_el1" : "=r" (ccsidr));
	local_irq_enable();

	return ccsidr;
}

static void do_dc_cisw(u32 val)
{
	asm volatile("dc cisw, %x0" : : "r" (val));
	dsb(ish);
}

static void do_dc_csw(u32 val)
{
	asm volatile("dc csw, %x0" : : "r" (val));
	dsb(ish);
}

/* See note at ARM ARM B1.14.4 */
static bool access_dcsw(struct kvm_vcpu *vcpu,
			const struct sys_reg_params *p,
			const struct sys_reg_desc *r)
{
	unsigned long val;
	int cpu;

	if (!p->is_write)
		return read_from_write_only(vcpu, p);

	cpu = get_cpu();

	cpumask_setall(&vcpu->arch.require_dcache_flush);
	cpumask_clear_cpu(cpu, &vcpu->arch.require_dcache_flush);

	/* If we were already preempted, take the long way around */
	if (cpu != vcpu->arch.last_pcpu) {
		flush_cache_all();
		goto done;
	}

	val = *vcpu_reg(vcpu, p->Rt);

	switch (p->CRm) {
	case 6:			/* Upgrade DCISW to DCCISW, as per HCR.SWIO */
	case 14:		/* DCCISW */
		do_dc_cisw(val);
		break;

	case 10:		/* DCCSW */
		do_dc_csw(val);
		break;
	}

done:
	put_cpu();

	return true;
}

/*
 * Generic accessor for VM registers. Only called as long as HCR_TVM
 * is set.
 */
static bool access_vm_reg(struct kvm_vcpu *vcpu,
			  const struct sys_reg_params *p,
			  const struct sys_reg_desc *r)
{
	unsigned long val;

	BUG_ON(!p->is_write);

	val = *vcpu_reg(vcpu, p->Rt);
	if (!p->is_aarch32) {
		vcpu_sys_reg(vcpu, r->reg) = val;
	} else {
<<<<<<< HEAD
		if (!p->is_32bit)
			vcpu_cp15_64_high(vcpu, r->reg) = val >> 32;
		vcpu_cp15_64_low(vcpu, r->reg) = val & 0xffffffffUL;
	}

=======
		vcpu_cp15(vcpu, r->reg) = val & 0xffffffffUL;
		if (!p->is_32bit)
			vcpu_cp15(vcpu, r->reg + 1) = val >> 32;
	}
>>>>>>> 13253707
	return true;
}

/*
 * SCTLR_EL1 accessor. Only called as long as HCR_TVM is set.  If the
 * guest enables the MMU, we stop trapping the VM sys_regs and leave
 * it in complete control of the caches.
<<<<<<< HEAD
=======
 */
static bool access_sctlr(struct kvm_vcpu *vcpu,
			 const struct sys_reg_params *p,
			 const struct sys_reg_desc *r)
{
	access_vm_reg(vcpu, p, r);

	if (vcpu_has_cache_enabled(vcpu)) {	/* MMU+Caches enabled? */
		vcpu->arch.hcr_el2 &= ~HCR_TVM;
		stage2_flush_vm(vcpu->kvm);
	}

	return true;
}

/*
 * We could trap ID_DFR0 and tell the guest we don't support performance
 * monitoring.  Unfortunately the patch to make the kernel check ID_DFR0 was
 * NAKed, so it will read the PMCR anyway.
 *
 * Therefore we tell the guest we have 0 counters.  Unfortunately, we
 * must always support PMCCNTR (the cycle counter): we just RAZ/WI for
 * all PM registers, which doesn't crash the guest kernel at least.
>>>>>>> 13253707
 */
static bool access_sctlr(struct kvm_vcpu *vcpu,
			 const struct sys_reg_params *p,
			 const struct sys_reg_desc *r)
{
	access_vm_reg(vcpu, p, r);

	if (vcpu_has_cache_enabled(vcpu)) {	/* MMU+Caches enabled? */
		vcpu->arch.hcr_el2 &= ~HCR_TVM;
		stage2_flush_vm(vcpu->kvm);
	}

	return true;
}

static bool trap_raz_wi(struct kvm_vcpu *vcpu,
			const struct sys_reg_params *p,
			const struct sys_reg_desc *r)
{
	if (p->is_write)
		return ignore_write(vcpu, p);
	else
		return read_zero(vcpu, p);
}

static bool trap_oslsr_el1(struct kvm_vcpu *vcpu,
			   const struct sys_reg_params *p,
			   const struct sys_reg_desc *r)
{
	if (p->is_write) {
		return ignore_write(vcpu, p);
	} else {
		*vcpu_reg(vcpu, p->Rt) = (1 << 3);
		return true;
	}
}

static bool trap_dbgauthstatus_el1(struct kvm_vcpu *vcpu,
				   const struct sys_reg_params *p,
				   const struct sys_reg_desc *r)
{
	if (p->is_write) {
		return ignore_write(vcpu, p);
	} else {
		u32 val;
		asm volatile("mrs %0, dbgauthstatus_el1" : "=r" (val));
		*vcpu_reg(vcpu, p->Rt) = val;
		return true;
	}
}

/*
 * We want to avoid world-switching all the DBG registers all the
 * time:
 * 
 * - If we've touched any debug register, it is likely that we're
 *   going to touch more of them. It then makes sense to disable the
 *   traps and start doing the save/restore dance
 * - If debug is active (DBG_MDSCR_KDE or DBG_MDSCR_MDE set), it is
 *   then mandatory to save/restore the registers, as the guest
 *   depends on them.
 * 
 * For this, we use a DIRTY bit, indicating the guest has modified the
 * debug registers, used as follow:
 *
 * On guest entry:
 * - If the dirty bit is set (because we're coming back from trapping),
 *   disable the traps, save host registers, restore guest registers.
 * - If debug is actively in use (DBG_MDSCR_KDE or DBG_MDSCR_MDE set),
 *   set the dirty bit, disable the traps, save host registers,
 *   restore guest registers.
 * - Otherwise, enable the traps
 *
 * On guest exit:
 * - If the dirty bit is set, save guest registers, restore host
 *   registers and clear the dirty bit. This ensure that the host can
 *   now use the debug registers.
 */
static bool trap_debug_regs(struct kvm_vcpu *vcpu,
			    const struct sys_reg_params *p,
			    const struct sys_reg_desc *r)
{
	if (p->is_write) {
		vcpu_sys_reg(vcpu, r->reg) = *vcpu_reg(vcpu, p->Rt);
		vcpu->arch.debug_flags |= KVM_ARM64_DEBUG_DIRTY;
	} else {
		*vcpu_reg(vcpu, p->Rt) = vcpu_sys_reg(vcpu, r->reg);
	}

	return true;
}

static void reset_amair_el1(struct kvm_vcpu *vcpu, const struct sys_reg_desc *r)
{
	u64 amair;

	asm volatile("mrs %0, amair_el1\n" : "=r" (amair));
	vcpu_sys_reg(vcpu, AMAIR_EL1) = amair;
}

static void reset_mpidr(struct kvm_vcpu *vcpu, const struct sys_reg_desc *r)
{
	/*
	 * Simply map the vcpu_id into the Aff0 field of the MPIDR.
	 */
	vcpu_sys_reg(vcpu, MPIDR_EL1) = (1UL << 31) | (vcpu->vcpu_id & 0xff);
}

/* Silly macro to expand the DBG{BCR,BVR,WVR,WCR}n_EL1 registers in one go */
#define DBG_BCR_BVR_WCR_WVR_EL1(n)					\
	/* DBGBVRn_EL1 */						\
	{ Op0(0b10), Op1(0b000), CRn(0b0000), CRm((n)), Op2(0b100),	\
	  trap_debug_regs, reset_val, (DBGBVR0_EL1 + (n)), 0 },		\
	/* DBGBCRn_EL1 */						\
	{ Op0(0b10), Op1(0b000), CRn(0b0000), CRm((n)), Op2(0b101),	\
	  trap_debug_regs, reset_val, (DBGBCR0_EL1 + (n)), 0 },		\
	/* DBGWVRn_EL1 */						\
	{ Op0(0b10), Op1(0b000), CRn(0b0000), CRm((n)), Op2(0b110),	\
	  trap_debug_regs, reset_val, (DBGWVR0_EL1 + (n)), 0 },		\
	/* DBGWCRn_EL1 */						\
	{ Op0(0b10), Op1(0b000), CRn(0b0000), CRm((n)), Op2(0b111),	\
	  trap_debug_regs, reset_val, (DBGWCR0_EL1 + (n)), 0 }

/*
 * Architected system registers.
 * Important: Must be sorted ascending by Op0, Op1, CRn, CRm, Op2
 *
 * We could trap ID_DFR0 and tell the guest we don't support performance
 * monitoring.  Unfortunately the patch to make the kernel check ID_DFR0 was
 * NAKed, so it will read the PMCR anyway.
 *
 * Therefore we tell the guest we have 0 counters.  Unfortunately, we
 * must always support PMCCNTR (the cycle counter): we just RAZ/WI for
 * all PM registers, which doesn't crash the guest kernel at least.
 *
 * Debug handling: We do trap most, if not all debug related system
 * registers. The implementation is good enough to ensure that a guest
 * can use these with minimal performance degradation. The drawback is
 * that we don't implement any of the external debug, none of the
 * OSlock protocol. This should be revisited if we ever encounter a
 * more demanding guest...
 */
static const struct sys_reg_desc sys_reg_descs[] = {
	/* DC ISW */
	{ Op0(0b01), Op1(0b000), CRn(0b0111), CRm(0b0110), Op2(0b010),
	  access_dcsw },
	/* DC CSW */
	{ Op0(0b01), Op1(0b000), CRn(0b0111), CRm(0b1010), Op2(0b010),
	  access_dcsw },
	/* DC CISW */
	{ Op0(0b01), Op1(0b000), CRn(0b0111), CRm(0b1110), Op2(0b010),
	  access_dcsw },

	DBG_BCR_BVR_WCR_WVR_EL1(0),
	DBG_BCR_BVR_WCR_WVR_EL1(1),
	/* MDCCINT_EL1 */
	{ Op0(0b10), Op1(0b000), CRn(0b0000), CRm(0b0010), Op2(0b000),
	  trap_debug_regs, reset_val, MDCCINT_EL1, 0 },
	/* MDSCR_EL1 */
	{ Op0(0b10), Op1(0b000), CRn(0b0000), CRm(0b0010), Op2(0b010),
	  trap_debug_regs, reset_val, MDSCR_EL1, 0 },
	DBG_BCR_BVR_WCR_WVR_EL1(2),
	DBG_BCR_BVR_WCR_WVR_EL1(3),
	DBG_BCR_BVR_WCR_WVR_EL1(4),
	DBG_BCR_BVR_WCR_WVR_EL1(5),
	DBG_BCR_BVR_WCR_WVR_EL1(6),
	DBG_BCR_BVR_WCR_WVR_EL1(7),
	DBG_BCR_BVR_WCR_WVR_EL1(8),
	DBG_BCR_BVR_WCR_WVR_EL1(9),
	DBG_BCR_BVR_WCR_WVR_EL1(10),
	DBG_BCR_BVR_WCR_WVR_EL1(11),
	DBG_BCR_BVR_WCR_WVR_EL1(12),
	DBG_BCR_BVR_WCR_WVR_EL1(13),
	DBG_BCR_BVR_WCR_WVR_EL1(14),
	DBG_BCR_BVR_WCR_WVR_EL1(15),

	/* MDRAR_EL1 */
	{ Op0(0b10), Op1(0b000), CRn(0b0001), CRm(0b0000), Op2(0b000),
	  trap_raz_wi },
	/* OSLAR_EL1 */
	{ Op0(0b10), Op1(0b000), CRn(0b0001), CRm(0b0000), Op2(0b100),
	  trap_raz_wi },
	/* OSLSR_EL1 */
	{ Op0(0b10), Op1(0b000), CRn(0b0001), CRm(0b0001), Op2(0b100),
	  trap_oslsr_el1 },
	/* OSDLR_EL1 */
	{ Op0(0b10), Op1(0b000), CRn(0b0001), CRm(0b0011), Op2(0b100),
	  trap_raz_wi },
	/* DBGPRCR_EL1 */
	{ Op0(0b10), Op1(0b000), CRn(0b0001), CRm(0b0100), Op2(0b100),
	  trap_raz_wi },
	/* DBGCLAIMSET_EL1 */
	{ Op0(0b10), Op1(0b000), CRn(0b0111), CRm(0b1000), Op2(0b110),
	  trap_raz_wi },
	/* DBGCLAIMCLR_EL1 */
	{ Op0(0b10), Op1(0b000), CRn(0b0111), CRm(0b1001), Op2(0b110),
	  trap_raz_wi },
	/* DBGAUTHSTATUS_EL1 */
	{ Op0(0b10), Op1(0b000), CRn(0b0111), CRm(0b1110), Op2(0b110),
	  trap_dbgauthstatus_el1 },

	/* TEECR32_EL1 */
	{ Op0(0b10), Op1(0b010), CRn(0b0000), CRm(0b0000), Op2(0b000),
	  NULL, reset_val, TEECR32_EL1, 0 },
	/* TEEHBR32_EL1 */
	{ Op0(0b10), Op1(0b010), CRn(0b0001), CRm(0b0000), Op2(0b000),
	  NULL, reset_val, TEEHBR32_EL1, 0 },

	/* MDCCSR_EL1 */
	{ Op0(0b10), Op1(0b011), CRn(0b0000), CRm(0b0001), Op2(0b000),
	  trap_raz_wi },
	/* DBGDTR_EL0 */
	{ Op0(0b10), Op1(0b011), CRn(0b0000), CRm(0b0100), Op2(0b000),
	  trap_raz_wi },
	/* DBGDTR[TR]X_EL0 */
	{ Op0(0b10), Op1(0b011), CRn(0b0000), CRm(0b0101), Op2(0b000),
	  trap_raz_wi },

	/* DBGVCR32_EL2 */
	{ Op0(0b10), Op1(0b100), CRn(0b0000), CRm(0b0111), Op2(0b000),
	  NULL, reset_val, DBGVCR32_EL2, 0 },

	/* MPIDR_EL1 */
	{ Op0(0b11), Op1(0b000), CRn(0b0000), CRm(0b0000), Op2(0b101),
	  NULL, reset_mpidr, MPIDR_EL1 },
	/* SCTLR_EL1 */
	{ Op0(0b11), Op1(0b000), CRn(0b0001), CRm(0b0000), Op2(0b000),
	  access_sctlr, reset_val, SCTLR_EL1, 0x00C50078 },
	/* CPACR_EL1 */
	{ Op0(0b11), Op1(0b000), CRn(0b0001), CRm(0b0000), Op2(0b010),
	  NULL, reset_val, CPACR_EL1, 0 },
	/* TTBR0_EL1 */
	{ Op0(0b11), Op1(0b000), CRn(0b0010), CRm(0b0000), Op2(0b000),
	  access_vm_reg, reset_unknown, TTBR0_EL1 },
	/* TTBR1_EL1 */
	{ Op0(0b11), Op1(0b000), CRn(0b0010), CRm(0b0000), Op2(0b001),
	  access_vm_reg, reset_unknown, TTBR1_EL1 },
	/* TCR_EL1 */
	{ Op0(0b11), Op1(0b000), CRn(0b0010), CRm(0b0000), Op2(0b010),
	  access_vm_reg, reset_val, TCR_EL1, 0 },

	/* AFSR0_EL1 */
	{ Op0(0b11), Op1(0b000), CRn(0b0101), CRm(0b0001), Op2(0b000),
	  access_vm_reg, reset_unknown, AFSR0_EL1 },
	/* AFSR1_EL1 */
	{ Op0(0b11), Op1(0b000), CRn(0b0101), CRm(0b0001), Op2(0b001),
	  access_vm_reg, reset_unknown, AFSR1_EL1 },
	/* ESR_EL1 */
	{ Op0(0b11), Op1(0b000), CRn(0b0101), CRm(0b0010), Op2(0b000),
	  access_vm_reg, reset_unknown, ESR_EL1 },
	/* FAR_EL1 */
	{ Op0(0b11), Op1(0b000), CRn(0b0110), CRm(0b0000), Op2(0b000),
	  access_vm_reg, reset_unknown, FAR_EL1 },
	/* PAR_EL1 */
	{ Op0(0b11), Op1(0b000), CRn(0b0111), CRm(0b0100), Op2(0b000),
	  NULL, reset_unknown, PAR_EL1 },

	/* PMINTENSET_EL1 */
	{ Op0(0b11), Op1(0b000), CRn(0b1001), CRm(0b1110), Op2(0b001),
	  trap_raz_wi },
	/* PMINTENCLR_EL1 */
	{ Op0(0b11), Op1(0b000), CRn(0b1001), CRm(0b1110), Op2(0b010),
	  trap_raz_wi },

	/* MAIR_EL1 */
	{ Op0(0b11), Op1(0b000), CRn(0b1010), CRm(0b0010), Op2(0b000),
	  access_vm_reg, reset_unknown, MAIR_EL1 },
	/* AMAIR_EL1 */
	{ Op0(0b11), Op1(0b000), CRn(0b1010), CRm(0b0011), Op2(0b000),
	  access_vm_reg, reset_amair_el1, AMAIR_EL1 },

	/* VBAR_EL1 */
	{ Op0(0b11), Op1(0b000), CRn(0b1100), CRm(0b0000), Op2(0b000),
	  NULL, reset_val, VBAR_EL1, 0 },
	/* CONTEXTIDR_EL1 */
	{ Op0(0b11), Op1(0b000), CRn(0b1101), CRm(0b0000), Op2(0b001),
	  access_vm_reg, reset_val, CONTEXTIDR_EL1, 0 },
	/* TPIDR_EL1 */
	{ Op0(0b11), Op1(0b000), CRn(0b1101), CRm(0b0000), Op2(0b100),
	  NULL, reset_unknown, TPIDR_EL1 },

	/* CNTKCTL_EL1 */
	{ Op0(0b11), Op1(0b000), CRn(0b1110), CRm(0b0001), Op2(0b000),
	  NULL, reset_val, CNTKCTL_EL1, 0},

	/* CSSELR_EL1 */
	{ Op0(0b11), Op1(0b010), CRn(0b0000), CRm(0b0000), Op2(0b000),
	  NULL, reset_unknown, CSSELR_EL1 },

	/* PMCR_EL0 */
	{ Op0(0b11), Op1(0b011), CRn(0b1001), CRm(0b1100), Op2(0b000),
	  trap_raz_wi },
	/* PMCNTENSET_EL0 */
	{ Op0(0b11), Op1(0b011), CRn(0b1001), CRm(0b1100), Op2(0b001),
	  trap_raz_wi },
	/* PMCNTENCLR_EL0 */
	{ Op0(0b11), Op1(0b011), CRn(0b1001), CRm(0b1100), Op2(0b010),
	  trap_raz_wi },
	/* PMOVSCLR_EL0 */
	{ Op0(0b11), Op1(0b011), CRn(0b1001), CRm(0b1100), Op2(0b011),
	  trap_raz_wi },
	/* PMSWINC_EL0 */
	{ Op0(0b11), Op1(0b011), CRn(0b1001), CRm(0b1100), Op2(0b100),
	  trap_raz_wi },
	/* PMSELR_EL0 */
	{ Op0(0b11), Op1(0b011), CRn(0b1001), CRm(0b1100), Op2(0b101),
	  trap_raz_wi },
	/* PMCEID0_EL0 */
	{ Op0(0b11), Op1(0b011), CRn(0b1001), CRm(0b1100), Op2(0b110),
	  trap_raz_wi },
	/* PMCEID1_EL0 */
	{ Op0(0b11), Op1(0b011), CRn(0b1001), CRm(0b1100), Op2(0b111),
	  trap_raz_wi },
	/* PMCCNTR_EL0 */
	{ Op0(0b11), Op1(0b011), CRn(0b1001), CRm(0b1101), Op2(0b000),
	  trap_raz_wi },
	/* PMXEVTYPER_EL0 */
	{ Op0(0b11), Op1(0b011), CRn(0b1001), CRm(0b1101), Op2(0b001),
	  trap_raz_wi },
	/* PMXEVCNTR_EL0 */
	{ Op0(0b11), Op1(0b011), CRn(0b1001), CRm(0b1101), Op2(0b010),
	  trap_raz_wi },
	/* PMUSERENR_EL0 */
	{ Op0(0b11), Op1(0b011), CRn(0b1001), CRm(0b1110), Op2(0b000),
	  trap_raz_wi },
	/* PMOVSSET_EL0 */
	{ Op0(0b11), Op1(0b011), CRn(0b1001), CRm(0b1110), Op2(0b011),
	  trap_raz_wi },

	/* TPIDR_EL0 */
	{ Op0(0b11), Op1(0b011), CRn(0b1101), CRm(0b0000), Op2(0b010),
	  NULL, reset_unknown, TPIDR_EL0 },
	/* TPIDRRO_EL0 */
	{ Op0(0b11), Op1(0b011), CRn(0b1101), CRm(0b0000), Op2(0b011),
	  NULL, reset_unknown, TPIDRRO_EL0 },

	/* DACR32_EL2 */
	{ Op0(0b11), Op1(0b100), CRn(0b0011), CRm(0b0000), Op2(0b000),
	  NULL, reset_unknown, DACR32_EL2 },
	/* IFSR32_EL2 */
	{ Op0(0b11), Op1(0b100), CRn(0b0101), CRm(0b0000), Op2(0b001),
	  NULL, reset_unknown, IFSR32_EL2 },
	/* FPEXC32_EL2 */
	{ Op0(0b11), Op1(0b100), CRn(0b0101), CRm(0b0011), Op2(0b000),
	  NULL, reset_val, FPEXC32_EL2, 0x70 },
};

<<<<<<< HEAD
static bool trap_dbgidr(struct kvm_vcpu *vcpu,
			const struct sys_reg_params *p,
			const struct sys_reg_desc *r)
{
	if (p->is_write) {
		return ignore_write(vcpu, p);
	} else {
		u64 dfr = read_cpuid(ID_AA64DFR0_EL1);
		u64 pfr = read_cpuid(ID_AA64PFR0_EL1);
		u32 el3 = !!((pfr >> 12) & 0xf);

		*vcpu_reg(vcpu, p->Rt) = ((((dfr >> 20) & 0xf) << 28) |
					  (((dfr >> 12) & 0xf) << 24) |
					  (((dfr >> 28) & 0xf) << 20) |
					  (6 << 16) | (el3 << 14) | (el3 << 12));
		return true;
	}
}

static bool trap_debug32(struct kvm_vcpu *vcpu,
			 const struct sys_reg_params *p,
			 const struct sys_reg_desc *r)
{
	if (p->is_write) {
		vcpu_cp14(vcpu, r->reg) = *vcpu_reg(vcpu, p->Rt);
		vcpu->arch.debug_flags |= KVM_ARM64_DEBUG_DIRTY;
	} else {
		*vcpu_reg(vcpu, p->Rt) = vcpu_cp14(vcpu, r->reg);
	}

	return true;
}

#define DBG_BCR_BVR_WCR_WVR(n)					\
	/* DBGBVRn */						\
	{ Op1( 0), CRn( 0), CRm((n)), Op2( 4), trap_debug32,	\
	  NULL, (cp14_DBGBVR0 + (n) * 2) },			\
	/* DBGBCRn */						\
	{ Op1( 0), CRn( 0), CRm((n)), Op2( 5), trap_debug32,	\
	  NULL, (cp14_DBGBCR0 + (n) * 2) },			\
	/* DBGWVRn */						\
	{ Op1( 0), CRn( 0), CRm((n)), Op2( 6), trap_debug32,	\
	  NULL, (cp14_DBGWVR0 + (n) * 2) },			\
	/* DBGWCRn */						\
	{ Op1( 0), CRn( 0), CRm((n)), Op2( 7), trap_debug32,	\
	  NULL, (cp14_DBGWCR0 + (n) * 2) }

#define DBGBXVR(n)						\
	{ Op1( 0), CRn( 1), CRm((n)), Op2( 1), trap_debug32,	\
	  NULL, cp14_DBGBXVR0 + n * 2 }

/*
 * Trapped cp14 registers. We generally ignore most of the external
 * debug, on the principle that they don't really make sense to a
 * guest. Revisit this one day, whould this principle change.
 */
static const struct sys_reg_desc cp14_regs[] = {
	/* DBGIDR */
	{ Op1( 0), CRn( 0), CRm( 0), Op2( 0), trap_dbgidr },
	/* DBGDTRRXext */
	{ Op1( 0), CRn( 0), CRm( 0), Op2( 2), trap_raz_wi },

	DBG_BCR_BVR_WCR_WVR(0),
	/* DBGDSCRint */
	{ Op1( 0), CRn( 0), CRm( 1), Op2( 0), trap_raz_wi },
	DBG_BCR_BVR_WCR_WVR(1),
	/* DBGDCCINT */
	{ Op1( 0), CRn( 0), CRm( 2), Op2( 0), trap_debug32 },
	/* DBGDSCRext */
	{ Op1( 0), CRn( 0), CRm( 2), Op2( 2), trap_debug32 },
	DBG_BCR_BVR_WCR_WVR(2),
	/* DBGDTR[RT]Xint */
	{ Op1( 0), CRn( 0), CRm( 3), Op2( 0), trap_raz_wi },
	/* DBGDTR[RT]Xext */
	{ Op1( 0), CRn( 0), CRm( 3), Op2( 2), trap_raz_wi },
	DBG_BCR_BVR_WCR_WVR(3),
	DBG_BCR_BVR_WCR_WVR(4),
	DBG_BCR_BVR_WCR_WVR(5),
	/* DBGWFAR */
	{ Op1( 0), CRn( 0), CRm( 6), Op2( 0), trap_raz_wi },
	/* DBGOSECCR */
	{ Op1( 0), CRn( 0), CRm( 6), Op2( 2), trap_raz_wi },
	DBG_BCR_BVR_WCR_WVR(6),
	/* DBGVCR */
	{ Op1( 0), CRn( 0), CRm( 7), Op2( 0), trap_debug32 },
	DBG_BCR_BVR_WCR_WVR(7),
	DBG_BCR_BVR_WCR_WVR(8),
	DBG_BCR_BVR_WCR_WVR(9),
	DBG_BCR_BVR_WCR_WVR(10),
	DBG_BCR_BVR_WCR_WVR(11),
	DBG_BCR_BVR_WCR_WVR(12),
	DBG_BCR_BVR_WCR_WVR(13),
	DBG_BCR_BVR_WCR_WVR(14),
	DBG_BCR_BVR_WCR_WVR(15),

	/* DBGDRAR (32bit) */
	{ Op1( 0), CRn( 1), CRm( 0), Op2( 0), trap_raz_wi },

	DBGBXVR(0),
	/* DBGOSLAR */
	{ Op1( 0), CRn( 1), CRm( 0), Op2( 4), trap_raz_wi },
	DBGBXVR(1),
	/* DBGOSLSR */
	{ Op1( 0), CRn( 1), CRm( 1), Op2( 4), trap_oslsr_el1 },
	DBGBXVR(2),
	DBGBXVR(3),
	/* DBGOSDLR */
	{ Op1( 0), CRn( 1), CRm( 3), Op2( 4), trap_raz_wi },
	DBGBXVR(4),
	/* DBGPRCR */
	{ Op1( 0), CRn( 1), CRm( 4), Op2( 4), trap_raz_wi },
	DBGBXVR(5),
	DBGBXVR(6),
	DBGBXVR(7),
	DBGBXVR(8),
	DBGBXVR(9),
	DBGBXVR(10),
	DBGBXVR(11),
	DBGBXVR(12),
	DBGBXVR(13),
	DBGBXVR(14),
	DBGBXVR(15),

	/* DBGDSAR (32bit) */
	{ Op1( 0), CRn( 2), CRm( 0), Op2( 0), trap_raz_wi },

	/* DBGDEVID2 */
	{ Op1( 0), CRn( 7), CRm( 0), Op2( 7), trap_raz_wi },
	/* DBGDEVID1 */
	{ Op1( 0), CRn( 7), CRm( 1), Op2( 7), trap_raz_wi },
	/* DBGDEVID */
	{ Op1( 0), CRn( 7), CRm( 2), Op2( 7), trap_raz_wi },
	/* DBGCLAIMSET */
	{ Op1( 0), CRn( 7), CRm( 8), Op2( 6), trap_raz_wi },
	/* DBGCLAIMCLR */
	{ Op1( 0), CRn( 7), CRm( 9), Op2( 6), trap_raz_wi },
	/* DBGAUTHSTATUS */
	{ Op1( 0), CRn( 7), CRm(14), Op2( 6), trap_dbgauthstatus_el1 },
};

/* Trapped cp14 64bit registers */
static const struct sys_reg_desc cp14_64_regs[] = {
	/* DBGDRAR (64bit) */
	{ Op1( 0), CRm( 1), .access = trap_raz_wi },

	/* DBGDSAR (64bit) */
	{ Op1( 0), CRm( 2), .access = trap_raz_wi },
};

=======
>>>>>>> 13253707
/*
 * Trapped cp15 registers. TTBR0/TTBR1 get a double encoding,
 * depending on the way they are accessed (as a 32bit or a 64bit
 * register).
 */
static const struct sys_reg_desc cp15_regs[] = {
<<<<<<< HEAD
=======
	{ Op1( 0), CRn( 0), CRm( 2), Op2( 0), access_vm_reg, NULL, c2_TTBR0 },
>>>>>>> 13253707
	{ Op1( 0), CRn( 1), CRm( 0), Op2( 0), access_sctlr, NULL, c1_SCTLR },
	{ Op1( 0), CRn( 2), CRm( 0), Op2( 0), access_vm_reg, NULL, c2_TTBR0 },
	{ Op1( 0), CRn( 2), CRm( 0), Op2( 1), access_vm_reg, NULL, c2_TTBR1 },
	{ Op1( 0), CRn( 2), CRm( 0), Op2( 2), access_vm_reg, NULL, c2_TTBCR },
	{ Op1( 0), CRn( 3), CRm( 0), Op2( 0), access_vm_reg, NULL, c3_DACR },
	{ Op1( 0), CRn( 5), CRm( 0), Op2( 0), access_vm_reg, NULL, c5_DFSR },
	{ Op1( 0), CRn( 5), CRm( 0), Op2( 1), access_vm_reg, NULL, c5_IFSR },
	{ Op1( 0), CRn( 5), CRm( 1), Op2( 0), access_vm_reg, NULL, c5_ADFSR },
	{ Op1( 0), CRn( 5), CRm( 1), Op2( 1), access_vm_reg, NULL, c5_AIFSR },
	{ Op1( 0), CRn( 6), CRm( 0), Op2( 0), access_vm_reg, NULL, c6_DFAR },
	{ Op1( 0), CRn( 6), CRm( 0), Op2( 2), access_vm_reg, NULL, c6_IFAR },

	/*
	 * DC{C,I,CI}SW operations:
	 */
	{ Op1( 0), CRn( 7), CRm( 6), Op2( 2), access_dcsw },
	{ Op1( 0), CRn( 7), CRm(10), Op2( 2), access_dcsw },
	{ Op1( 0), CRn( 7), CRm(14), Op2( 2), access_dcsw },

<<<<<<< HEAD
	/* PMU */
	{ Op1( 0), CRn( 9), CRm(12), Op2( 0), trap_raz_wi },
	{ Op1( 0), CRn( 9), CRm(12), Op2( 1), trap_raz_wi },
	{ Op1( 0), CRn( 9), CRm(12), Op2( 2), trap_raz_wi },
	{ Op1( 0), CRn( 9), CRm(12), Op2( 3), trap_raz_wi },
	{ Op1( 0), CRn( 9), CRm(12), Op2( 5), trap_raz_wi },
	{ Op1( 0), CRn( 9), CRm(12), Op2( 6), trap_raz_wi },
	{ Op1( 0), CRn( 9), CRm(12), Op2( 7), trap_raz_wi },
	{ Op1( 0), CRn( 9), CRm(13), Op2( 0), trap_raz_wi },
	{ Op1( 0), CRn( 9), CRm(13), Op2( 1), trap_raz_wi },
	{ Op1( 0), CRn( 9), CRm(13), Op2( 2), trap_raz_wi },
	{ Op1( 0), CRn( 9), CRm(14), Op2( 0), trap_raz_wi },
	{ Op1( 0), CRn( 9), CRm(14), Op2( 1), trap_raz_wi },
	{ Op1( 0), CRn( 9), CRm(14), Op2( 2), trap_raz_wi },
=======
	{ Op1( 0), CRn( 9), CRm(12), Op2( 0), pm_fake },
	{ Op1( 0), CRn( 9), CRm(12), Op2( 1), pm_fake },
	{ Op1( 0), CRn( 9), CRm(12), Op2( 2), pm_fake },
	{ Op1( 0), CRn( 9), CRm(12), Op2( 3), pm_fake },
	{ Op1( 0), CRn( 9), CRm(12), Op2( 5), pm_fake },
	{ Op1( 0), CRn( 9), CRm(12), Op2( 6), pm_fake },
	{ Op1( 0), CRn( 9), CRm(12), Op2( 7), pm_fake },
	{ Op1( 0), CRn( 9), CRm(13), Op2( 0), pm_fake },
	{ Op1( 0), CRn( 9), CRm(13), Op2( 1), pm_fake },
	{ Op1( 0), CRn( 9), CRm(13), Op2( 2), pm_fake },
	{ Op1( 0), CRn( 9), CRm(14), Op2( 0), pm_fake },
	{ Op1( 0), CRn( 9), CRm(14), Op2( 1), pm_fake },
	{ Op1( 0), CRn( 9), CRm(14), Op2( 2), pm_fake },
>>>>>>> 13253707

	{ Op1( 0), CRn(10), CRm( 2), Op2( 0), access_vm_reg, NULL, c10_PRRR },
	{ Op1( 0), CRn(10), CRm( 2), Op2( 1), access_vm_reg, NULL, c10_NMRR },
	{ Op1( 0), CRn(10), CRm( 3), Op2( 0), access_vm_reg, NULL, c10_AMAIR0 },
	{ Op1( 0), CRn(10), CRm( 3), Op2( 1), access_vm_reg, NULL, c10_AMAIR1 },
	{ Op1( 0), CRn(13), CRm( 0), Op2( 1), access_vm_reg, NULL, c13_CID },
<<<<<<< HEAD
};

static const struct sys_reg_desc cp15_64_regs[] = {
	{ Op1( 0), CRn( 0), CRm( 2), Op2( 0), access_vm_reg, NULL, c2_TTBR0 },
=======

>>>>>>> 13253707
	{ Op1( 1), CRn( 0), CRm( 2), Op2( 0), access_vm_reg, NULL, c2_TTBR1 },
};

/* Target specific emulation tables */
static struct kvm_sys_reg_target_table *target_tables[KVM_ARM_NUM_TARGETS];

void kvm_register_target_sys_reg_table(unsigned int target,
				       struct kvm_sys_reg_target_table *table)
{
	target_tables[target] = table;
}

/* Get specific register table for this target. */
static const struct sys_reg_desc *get_target_table(unsigned target,
						   bool mode_is_64,
						   size_t *num)
{
	struct kvm_sys_reg_target_table *table;

	table = target_tables[target];
	if (mode_is_64) {
		*num = table->table64.num;
		return table->table64.table;
	} else {
		*num = table->table32.num;
		return table->table32.table;
	}
}

static const struct sys_reg_desc *find_reg(const struct sys_reg_params *params,
					 const struct sys_reg_desc table[],
					 unsigned int num)
{
	unsigned int i;

	for (i = 0; i < num; i++) {
		const struct sys_reg_desc *r = &table[i];

		if (params->Op0 != r->Op0)
			continue;
		if (params->Op1 != r->Op1)
			continue;
		if (params->CRn != r->CRn)
			continue;
		if (params->CRm != r->CRm)
			continue;
		if (params->Op2 != r->Op2)
			continue;

		return r;
	}
	return NULL;
}

int kvm_handle_cp14_load_store(struct kvm_vcpu *vcpu, struct kvm_run *run)
{
	kvm_inject_undefined(vcpu);
	return 1;
}

/*
 * emulate_cp --  tries to match a sys_reg access in a handling table, and
 *                call the corresponding trap handler.
 *
 * @params: pointer to the descriptor of the access
 * @table: array of trap descriptors
 * @num: size of the trap descriptor array
 *
 * Return 0 if the access has been handled, and -1 if not.
 */
static int emulate_cp(struct kvm_vcpu *vcpu,
		      const struct sys_reg_params *params,
		      const struct sys_reg_desc *table,
		      size_t num)
{
	const struct sys_reg_desc *r;

	if (!table)
		return -1;	/* Not handled */

	r = find_reg(params, table, num);

	if (r) {
		/*
		 * Not having an accessor means that we have
		 * configured a trap that we don't know how to
		 * handle. This certainly qualifies as a gross bug
		 * that should be fixed right away.
		 */
		BUG_ON(!r->access);

		if (likely(r->access(vcpu, params, r))) {
			/* Skip instruction, since it was emulated */
			kvm_skip_instr(vcpu, kvm_vcpu_trap_il_is32bit(vcpu));
		}

		/* Handled */
		return 0;
	}

	/* Not handled */
	return -1;
}

static void unhandled_cp_access(struct kvm_vcpu *vcpu,
				struct sys_reg_params *params)
{
	u8 hsr_ec = kvm_vcpu_trap_get_class(vcpu);
	int cp;

	switch(hsr_ec) {
	case ESR_EL2_EC_CP15_32:
	case ESR_EL2_EC_CP15_64:
		cp = 15;
		break;
	case ESR_EL2_EC_CP14_MR:
	case ESR_EL2_EC_CP14_64:
		cp = 14;
		break;
	default:
		WARN_ON((cp = -1));
	}

	kvm_err("Unsupported guest CP%d access at: %08lx\n",
		cp, *vcpu_pc(vcpu));
	print_sys_reg_instr(params);
	kvm_inject_undefined(vcpu);
}

/**
 * kvm_handle_cp_64 -- handles a mrrc/mcrr trap on a guest CP15 access
 * @vcpu: The VCPU pointer
 * @run:  The kvm_run struct
 */
static int kvm_handle_cp_64(struct kvm_vcpu *vcpu,
			    const struct sys_reg_desc *global,
			    size_t nr_global,
			    const struct sys_reg_desc *target_specific,
			    size_t nr_specific)
{
	struct sys_reg_params params;
	u32 hsr = kvm_vcpu_get_hsr(vcpu);
	int Rt2 = (hsr >> 10) & 0xf;

	params.is_aarch32 = true;
	params.is_32bit = false;
	params.CRm = (hsr >> 1) & 0xf;
	params.Rt = (hsr >> 5) & 0xf;
	params.is_write = ((hsr & 1) == 0);

	params.Op0 = 0;
	params.Op1 = (hsr >> 16) & 0xf;
	params.Op2 = 0;
	params.CRn = 0;

	/*
	 * Massive hack here. Store Rt2 in the top 32bits so we only
	 * have one register to deal with. As we use the same trap
	 * backends between AArch32 and AArch64, we get away with it.
	 */
	if (params.is_write) {
		u64 val = *vcpu_reg(vcpu, params.Rt);
		val &= 0xffffffff;
		val |= *vcpu_reg(vcpu, Rt2) << 32;
		*vcpu_reg(vcpu, params.Rt) = val;
	}

	if (!emulate_cp(vcpu, &params, target_specific, nr_specific))
		goto out;
	if (!emulate_cp(vcpu, &params, global, nr_global))
		goto out;

	unhandled_cp_access(vcpu, &params);

out:
	/* Do the opposite hack for the read side */
	if (!params.is_write) {
		u64 val = *vcpu_reg(vcpu, params.Rt);
		val >>= 32;
		*vcpu_reg(vcpu, Rt2) = val;
	}

	return 1;
}

/**
 * kvm_handle_cp15_32 -- handles a mrc/mcr trap on a guest CP15 access
 * @vcpu: The VCPU pointer
 * @run:  The kvm_run struct
 */
static int kvm_handle_cp_32(struct kvm_vcpu *vcpu,
			    const struct sys_reg_desc *global,
			    size_t nr_global,
			    const struct sys_reg_desc *target_specific,
			    size_t nr_specific)
{
	struct sys_reg_params params;
	u32 hsr = kvm_vcpu_get_hsr(vcpu);

	params.is_aarch32 = true;
	params.is_32bit = true;
	params.CRm = (hsr >> 1) & 0xf;
	params.Rt  = (hsr >> 5) & 0xf;
	params.is_write = ((hsr & 1) == 0);
	params.CRn = (hsr >> 10) & 0xf;
	params.Op0 = 0;
	params.Op1 = (hsr >> 14) & 0x7;
	params.Op2 = (hsr >> 17) & 0x7;

	if (!emulate_cp(vcpu, &params, target_specific, nr_specific))
		return 1;
	if (!emulate_cp(vcpu, &params, global, nr_global))
		return 1;

	unhandled_cp_access(vcpu, &params);
	return 1;
}

int kvm_handle_cp15_64(struct kvm_vcpu *vcpu, struct kvm_run *run)
{
	const struct sys_reg_desc *target_specific;
	size_t num;

	target_specific = get_target_table(vcpu->arch.target, false, &num);
	return kvm_handle_cp_64(vcpu,
				cp15_64_regs, ARRAY_SIZE(cp15_64_regs),
				target_specific, num);
}

int kvm_handle_cp15_32(struct kvm_vcpu *vcpu, struct kvm_run *run)
{
	const struct sys_reg_desc *target_specific;
	size_t num;

	target_specific = get_target_table(vcpu->arch.target, false, &num);
	return kvm_handle_cp_32(vcpu,
				cp15_regs, ARRAY_SIZE(cp15_regs),
				target_specific, num);
}

int kvm_handle_cp14_64(struct kvm_vcpu *vcpu, struct kvm_run *run)
{
	return kvm_handle_cp_64(vcpu,
				cp14_64_regs, ARRAY_SIZE(cp14_64_regs),
				NULL, 0);
}

int kvm_handle_cp14_32(struct kvm_vcpu *vcpu, struct kvm_run *run)
{
	return kvm_handle_cp_32(vcpu,
				cp14_regs, ARRAY_SIZE(cp14_regs),
				NULL, 0);
}

static int emulate_sys_reg(struct kvm_vcpu *vcpu,
			   const struct sys_reg_params *params)
{
	size_t num;
	const struct sys_reg_desc *table, *r;

	table = get_target_table(vcpu->arch.target, true, &num);

	/* Search target-specific then generic table. */
	r = find_reg(params, table, num);
	if (!r)
		r = find_reg(params, sys_reg_descs, ARRAY_SIZE(sys_reg_descs));

	if (likely(r)) {
		/*
		 * Not having an accessor means that we have
		 * configured a trap that we don't know how to
		 * handle. This certainly qualifies as a gross bug
		 * that should be fixed right away.
		 */
		BUG_ON(!r->access);

		if (likely(r->access(vcpu, params, r))) {
			/* Skip instruction, since it was emulated */
			kvm_skip_instr(vcpu, kvm_vcpu_trap_il_is32bit(vcpu));
			return 1;
		}
		/* If access function fails, it should complain. */
	} else {
		kvm_err("Unsupported guest sys_reg access at: %lx\n",
			*vcpu_pc(vcpu));
		print_sys_reg_instr(params);
	}
	kvm_inject_undefined(vcpu);
	return 1;
}

static void reset_sys_reg_descs(struct kvm_vcpu *vcpu,
			      const struct sys_reg_desc *table, size_t num)
{
	unsigned long i;

	for (i = 0; i < num; i++)
		if (table[i].reset)
			table[i].reset(vcpu, &table[i]);
}

/**
 * kvm_handle_sys_reg -- handles a mrs/msr trap on a guest sys_reg access
 * @vcpu: The VCPU pointer
 * @run:  The kvm_run struct
 */
int kvm_handle_sys_reg(struct kvm_vcpu *vcpu, struct kvm_run *run)
{
	struct sys_reg_params params;
	unsigned long esr = kvm_vcpu_get_hsr(vcpu);

	params.is_aarch32 = false;
	params.is_32bit = false;
	params.Op0 = (esr >> 20) & 3;
	params.Op1 = (esr >> 14) & 0x7;
	params.CRn = (esr >> 10) & 0xf;
	params.CRm = (esr >> 1) & 0xf;
	params.Op2 = (esr >> 17) & 0x7;
	params.Rt = (esr >> 5) & 0x1f;
	params.is_write = !(esr & 1);

	return emulate_sys_reg(vcpu, &params);
}

/******************************************************************************
 * Userspace API
 *****************************************************************************/

static bool index_to_params(u64 id, struct sys_reg_params *params)
{
	switch (id & KVM_REG_SIZE_MASK) {
	case KVM_REG_SIZE_U64:
		/* Any unused index bits means it's not valid. */
		if (id & ~(KVM_REG_ARCH_MASK | KVM_REG_SIZE_MASK
			      | KVM_REG_ARM_COPROC_MASK
			      | KVM_REG_ARM64_SYSREG_OP0_MASK
			      | KVM_REG_ARM64_SYSREG_OP1_MASK
			      | KVM_REG_ARM64_SYSREG_CRN_MASK
			      | KVM_REG_ARM64_SYSREG_CRM_MASK
			      | KVM_REG_ARM64_SYSREG_OP2_MASK))
			return false;
		params->Op0 = ((id & KVM_REG_ARM64_SYSREG_OP0_MASK)
			       >> KVM_REG_ARM64_SYSREG_OP0_SHIFT);
		params->Op1 = ((id & KVM_REG_ARM64_SYSREG_OP1_MASK)
			       >> KVM_REG_ARM64_SYSREG_OP1_SHIFT);
		params->CRn = ((id & KVM_REG_ARM64_SYSREG_CRN_MASK)
			       >> KVM_REG_ARM64_SYSREG_CRN_SHIFT);
		params->CRm = ((id & KVM_REG_ARM64_SYSREG_CRM_MASK)
			       >> KVM_REG_ARM64_SYSREG_CRM_SHIFT);
		params->Op2 = ((id & KVM_REG_ARM64_SYSREG_OP2_MASK)
			       >> KVM_REG_ARM64_SYSREG_OP2_SHIFT);
		return true;
	default:
		return false;
	}
}

/* Decode an index value, and find the sys_reg_desc entry. */
static const struct sys_reg_desc *index_to_sys_reg_desc(struct kvm_vcpu *vcpu,
						    u64 id)
{
	size_t num;
	const struct sys_reg_desc *table, *r;
	struct sys_reg_params params;

	/* We only do sys_reg for now. */
	if ((id & KVM_REG_ARM_COPROC_MASK) != KVM_REG_ARM64_SYSREG)
		return NULL;

	if (!index_to_params(id, &params))
		return NULL;

	table = get_target_table(vcpu->arch.target, true, &num);
	r = find_reg(&params, table, num);
	if (!r)
		r = find_reg(&params, sys_reg_descs, ARRAY_SIZE(sys_reg_descs));

	/* Not saved in the sys_reg array? */
	if (r && !r->reg)
		r = NULL;

	return r;
}

/*
 * These are the invariant sys_reg registers: we let the guest see the
 * host versions of these, so they're part of the guest state.
 *
 * A future CPU may provide a mechanism to present different values to
 * the guest, or a future kvm may trap them.
 */

#define FUNCTION_INVARIANT(reg)						\
	static void get_##reg(struct kvm_vcpu *v,			\
			      const struct sys_reg_desc *r)		\
	{								\
		u64 val;						\
									\
		asm volatile("mrs %0, " __stringify(reg) "\n"		\
			     : "=r" (val));				\
		((struct sys_reg_desc *)r)->val = val;			\
	}

FUNCTION_INVARIANT(midr_el1)
FUNCTION_INVARIANT(ctr_el0)
FUNCTION_INVARIANT(revidr_el1)
FUNCTION_INVARIANT(id_pfr0_el1)
FUNCTION_INVARIANT(id_pfr1_el1)
FUNCTION_INVARIANT(id_dfr0_el1)
FUNCTION_INVARIANT(id_afr0_el1)
FUNCTION_INVARIANT(id_mmfr0_el1)
FUNCTION_INVARIANT(id_mmfr1_el1)
FUNCTION_INVARIANT(id_mmfr2_el1)
FUNCTION_INVARIANT(id_mmfr3_el1)
FUNCTION_INVARIANT(id_isar0_el1)
FUNCTION_INVARIANT(id_isar1_el1)
FUNCTION_INVARIANT(id_isar2_el1)
FUNCTION_INVARIANT(id_isar3_el1)
FUNCTION_INVARIANT(id_isar4_el1)
FUNCTION_INVARIANT(id_isar5_el1)
FUNCTION_INVARIANT(clidr_el1)
FUNCTION_INVARIANT(aidr_el1)

/* ->val is filled in by kvm_sys_reg_table_init() */
static struct sys_reg_desc invariant_sys_regs[] = {
	{ Op0(0b11), Op1(0b000), CRn(0b0000), CRm(0b0000), Op2(0b000),
	  NULL, get_midr_el1 },
	{ Op0(0b11), Op1(0b000), CRn(0b0000), CRm(0b0000), Op2(0b110),
	  NULL, get_revidr_el1 },
	{ Op0(0b11), Op1(0b000), CRn(0b0000), CRm(0b0001), Op2(0b000),
	  NULL, get_id_pfr0_el1 },
	{ Op0(0b11), Op1(0b000), CRn(0b0000), CRm(0b0001), Op2(0b001),
	  NULL, get_id_pfr1_el1 },
	{ Op0(0b11), Op1(0b000), CRn(0b0000), CRm(0b0001), Op2(0b010),
	  NULL, get_id_dfr0_el1 },
	{ Op0(0b11), Op1(0b000), CRn(0b0000), CRm(0b0001), Op2(0b011),
	  NULL, get_id_afr0_el1 },
	{ Op0(0b11), Op1(0b000), CRn(0b0000), CRm(0b0001), Op2(0b100),
	  NULL, get_id_mmfr0_el1 },
	{ Op0(0b11), Op1(0b000), CRn(0b0000), CRm(0b0001), Op2(0b101),
	  NULL, get_id_mmfr1_el1 },
	{ Op0(0b11), Op1(0b000), CRn(0b0000), CRm(0b0001), Op2(0b110),
	  NULL, get_id_mmfr2_el1 },
	{ Op0(0b11), Op1(0b000), CRn(0b0000), CRm(0b0001), Op2(0b111),
	  NULL, get_id_mmfr3_el1 },
	{ Op0(0b11), Op1(0b000), CRn(0b0000), CRm(0b0010), Op2(0b000),
	  NULL, get_id_isar0_el1 },
	{ Op0(0b11), Op1(0b000), CRn(0b0000), CRm(0b0010), Op2(0b001),
	  NULL, get_id_isar1_el1 },
	{ Op0(0b11), Op1(0b000), CRn(0b0000), CRm(0b0010), Op2(0b010),
	  NULL, get_id_isar2_el1 },
	{ Op0(0b11), Op1(0b000), CRn(0b0000), CRm(0b0010), Op2(0b011),
	  NULL, get_id_isar3_el1 },
	{ Op0(0b11), Op1(0b000), CRn(0b0000), CRm(0b0010), Op2(0b100),
	  NULL, get_id_isar4_el1 },
	{ Op0(0b11), Op1(0b000), CRn(0b0000), CRm(0b0010), Op2(0b101),
	  NULL, get_id_isar5_el1 },
	{ Op0(0b11), Op1(0b001), CRn(0b0000), CRm(0b0000), Op2(0b001),
	  NULL, get_clidr_el1 },
	{ Op0(0b11), Op1(0b001), CRn(0b0000), CRm(0b0000), Op2(0b111),
	  NULL, get_aidr_el1 },
	{ Op0(0b11), Op1(0b011), CRn(0b0000), CRm(0b0000), Op2(0b001),
	  NULL, get_ctr_el0 },
};

static int reg_from_user(u64 *val, const void __user *uaddr, u64 id)
{
	if (copy_from_user(val, uaddr, KVM_REG_SIZE(id)) != 0)
		return -EFAULT;
	return 0;
}

static int reg_to_user(void __user *uaddr, const u64 *val, u64 id)
{
	if (copy_to_user(uaddr, val, KVM_REG_SIZE(id)) != 0)
		return -EFAULT;
	return 0;
}

static int get_invariant_sys_reg(u64 id, void __user *uaddr)
{
	struct sys_reg_params params;
	const struct sys_reg_desc *r;

	if (!index_to_params(id, &params))
		return -ENOENT;

	r = find_reg(&params, invariant_sys_regs, ARRAY_SIZE(invariant_sys_regs));
	if (!r)
		return -ENOENT;

	return reg_to_user(uaddr, &r->val, id);
}

static int set_invariant_sys_reg(u64 id, void __user *uaddr)
{
	struct sys_reg_params params;
	const struct sys_reg_desc *r;
	int err;
	u64 val = 0; /* Make sure high bits are 0 for 32-bit regs */

	if (!index_to_params(id, &params))
		return -ENOENT;
	r = find_reg(&params, invariant_sys_regs, ARRAY_SIZE(invariant_sys_regs));
	if (!r)
		return -ENOENT;

	err = reg_from_user(&val, uaddr, id);
	if (err)
		return err;

	/* This is what we mean by invariant: you can't change it. */
	if (r->val != val)
		return -EINVAL;

	return 0;
}

static bool is_valid_cache(u32 val)
{
	u32 level, ctype;

	if (val >= CSSELR_MAX)
		return false;

	/* Bottom bit is Instruction or Data bit.  Next 3 bits are level. */
	level = (val >> 1);
	ctype = (cache_levels >> (level * 3)) & 7;

	switch (ctype) {
	case 0: /* No cache */
		return false;
	case 1: /* Instruction cache only */
		return (val & 1);
	case 2: /* Data cache only */
	case 4: /* Unified cache */
		return !(val & 1);
	case 3: /* Separate instruction and data caches */
		return true;
	default: /* Reserved: we can't know instruction or data. */
		return false;
	}
}

static int demux_c15_get(u64 id, void __user *uaddr)
{
	u32 val;
	u32 __user *uval = uaddr;

	/* Fail if we have unknown bits set. */
	if (id & ~(KVM_REG_ARCH_MASK|KVM_REG_SIZE_MASK|KVM_REG_ARM_COPROC_MASK
		   | ((1 << KVM_REG_ARM_COPROC_SHIFT)-1)))
		return -ENOENT;

	switch (id & KVM_REG_ARM_DEMUX_ID_MASK) {
	case KVM_REG_ARM_DEMUX_ID_CCSIDR:
		if (KVM_REG_SIZE(id) != 4)
			return -ENOENT;
		val = (id & KVM_REG_ARM_DEMUX_VAL_MASK)
			>> KVM_REG_ARM_DEMUX_VAL_SHIFT;
		if (!is_valid_cache(val))
			return -ENOENT;

		return put_user(get_ccsidr(val), uval);
	default:
		return -ENOENT;
	}
}

static int demux_c15_set(u64 id, void __user *uaddr)
{
	u32 val, newval;
	u32 __user *uval = uaddr;

	/* Fail if we have unknown bits set. */
	if (id & ~(KVM_REG_ARCH_MASK|KVM_REG_SIZE_MASK|KVM_REG_ARM_COPROC_MASK
		   | ((1 << KVM_REG_ARM_COPROC_SHIFT)-1)))
		return -ENOENT;

	switch (id & KVM_REG_ARM_DEMUX_ID_MASK) {
	case KVM_REG_ARM_DEMUX_ID_CCSIDR:
		if (KVM_REG_SIZE(id) != 4)
			return -ENOENT;
		val = (id & KVM_REG_ARM_DEMUX_VAL_MASK)
			>> KVM_REG_ARM_DEMUX_VAL_SHIFT;
		if (!is_valid_cache(val))
			return -ENOENT;

		if (get_user(newval, uval))
			return -EFAULT;

		/* This is also invariant: you can't change it. */
		if (newval != get_ccsidr(val))
			return -EINVAL;
		return 0;
	default:
		return -ENOENT;
	}
}

int kvm_arm_sys_reg_get_reg(struct kvm_vcpu *vcpu, const struct kvm_one_reg *reg)
{
	const struct sys_reg_desc *r;
	void __user *uaddr = (void __user *)(unsigned long)reg->addr;

	if ((reg->id & KVM_REG_ARM_COPROC_MASK) == KVM_REG_ARM_DEMUX)
		return demux_c15_get(reg->id, uaddr);

	if (KVM_REG_SIZE(reg->id) != sizeof(__u64))
		return -ENOENT;

	r = index_to_sys_reg_desc(vcpu, reg->id);
	if (!r)
		return get_invariant_sys_reg(reg->id, uaddr);

	return reg_to_user(uaddr, &vcpu_sys_reg(vcpu, r->reg), reg->id);
}

int kvm_arm_sys_reg_set_reg(struct kvm_vcpu *vcpu, const struct kvm_one_reg *reg)
{
	const struct sys_reg_desc *r;
	void __user *uaddr = (void __user *)(unsigned long)reg->addr;

	if ((reg->id & KVM_REG_ARM_COPROC_MASK) == KVM_REG_ARM_DEMUX)
		return demux_c15_set(reg->id, uaddr);

	if (KVM_REG_SIZE(reg->id) != sizeof(__u64))
		return -ENOENT;

	r = index_to_sys_reg_desc(vcpu, reg->id);
	if (!r)
		return set_invariant_sys_reg(reg->id, uaddr);

	return reg_from_user(&vcpu_sys_reg(vcpu, r->reg), uaddr, reg->id);
}

static unsigned int num_demux_regs(void)
{
	unsigned int i, count = 0;

	for (i = 0; i < CSSELR_MAX; i++)
		if (is_valid_cache(i))
			count++;

	return count;
}

static int write_demux_regids(u64 __user *uindices)
{
	u64 val = KVM_REG_ARM64 | KVM_REG_SIZE_U32 | KVM_REG_ARM_DEMUX;
	unsigned int i;

	val |= KVM_REG_ARM_DEMUX_ID_CCSIDR;
	for (i = 0; i < CSSELR_MAX; i++) {
		if (!is_valid_cache(i))
			continue;
		if (put_user(val | i, uindices))
			return -EFAULT;
		uindices++;
	}
	return 0;
}

static u64 sys_reg_to_index(const struct sys_reg_desc *reg)
{
	return (KVM_REG_ARM64 | KVM_REG_SIZE_U64 |
		KVM_REG_ARM64_SYSREG |
		(reg->Op0 << KVM_REG_ARM64_SYSREG_OP0_SHIFT) |
		(reg->Op1 << KVM_REG_ARM64_SYSREG_OP1_SHIFT) |
		(reg->CRn << KVM_REG_ARM64_SYSREG_CRN_SHIFT) |
		(reg->CRm << KVM_REG_ARM64_SYSREG_CRM_SHIFT) |
		(reg->Op2 << KVM_REG_ARM64_SYSREG_OP2_SHIFT));
}

static bool copy_reg_to_user(const struct sys_reg_desc *reg, u64 __user **uind)
{
	if (!*uind)
		return true;

	if (put_user(sys_reg_to_index(reg), *uind))
		return false;

	(*uind)++;
	return true;
}

/* Assumed ordered tables, see kvm_sys_reg_table_init. */
static int walk_sys_regs(struct kvm_vcpu *vcpu, u64 __user *uind)
{
	const struct sys_reg_desc *i1, *i2, *end1, *end2;
	unsigned int total = 0;
	size_t num;

	/* We check for duplicates here, to allow arch-specific overrides. */
	i1 = get_target_table(vcpu->arch.target, true, &num);
	end1 = i1 + num;
	i2 = sys_reg_descs;
	end2 = sys_reg_descs + ARRAY_SIZE(sys_reg_descs);

	BUG_ON(i1 == end1 || i2 == end2);

	/* Walk carefully, as both tables may refer to the same register. */
	while (i1 || i2) {
		int cmp = cmp_sys_reg(i1, i2);
		/* target-specific overrides generic entry. */
		if (cmp <= 0) {
			/* Ignore registers we trap but don't save. */
			if (i1->reg) {
				if (!copy_reg_to_user(i1, &uind))
					return -EFAULT;
				total++;
			}
		} else {
			/* Ignore registers we trap but don't save. */
			if (i2->reg) {
				if (!copy_reg_to_user(i2, &uind))
					return -EFAULT;
				total++;
			}
		}

		if (cmp <= 0 && ++i1 == end1)
			i1 = NULL;
		if (cmp >= 0 && ++i2 == end2)
			i2 = NULL;
	}
	return total;
}

unsigned long kvm_arm_num_sys_reg_descs(struct kvm_vcpu *vcpu)
{
	return ARRAY_SIZE(invariant_sys_regs)
		+ num_demux_regs()
		+ walk_sys_regs(vcpu, (u64 __user *)NULL);
}

int kvm_arm_copy_sys_reg_indices(struct kvm_vcpu *vcpu, u64 __user *uindices)
{
	unsigned int i;
	int err;

	/* Then give them all the invariant registers' indices. */
	for (i = 0; i < ARRAY_SIZE(invariant_sys_regs); i++) {
		if (put_user(sys_reg_to_index(&invariant_sys_regs[i]), uindices))
			return -EFAULT;
		uindices++;
	}

	err = walk_sys_regs(vcpu, uindices);
	if (err < 0)
		return err;
	uindices += err;

	return write_demux_regids(uindices);
}

static int check_sysreg_table(const struct sys_reg_desc *table, unsigned int n)
{
	unsigned int i;

	for (i = 1; i < n; i++) {
		if (cmp_sys_reg(&table[i-1], &table[i]) >= 0) {
			kvm_err("sys_reg table %p out of order (%d)\n", table, i - 1);
			return 1;
		}
	}

	return 0;
}

void kvm_sys_reg_table_init(void)
{
	unsigned int i;
	struct sys_reg_desc clidr;

	/* Make sure tables are unique and in order. */
	BUG_ON(check_sysreg_table(sys_reg_descs, ARRAY_SIZE(sys_reg_descs)));
	BUG_ON(check_sysreg_table(cp14_regs, ARRAY_SIZE(cp14_regs)));
	BUG_ON(check_sysreg_table(cp14_64_regs, ARRAY_SIZE(cp14_64_regs)));
	BUG_ON(check_sysreg_table(cp15_regs, ARRAY_SIZE(cp15_regs)));
	BUG_ON(check_sysreg_table(cp15_64_regs, ARRAY_SIZE(cp15_64_regs)));
	BUG_ON(check_sysreg_table(invariant_sys_regs, ARRAY_SIZE(invariant_sys_regs)));

	/* We abuse the reset function to overwrite the table itself. */
	for (i = 0; i < ARRAY_SIZE(invariant_sys_regs); i++)
		invariant_sys_regs[i].reset(NULL, &invariant_sys_regs[i]);

	/*
	 * CLIDR format is awkward, so clean it up.  See ARM B4.1.20:
	 *
	 *   If software reads the Cache Type fields from Ctype1
	 *   upwards, once it has seen a value of 0b000, no caches
	 *   exist at further-out levels of the hierarchy. So, for
	 *   example, if Ctype3 is the first Cache Type field with a
	 *   value of 0b000, the values of Ctype4 to Ctype7 must be
	 *   ignored.
	 */
	get_clidr_el1(NULL, &clidr); /* Ugly... */
	cache_levels = clidr.val;
	for (i = 0; i < 7; i++)
		if (((cache_levels >> (i*3)) & 7) == 0)
			break;
	/* Clear all higher bits. */
	cache_levels &= (1 << (i*3))-1;
}

/**
 * kvm_reset_sys_regs - sets system registers to reset value
 * @vcpu: The VCPU pointer
 *
 * This function finds the right table above and sets the registers on the
 * virtual CPU struct to their architecturally defined reset values.
 */
void kvm_reset_sys_regs(struct kvm_vcpu *vcpu)
{
	size_t num;
	const struct sys_reg_desc *table;

	/* Catch someone adding a register without putting in reset entry. */
	memset(&vcpu->arch.ctxt.sys_regs, 0x42, sizeof(vcpu->arch.ctxt.sys_regs));

	/* Generic chip reset first (so target could override). */
	reset_sys_reg_descs(vcpu, sys_reg_descs, ARRAY_SIZE(sys_reg_descs));

	table = get_target_table(vcpu->arch.target, true, &num);
	reset_sys_reg_descs(vcpu, table, num);

	for (num = 1; num < NR_SYS_REGS; num++)
		if (vcpu_sys_reg(vcpu, num) == 0x4242424242424242)
			panic("Didn't reset vcpu_sys_reg(%zi)", num);
}<|MERGE_RESOLUTION|>--- conflicted
+++ resolved
@@ -138,18 +138,11 @@
 	if (!p->is_aarch32) {
 		vcpu_sys_reg(vcpu, r->reg) = val;
 	} else {
-<<<<<<< HEAD
 		if (!p->is_32bit)
 			vcpu_cp15_64_high(vcpu, r->reg) = val >> 32;
 		vcpu_cp15_64_low(vcpu, r->reg) = val & 0xffffffffUL;
 	}
 
-=======
-		vcpu_cp15(vcpu, r->reg) = val & 0xffffffffUL;
-		if (!p->is_32bit)
-			vcpu_cp15(vcpu, r->reg + 1) = val >> 32;
-	}
->>>>>>> 13253707
 	return true;
 }
 
@@ -157,32 +150,6 @@
  * SCTLR_EL1 accessor. Only called as long as HCR_TVM is set.  If the
  * guest enables the MMU, we stop trapping the VM sys_regs and leave
  * it in complete control of the caches.
-<<<<<<< HEAD
-=======
- */
-static bool access_sctlr(struct kvm_vcpu *vcpu,
-			 const struct sys_reg_params *p,
-			 const struct sys_reg_desc *r)
-{
-	access_vm_reg(vcpu, p, r);
-
-	if (vcpu_has_cache_enabled(vcpu)) {	/* MMU+Caches enabled? */
-		vcpu->arch.hcr_el2 &= ~HCR_TVM;
-		stage2_flush_vm(vcpu->kvm);
-	}
-
-	return true;
-}
-
-/*
- * We could trap ID_DFR0 and tell the guest we don't support performance
- * monitoring.  Unfortunately the patch to make the kernel check ID_DFR0 was
- * NAKed, so it will read the PMCR anyway.
- *
- * Therefore we tell the guest we have 0 counters.  Unfortunately, we
- * must always support PMCCNTR (the cycle counter): we just RAZ/WI for
- * all PM registers, which doesn't crash the guest kernel at least.
->>>>>>> 13253707
  */
 static bool access_sctlr(struct kvm_vcpu *vcpu,
 			 const struct sys_reg_params *p,
@@ -530,7 +497,6 @@
 	  NULL, reset_val, FPEXC32_EL2, 0x70 },
 };
 
-<<<<<<< HEAD
 static bool trap_dbgidr(struct kvm_vcpu *vcpu,
 			const struct sys_reg_params *p,
 			const struct sys_reg_desc *r)
@@ -680,19 +646,13 @@
 	{ Op1( 0), CRm( 2), .access = trap_raz_wi },
 };
 
-=======
->>>>>>> 13253707
 /*
  * Trapped cp15 registers. TTBR0/TTBR1 get a double encoding,
  * depending on the way they are accessed (as a 32bit or a 64bit
  * register).
  */
 static const struct sys_reg_desc cp15_regs[] = {
-<<<<<<< HEAD
-=======
-	{ Op1( 0), CRn( 0), CRm( 2), Op2( 0), access_vm_reg, NULL, c2_TTBR0 },
->>>>>>> 13253707
-	{ Op1( 0), CRn( 1), CRm( 0), Op2( 0), access_sctlr, NULL, c1_SCTLR },
+	{ Op1( 0), CRn( 1), CRm( 0), Op2( 0), access_sctlr, NULL,  c1_SCTLR },
 	{ Op1( 0), CRn( 2), CRm( 0), Op2( 0), access_vm_reg, NULL, c2_TTBR0 },
 	{ Op1( 0), CRn( 2), CRm( 0), Op2( 1), access_vm_reg, NULL, c2_TTBR1 },
 	{ Op1( 0), CRn( 2), CRm( 0), Op2( 2), access_vm_reg, NULL, c2_TTBCR },
@@ -711,7 +671,6 @@
 	{ Op1( 0), CRn( 7), CRm(10), Op2( 2), access_dcsw },
 	{ Op1( 0), CRn( 7), CRm(14), Op2( 2), access_dcsw },
 
-<<<<<<< HEAD
 	/* PMU */
 	{ Op1( 0), CRn( 9), CRm(12), Op2( 0), trap_raz_wi },
 	{ Op1( 0), CRn( 9), CRm(12), Op2( 1), trap_raz_wi },
@@ -726,35 +685,16 @@
 	{ Op1( 0), CRn( 9), CRm(14), Op2( 0), trap_raz_wi },
 	{ Op1( 0), CRn( 9), CRm(14), Op2( 1), trap_raz_wi },
 	{ Op1( 0), CRn( 9), CRm(14), Op2( 2), trap_raz_wi },
-=======
-	{ Op1( 0), CRn( 9), CRm(12), Op2( 0), pm_fake },
-	{ Op1( 0), CRn( 9), CRm(12), Op2( 1), pm_fake },
-	{ Op1( 0), CRn( 9), CRm(12), Op2( 2), pm_fake },
-	{ Op1( 0), CRn( 9), CRm(12), Op2( 3), pm_fake },
-	{ Op1( 0), CRn( 9), CRm(12), Op2( 5), pm_fake },
-	{ Op1( 0), CRn( 9), CRm(12), Op2( 6), pm_fake },
-	{ Op1( 0), CRn( 9), CRm(12), Op2( 7), pm_fake },
-	{ Op1( 0), CRn( 9), CRm(13), Op2( 0), pm_fake },
-	{ Op1( 0), CRn( 9), CRm(13), Op2( 1), pm_fake },
-	{ Op1( 0), CRn( 9), CRm(13), Op2( 2), pm_fake },
-	{ Op1( 0), CRn( 9), CRm(14), Op2( 0), pm_fake },
-	{ Op1( 0), CRn( 9), CRm(14), Op2( 1), pm_fake },
-	{ Op1( 0), CRn( 9), CRm(14), Op2( 2), pm_fake },
->>>>>>> 13253707
 
 	{ Op1( 0), CRn(10), CRm( 2), Op2( 0), access_vm_reg, NULL, c10_PRRR },
 	{ Op1( 0), CRn(10), CRm( 2), Op2( 1), access_vm_reg, NULL, c10_NMRR },
 	{ Op1( 0), CRn(10), CRm( 3), Op2( 0), access_vm_reg, NULL, c10_AMAIR0 },
 	{ Op1( 0), CRn(10), CRm( 3), Op2( 1), access_vm_reg, NULL, c10_AMAIR1 },
 	{ Op1( 0), CRn(13), CRm( 0), Op2( 1), access_vm_reg, NULL, c13_CID },
-<<<<<<< HEAD
 };
 
 static const struct sys_reg_desc cp15_64_regs[] = {
 	{ Op1( 0), CRn( 0), CRm( 2), Op2( 0), access_vm_reg, NULL, c2_TTBR0 },
-=======
-
->>>>>>> 13253707
 	{ Op1( 1), CRn( 0), CRm( 2), Op2( 0), access_vm_reg, NULL, c2_TTBR1 },
 };
 
