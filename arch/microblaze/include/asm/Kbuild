
generic-y += clkdev.h
generic-y += exec.h
generic-y += trace_clock.h
<<<<<<< HEAD
generic-y += irq_work.h
generic-y += syscalls.h
=======
generic-y += syscalls.h
generic-y += barrier.h
>>>>>>> 7398d033
<|MERGE_RESOLUTION|>--- conflicted
+++ resolved
@@ -2,10 +2,6 @@
 generic-y += clkdev.h
 generic-y += exec.h
 generic-y += trace_clock.h
-<<<<<<< HEAD
 generic-y += irq_work.h
 generic-y += syscalls.h
-=======
-generic-y += syscalls.h
-generic-y += barrier.h
->>>>>>> 7398d033
+generic-y += barrier.h