#ifndef _ASM_X86_SIGNAL_H
#define _ASM_X86_SIGNAL_H

#ifndef __ASSEMBLY__
#include <linux/linkage.h>

/* Most things should be clean enough to redefine this at will, if care
   is taken to make libc match.  */

#define _NSIG		64

#ifdef __i386__
# define _NSIG_BPW	32
#else
# define _NSIG_BPW	64
#endif

#define _NSIG_WORDS	(_NSIG / _NSIG_BPW)

typedef unsigned long old_sigset_t;		/* at least 32 bits */

typedef struct {
	unsigned long sig[_NSIG_WORDS];
} sigset_t;

/*
 * Because some traps use the IST stack, we must keep preemption
 * disabled while calling do_trap(), but do_trap() may call
 * force_sig_info() which will grab the signal spin_locks for the
 * task, which in PREEMPT_RT_FULL are mutexes.  By defining
 * ARCH_RT_DELAYS_SIGNAL_SEND the force_sig_info() will set
 * TIF_NOTIFY_RESUME and set up the signal to be sent on exit of the
 * trap.
 */
<<<<<<< HEAD
#if defined(CONFIG_PREEMPT_RT_FULL) && defined(CONFIG_X86_64)
=======
#if defined(CONFIG_PREEMPT_RT_FULL)
>>>>>>> cf910a49
#define ARCH_RT_DELAYS_SIGNAL_SEND
#endif

#ifndef CONFIG_COMPAT
typedef sigset_t compat_sigset_t;
#endif

#endif /* __ASSEMBLY__ */
#include <uapi/asm/signal.h>
#ifndef __ASSEMBLY__
extern void do_notify_resume(struct pt_regs *, void *, __u32);

#define __ARCH_HAS_SA_RESTORER

#include <asm/sigcontext.h>

#ifdef __i386__

#define __HAVE_ARCH_SIG_BITOPS

#define sigaddset(set,sig)		    \
	(__builtin_constant_p(sig)	    \
	 ? __const_sigaddset((set), (sig))  \
	 : __gen_sigaddset((set), (sig)))

static inline void __gen_sigaddset(sigset_t *set, int _sig)
{
	asm("btsl %1,%0" : "+m"(*set) : "Ir"(_sig - 1) : "cc");
}

static inline void __const_sigaddset(sigset_t *set, int _sig)
{
	unsigned long sig = _sig - 1;
	set->sig[sig / _NSIG_BPW] |= 1 << (sig % _NSIG_BPW);
}

#define sigdelset(set, sig)		    \
	(__builtin_constant_p(sig)	    \
	 ? __const_sigdelset((set), (sig))  \
	 : __gen_sigdelset((set), (sig)))


static inline void __gen_sigdelset(sigset_t *set, int _sig)
{
	asm("btrl %1,%0" : "+m"(*set) : "Ir"(_sig - 1) : "cc");
}

static inline void __const_sigdelset(sigset_t *set, int _sig)
{
	unsigned long sig = _sig - 1;
	set->sig[sig / _NSIG_BPW] &= ~(1 << (sig % _NSIG_BPW));
}

static inline int __const_sigismember(sigset_t *set, int _sig)
{
	unsigned long sig = _sig - 1;
	return 1 & (set->sig[sig / _NSIG_BPW] >> (sig % _NSIG_BPW));
}

static inline int __gen_sigismember(sigset_t *set, int _sig)
{
	int ret;
	asm("btl %2,%1\n\tsbbl %0,%0"
	    : "=r"(ret) : "m"(*set), "Ir"(_sig-1) : "cc");
	return ret;
}

#define sigismember(set, sig)			\
	(__builtin_constant_p(sig)		\
	 ? __const_sigismember((set), (sig))	\
	 : __gen_sigismember((set), (sig)))

struct pt_regs;

#else /* __i386__ */

#undef __HAVE_ARCH_SIG_BITOPS

#endif /* !__i386__ */

#endif /* __ASSEMBLY__ */
#endif /* _ASM_X86_SIGNAL_H */<|MERGE_RESOLUTION|>--- conflicted
+++ resolved
@@ -32,11 +32,7 @@
  * TIF_NOTIFY_RESUME and set up the signal to be sent on exit of the
  * trap.
  */
-<<<<<<< HEAD
-#if defined(CONFIG_PREEMPT_RT_FULL) && defined(CONFIG_X86_64)
-=======
 #if defined(CONFIG_PREEMPT_RT_FULL)
->>>>>>> cf910a49
 #define ARCH_RT_DELAYS_SIGNAL_SEND
 #endif
 
