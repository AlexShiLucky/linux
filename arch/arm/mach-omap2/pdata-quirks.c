/*
 * Legacy platform_data quirks
 *
 * Copyright (C) 2013 Texas Instruments
 *
 * This program is free software; you can redistribute it and/or modify
 * it under the terms of the GNU General Public License version 2 as
 * published by the Free Software Foundation.
 */
#include <linux/clk.h>
#include <linux/davinci_emac.h>
#include <linux/gpio.h>
#include <linux/init.h>
#include <linux/kernel.h>
#include <linux/of_platform.h>
#include <linux/ti_wilink_st.h>
#include <linux/wl12xx.h>
#include <linux/mmc/card.h>
#include <linux/mmc/host.h>
#include <linux/regulator/machine.h>
#include <linux/regulator/fixed.h>

#include <linux/platform_data/hsmmc-omap.h>
#include <linux/platform_data/pinctrl-single.h>
#include <linux/platform_data/iommu-omap.h>
#include <linux/platform_data/remoteproc-omap.h>
#include <linux/platform_data/wkup_m3.h>
#include <linux/platform_data/remoteproc-pruss.h>
#include <linux/platform_data/sgx-omap.h>

#include "common.h"
#include "common-board-devices.h"
#include "dss-common.h"
#include "control.h"
#include "omap_device.h"
#include "omap-secure.h"
#include "soc.h"
#include "hsmmc.h"
#include "remoteproc.h"

struct pdata_init {
	const char *compatible;
	void (*fn)(void);
};

static struct of_dev_auxdata omap_auxdata_lookup[];
static struct twl4030_gpio_platform_data twl_gpio_auxdata;

#if defined(CONFIG_SOC_AM33XX) || defined(CONFIG_SOC_AM43XX)
static struct gfx_sgx_platform_data sgx_pdata = {
	.reset_name = "gfx",
	.assert_reset = omap_device_assert_hardreset,
	.deassert_reset = omap_device_deassert_hardreset,
};
#endif

#if IS_ENABLED(CONFIG_OMAP_IOMMU)
int omap_iommu_set_pwrdm_constraint(struct platform_device *pdev, bool request,
				    u8 *pwrst);
#else
static inline int omap_iommu_set_pwrdm_constraint(struct platform_device *pdev,
						  bool request, u8 *pwrst)
{
	return 0;
}
#endif

#ifdef CONFIG_MACH_NOKIA_N8X0
static void __init omap2420_n8x0_legacy_init(void)
{
	omap_auxdata_lookup[0].platform_data = n8x0_legacy_init();
}
#else
#define omap2420_n8x0_legacy_init	NULL
#endif

#ifdef CONFIG_ARCH_OMAP3
/*
 * Configures GPIOs 126, 127 and 129 to 1.8V mode instead of 3.0V
 * mode for MMC1 in case bootloader did not configure things.
 * Note that if the pins are used for MMC1, pbias-regulator
 * manages the IO voltage.
 */
static void __init omap3_gpio126_127_129(void)
{
	u32 reg;

	reg = omap_ctrl_readl(OMAP343X_CONTROL_PBIAS_LITE);
	reg &= ~OMAP343X_PBIASLITEVMODE1;
	reg |= OMAP343X_PBIASLITEPWRDNZ1;
	omap_ctrl_writel(reg, OMAP343X_CONTROL_PBIAS_LITE);
	if (cpu_is_omap3630()) {
		reg = omap_ctrl_readl(OMAP34XX_CONTROL_WKUP_CTRL);
		reg |= OMAP36XX_GPIO_IO_PWRDNZ;
		omap_ctrl_writel(reg, OMAP34XX_CONTROL_WKUP_CTRL);
	}
}

static void __init hsmmc2_internal_input_clk(void)
{
	u32 reg;

	reg = omap_ctrl_readl(OMAP343X_CONTROL_DEVCONF1);
	reg |= OMAP2_MMCSDIO2ADPCLKISEL;
	omap_ctrl_writel(reg, OMAP343X_CONTROL_DEVCONF1);
}

static struct iommu_platform_data omap3_iommu_pdata = {
	.reset_name = "mmu",
	.assert_reset = omap_device_assert_hardreset,
	.deassert_reset = omap_device_deassert_hardreset,
	.device_enable = omap_device_enable,
	.device_idle = omap_device_idle,
};

static struct iommu_platform_data omap3_iommu_isp_pdata = {
	.device_enable = omap_device_enable,
	.device_idle = omap_device_idle,
};

static int omap3_sbc_t3730_twl_callback(struct device *dev,
					   unsigned gpio,
					   unsigned ngpio)
{
	int res;

	res = gpio_request_one(gpio + 2, GPIOF_OUT_INIT_HIGH,
			       "wlan pwr");
	if (res)
		return res;

	gpio_export(gpio, 0);

	return 0;
}

static void __init omap3_sbc_t3x_usb_hub_init(int gpio, char *hub_name)
{
	int err = gpio_request_one(gpio, GPIOF_OUT_INIT_LOW, hub_name);

	if (err) {
		pr_err("SBC-T3x: %s reset gpio request failed: %d\n",
			hub_name, err);
		return;
	}

	gpio_export(gpio, 0);

	udelay(10);
	gpio_set_value(gpio, 1);
	msleep(1);
}

static void __init omap3_sbc_t3730_twl_init(void)
{
	twl_gpio_auxdata.setup = omap3_sbc_t3730_twl_callback;
}

static void __init omap3_sbc_t3730_legacy_init(void)
{
	omap3_sbc_t3x_usb_hub_init(167, "sb-t35 usb hub");
}

static void __init omap3_sbc_t3530_legacy_init(void)
{
	omap3_sbc_t3x_usb_hub_init(167, "sb-t35 usb hub");
}

static struct ti_st_plat_data wilink_pdata = {
	.nshutdown_gpio = 137,
	.dev_name = "/dev/ttyO1",
	.flow_cntrl = 1,
	.baud_rate = 300000,
};

static struct platform_device wl18xx_device = {
	.name	= "kim",
	.id	= -1,
	.dev	= {
		.platform_data = &wilink_pdata,
	}
};

static struct platform_device btwilink_device = {
	.name	= "btwilink",
	.id	= -1,
};

static void __init omap3_igep0020_rev_f_legacy_init(void)
{
	platform_device_register(&wl18xx_device);
	platform_device_register(&btwilink_device);
}

static void __init omap3_igep0030_rev_g_legacy_init(void)
{
	platform_device_register(&wl18xx_device);
	platform_device_register(&btwilink_device);
}

static void __init omap3_evm_legacy_init(void)
{
	hsmmc2_internal_input_clk();
}

static void am35xx_enable_emac_int(void)
{
	u32 v;

	v = omap_ctrl_readl(AM35XX_CONTROL_LVL_INTR_CLEAR);
	v |= (AM35XX_CPGMAC_C0_RX_PULSE_CLR | AM35XX_CPGMAC_C0_TX_PULSE_CLR |
	      AM35XX_CPGMAC_C0_MISC_PULSE_CLR | AM35XX_CPGMAC_C0_RX_THRESH_CLR);
	omap_ctrl_writel(v, AM35XX_CONTROL_LVL_INTR_CLEAR);
	omap_ctrl_readl(AM35XX_CONTROL_LVL_INTR_CLEAR); /* OCP barrier */
}

static void am35xx_disable_emac_int(void)
{
	u32 v;

	v = omap_ctrl_readl(AM35XX_CONTROL_LVL_INTR_CLEAR);
	v |= (AM35XX_CPGMAC_C0_RX_PULSE_CLR | AM35XX_CPGMAC_C0_TX_PULSE_CLR);
	omap_ctrl_writel(v, AM35XX_CONTROL_LVL_INTR_CLEAR);
	omap_ctrl_readl(AM35XX_CONTROL_LVL_INTR_CLEAR); /* OCP barrier */
}

static struct emac_platform_data am35xx_emac_pdata = {
	.interrupt_enable	= am35xx_enable_emac_int,
	.interrupt_disable	= am35xx_disable_emac_int,
};

static void __init am35xx_emac_reset(void)
{
	u32 v;

	v = omap_ctrl_readl(AM35XX_CONTROL_IP_SW_RESET);
	v &= ~AM35XX_CPGMACSS_SW_RST;
	omap_ctrl_writel(v, AM35XX_CONTROL_IP_SW_RESET);
	omap_ctrl_readl(AM35XX_CONTROL_IP_SW_RESET); /* OCP barrier */
}

static struct gpio cm_t3517_wlan_gpios[] __initdata = {
	{ 56,	GPIOF_OUT_INIT_HIGH,	"wlan pwr" },
	{ 4,	GPIOF_OUT_INIT_HIGH,	"xcvr noe" },
};

static void __init omap3_sbc_t3517_wifi_init(void)
{
	int err = gpio_request_array(cm_t3517_wlan_gpios,
				ARRAY_SIZE(cm_t3517_wlan_gpios));
	if (err) {
		pr_err("SBC-T3517: wl12xx gpios request failed: %d\n", err);
		return;
	}

	gpio_export(cm_t3517_wlan_gpios[0].gpio, 0);
	gpio_export(cm_t3517_wlan_gpios[1].gpio, 0);

	msleep(100);
	gpio_set_value(cm_t3517_wlan_gpios[1].gpio, 0);
}

static void __init omap3_sbc_t3517_legacy_init(void)
{
	omap3_sbc_t3x_usb_hub_init(152, "cm-t3517 usb hub");
	omap3_sbc_t3x_usb_hub_init(98, "sb-t35 usb hub");
	am35xx_emac_reset();
	hsmmc2_internal_input_clk();
	omap3_sbc_t3517_wifi_init();
}

static void __init am3517_evm_legacy_init(void)
{
	am35xx_emac_reset();
}

static struct platform_device omap3_rom_rng_device = {
	.name		= "omap3-rom-rng",
	.id		= -1,
	.dev	= {
		.platform_data	= rx51_secure_rng_call,
	},
};

static void __init nokia_n900_legacy_init(void)
{
	hsmmc2_internal_input_clk();

	if (omap_type() == OMAP2_DEVICE_TYPE_SEC) {
		if (IS_ENABLED(CONFIG_ARM_ERRATA_430973)) {
			pr_info("RX-51: Enabling ARM errata 430973 workaround\n");
			/* set IBE to 1 */
			rx51_secure_update_aux_cr(BIT(6), 0);
		} else {
			pr_warn("RX-51: Not enabling ARM errata 430973 workaround\n");
			pr_warn("Thumb binaries may crash randomly without this workaround\n");
		}

		pr_info("RX-51: Registring OMAP3 HWRNG device\n");
		platform_device_register(&omap3_rom_rng_device);

	}
}

static void __init omap3_tao3530_legacy_init(void)
{
	hsmmc2_internal_input_clk();
}

/* omap3pandora legacy devices */
#define PANDORA_WIFI_IRQ_GPIO		21
#define PANDORA_WIFI_NRESET_GPIO	23

static struct platform_device pandora_backlight = {
	.name	= "pandora-backlight",
	.id	= -1,
};

static struct regulator_consumer_supply pandora_vmmc3_supply[] = {
	REGULATOR_SUPPLY("vmmc", "omap_hsmmc.2"),
};

static struct regulator_init_data pandora_vmmc3 = {
	.constraints = {
		.valid_ops_mask		= REGULATOR_CHANGE_STATUS,
	},
	.num_consumer_supplies	= ARRAY_SIZE(pandora_vmmc3_supply),
	.consumer_supplies	= pandora_vmmc3_supply,
};

static struct fixed_voltage_config pandora_vwlan = {
	.supply_name		= "vwlan",
	.microvolts		= 1800000, /* 1.8V */
	.gpio			= PANDORA_WIFI_NRESET_GPIO,
	.startup_delay		= 50000, /* 50ms */
	.enable_high		= 1,
	.init_data		= &pandora_vmmc3,
};

static struct platform_device pandora_vwlan_device = {
	.name		= "reg-fixed-voltage",
	.id		= 1,
	.dev = {
		.platform_data = &pandora_vwlan,
	},
};

static void pandora_wl1251_init_card(struct mmc_card *card)
{
	/*
	 * We have TI wl1251 attached to MMC3. Pass this information to
	 * SDIO core because it can't be probed by normal methods.
	 */
	if (card->type == MMC_TYPE_SDIO || card->type == MMC_TYPE_SD_COMBO) {
		card->quirks |= MMC_QUIRK_NONSTD_SDIO;
		card->cccr.wide_bus = 1;
		card->cis.vendor = 0x104c;
		card->cis.device = 0x9066;
		card->cis.blksize = 512;
		card->cis.max_dtr = 24000000;
		card->ocr = 0x80;
	}
}

static struct omap2_hsmmc_info pandora_mmc3[] = {
	{
		.mmc		= 3,
		.caps		= MMC_CAP_4_BIT_DATA | MMC_CAP_POWER_OFF_CARD,
		.gpio_cd	= -EINVAL,
		.gpio_wp	= -EINVAL,
		.init_card	= pandora_wl1251_init_card,
	},
	{}	/* Terminator */
};

static void __init pandora_wl1251_init(void)
{
	struct wl1251_platform_data pandora_wl1251_pdata;
	int ret;

	memset(&pandora_wl1251_pdata, 0, sizeof(pandora_wl1251_pdata));

	pandora_wl1251_pdata.power_gpio = -1;

	ret = gpio_request_one(PANDORA_WIFI_IRQ_GPIO, GPIOF_IN, "wl1251 irq");
	if (ret < 0)
		goto fail;

	pandora_wl1251_pdata.irq = gpio_to_irq(PANDORA_WIFI_IRQ_GPIO);
	if (pandora_wl1251_pdata.irq < 0)
		goto fail_irq;

	pandora_wl1251_pdata.use_eeprom = true;
	ret = wl1251_set_platform_data(&pandora_wl1251_pdata);
	if (ret < 0)
		goto fail_irq;

	return;

fail_irq:
	gpio_free(PANDORA_WIFI_IRQ_GPIO);
fail:
	pr_err("wl1251 board initialisation failed\n");
}

static void __init omap3_pandora_legacy_init(void)
{
	platform_device_register(&pandora_backlight);
	platform_device_register(&pandora_vwlan_device);
	omap_hsmmc_init(pandora_mmc3);
	omap_hsmmc_late_init(pandora_mmc3);
	pandora_wl1251_init();
}
#endif /* CONFIG_ARCH_OMAP3 */

#if defined(CONFIG_ARCH_OMAP4) || defined(CONFIG_SOC_OMAP5) || \
	defined(CONFIG_SOC_DRA7XX)
static struct omap_rproc_timer_ops omap_rproc_dmtimer_ops = {
	.request_timer = omap_rproc_request_timer,
	.release_timer = omap_rproc_release_timer,
	.start_timer = omap_rproc_start_timer,
	.stop_timer = omap_rproc_stop_timer,
	.get_timer_irq = omap_rproc_get_timer_irq,
	.ack_timer_irq = omap_rproc_ack_timer_irq,
};

static struct omap_rproc_pdata omap4_ipu_dsp_pdata = {
	.device_enable = omap_rproc_device_enable,
	.device_shutdown = omap_rproc_device_shutdown,
	.timer_ops = &omap_rproc_dmtimer_ops,
};

static struct iommu_platform_data omap4_iommu_pdata = {
	.reset_name = "mmu_cache",
	.assert_reset = omap_device_assert_hardreset,
	.deassert_reset = omap_device_deassert_hardreset,
	.device_enable = omap_device_enable,
	.device_idle = omap_device_idle,
};
#endif

#if defined(CONFIG_SOC_AM33XX) || defined(CONFIG_SOC_AM43XX)
static struct wkup_m3_platform_data wkup_m3_data = {
	.reset_name = "wkup_m3",
	.assert_reset = omap_device_assert_hardreset,
	.deassert_reset = omap_device_deassert_hardreset,
};

static struct pruss_platform_data pruss_pdata = {
	.reset_name = "pruss",
	.assert_reset = omap_device_assert_hardreset,
	.deassert_reset = omap_device_deassert_hardreset,
};
#endif

#ifdef CONFIG_SOC_OMAP5
static void __init omap5_uevm_legacy_init(void)
{
}
#endif

#ifdef CONFIG_SOC_DRA7XX
static struct iommu_platform_data dra7_ipu1_dsp_iommu_pdata = {
	.reset_name = "mmu_cache",
	.assert_reset = omap_device_assert_hardreset,
	.deassert_reset = omap_device_deassert_hardreset,
	.device_enable = omap_device_enable,
	.device_idle = omap_device_idle,
	.set_pwrdm_constraint = omap_iommu_set_pwrdm_constraint,
};

static struct iommu_platform_data dra7_dsp_mmu_edma_pdata = {
	.device_enable = omap_device_enable,
	.device_idle = omap_device_idle,
};

static struct omap_hsmmc_platform_data dra7_hsmmc_data_mmc1;
static struct omap_hsmmc_platform_data dra7_hsmmc_data_mmc2;
static struct omap_hsmmc_platform_data dra7_hsmmc_data_mmc3;

static void __init dra7x_evm_mmc_quirk(void)
{
	if (omap_rev() == DRA752_REV_ES1_1 || omap_rev() == DRA752_REV_ES1_0) {
		dra7_hsmmc_data_mmc1.version = "rev11";
		dra7_hsmmc_data_mmc1.max_freq = 96000000;

		dra7_hsmmc_data_mmc2.version = "rev11";
		dra7_hsmmc_data_mmc2.max_freq = 48000000;

		dra7_hsmmc_data_mmc3.version = "rev11";
		dra7_hsmmc_data_mmc3.max_freq = 48000000;
	}
}
#endif

static struct pcs_pdata pcs_pdata;

void omap_pcs_legacy_init(int irq, void (*rearm)(void))
{
	pcs_pdata.irq = irq;
	pcs_pdata.rearm = rearm;
}

/*
 * GPIOs for TWL are initialized by the I2C bus and need custom
 * handing until DSS has device tree bindings.
 */
void omap_auxdata_legacy_init(struct device *dev)
{
	if (dev->platform_data)
		return;

	if (strcmp("twl4030-gpio", dev_name(dev)))
		return;

	dev->platform_data = &twl_gpio_auxdata;
}

/*
 * Few boards still need auxdata populated before we populate
 * the dev entries in of_platform_populate().
 */
static struct pdata_init auxdata_quirks[] __initdata = {
#ifdef CONFIG_SOC_OMAP2420
	{ "nokia,n800", omap2420_n8x0_legacy_init, },
	{ "nokia,n810", omap2420_n8x0_legacy_init, },
	{ "nokia,n810-wimax", omap2420_n8x0_legacy_init, },
#endif
#ifdef CONFIG_ARCH_OMAP3
	{ "compulab,omap3-sbc-t3730", omap3_sbc_t3730_twl_init, },
#endif
	{ /* sentinel */ },
};

static struct of_dev_auxdata omap_auxdata_lookup[] __initdata = {
#ifdef CONFIG_MACH_NOKIA_N8X0
	OF_DEV_AUXDATA("ti,omap2420-mmc", 0x4809c000, "mmci-omap.0", NULL),
	OF_DEV_AUXDATA("menelaus", 0x72, "1-0072", &n8x0_menelaus_platform_data),
	OF_DEV_AUXDATA("tlv320aic3x", 0x18, "2-0018", &n810_aic33_data),
#endif
#ifdef CONFIG_ARCH_OMAP3
	OF_DEV_AUXDATA("ti,omap3-padconf", 0x48002030, "48002030.pinmux", &pcs_pdata),
	OF_DEV_AUXDATA("ti,omap3-padconf", 0x480025a0, "480025a0.pinmux", &pcs_pdata),
	OF_DEV_AUXDATA("ti,omap3-padconf", 0x48002a00, "48002a00.pinmux", &pcs_pdata),
	OF_DEV_AUXDATA("ti,omap2-iommu", 0x5d000000, "5d000000.mmu",
		       &omap3_iommu_pdata),
	OF_DEV_AUXDATA("ti,omap2-iommu", 0x480bd400, "480bd400.mmu",
		       &omap3_iommu_isp_pdata),
	/* Only on am3517 */
	OF_DEV_AUXDATA("ti,davinci_mdio", 0x5c030000, "davinci_mdio.0", NULL),
	OF_DEV_AUXDATA("ti,am3517-emac", 0x5c000000, "davinci_emac.0",
		       &am35xx_emac_pdata),
#endif
#ifdef CONFIG_SOC_AM33XX
	OF_DEV_AUXDATA("ti,am3352-wkup-m3", 0x44d00000, "44d00000.wkup_m3",
		       &wkup_m3_data),
	OF_DEV_AUXDATA("ti,am3352-pruss", 0x4a300000, "4a300000.pruss",
		       &pruss_pdata),
	OF_DEV_AUXDATA("ti,am3352-sgx530", 0x56000000, "56000000.sgx",
		       &sgx_pdata),
#endif
#ifdef CONFIG_ARCH_OMAP4
	OF_DEV_AUXDATA("ti,omap4-padconf", 0x4a100040, "4a100040.pinmux", &pcs_pdata),
	OF_DEV_AUXDATA("ti,omap4-padconf", 0x4a31e040, "4a31e040.pinmux", &pcs_pdata),
	OF_DEV_AUXDATA("ti,omap4-dsp", 0, "dsp", &omap4_ipu_dsp_pdata),
	OF_DEV_AUXDATA("ti,omap4-ipu", 0x55020000, "ipu", &omap4_ipu_dsp_pdata),
#endif
#ifdef CONFIG_SOC_OMAP5
	OF_DEV_AUXDATA("ti,omap5-padconf", 0x4a002840, "4a002840.pinmux", &pcs_pdata),
	OF_DEV_AUXDATA("ti,omap5-padconf", 0x4ae0c840, "4ae0c840.pinmux", &pcs_pdata),
	OF_DEV_AUXDATA("ti,omap5-dsp", 0, "dsp", &omap4_ipu_dsp_pdata),
	OF_DEV_AUXDATA("ti,omap5-ipu", 0x55020000, "ipu", &omap4_ipu_dsp_pdata),
#endif
#ifdef CONFIG_SOC_DRA7XX
	OF_DEV_AUXDATA("ti,dra7-padconf", 0x4a003400, "4a003400.pinmux", &pcs_pdata),
	OF_DEV_AUXDATA("ti,dra7-dsp-iommu", 0x40d01000, "40d01000.mmu",
		       &dra7_ipu1_dsp_iommu_pdata),
	OF_DEV_AUXDATA("ti,dra7-dsp-iommu", 0x41501000, "41501000.mmu",
		       &dra7_ipu1_dsp_iommu_pdata),
	OF_DEV_AUXDATA("ti,dra7-dsp-iommu", 0x40d02000, "40d02000.mmu",
		       &dra7_dsp_mmu_edma_pdata),
	OF_DEV_AUXDATA("ti,dra7-dsp-iommu", 0x41502000, "41502000.mmu",
		       &dra7_dsp_mmu_edma_pdata),
	OF_DEV_AUXDATA("ti,dra7-iommu", 0x55082000, "55082000.mmu",
		       &omap4_iommu_pdata),
	OF_DEV_AUXDATA("ti,dra7-iommu", 0x58882000, "58882000.mmu",
		       &dra7_ipu1_dsp_iommu_pdata),
	OF_DEV_AUXDATA("ti,dra7-ipu", 0x55020000, "55020000.ipu",
		       &omap4_ipu_dsp_pdata),
	OF_DEV_AUXDATA("ti,dra7-ipu", 0x58820000, "58820000.ipu",
		       &omap4_ipu_dsp_pdata),
	OF_DEV_AUXDATA("ti,dra7-dsp", 0x40800000, "40800000.dsp",
		       &omap4_ipu_dsp_pdata),
	OF_DEV_AUXDATA("ti,dra7-dsp", 0x41000000, "41000000.dsp",
		       &omap4_ipu_dsp_pdata),
	OF_DEV_AUXDATA("ti,dra7-hsmmc", 0x4809c000, "4809c000.mmc",
		       &dra7_hsmmc_data_mmc1),
	OF_DEV_AUXDATA("ti,dra7-hsmmc", 0x480b4000, "480b4000.mmc",
		       &dra7_hsmmc_data_mmc2),
	OF_DEV_AUXDATA("ti,dra7-hsmmc", 0x480ad000, "480ad000.mmc",
		       &dra7_hsmmc_data_mmc3),
#endif
#ifdef CONFIG_SOC_AM43XX
	OF_DEV_AUXDATA("ti,am437-padconf", 0x44e10800, "44e10800.pinmux", &pcs_pdata),
	OF_DEV_AUXDATA("ti,am4372-wkup-m3", 0x44d00000, "44d00000.wkup_m3",
		       &wkup_m3_data),
<<<<<<< HEAD
	OF_DEV_AUXDATA("ti,am4372-pruss", 0x54400000, "54400000.pruss",
		       &pruss_pdata),
	OF_DEV_AUXDATA("ti,am4376-sgx530", 0x56000000, "56000000.sgx",
		       &sgx_pdata),
=======
	OF_DEV_AUXDATA("ti,am4372-pruss-wrapper", 0x54426000,
		       "54426000.pruss_wrapper", &pruss_pdata),
>>>>>>> 2c12cb47
#endif
#if defined(CONFIG_ARCH_OMAP4) || defined(CONFIG_SOC_OMAP5)
	OF_DEV_AUXDATA("ti,omap4-iommu", 0x4a066000, "4a066000.mmu",
		       &omap4_iommu_pdata),
	OF_DEV_AUXDATA("ti,omap4-iommu", 0x55082000, "55082000.mmu",
		       &omap4_iommu_pdata),
#endif
	{ /* sentinel */ },
};

/*
 * Few boards still need to initialize some legacy devices with
 * platform data until the drivers support device tree.
 */
static struct pdata_init pdata_quirks[] __initdata = {
#ifdef CONFIG_ARCH_OMAP3
	{ "compulab,omap3-sbc-t3517", omap3_sbc_t3517_legacy_init, },
	{ "compulab,omap3-sbc-t3530", omap3_sbc_t3530_legacy_init, },
	{ "compulab,omap3-sbc-t3730", omap3_sbc_t3730_legacy_init, },
	{ "nokia,omap3-n900", nokia_n900_legacy_init, },
	{ "nokia,omap3-n9", hsmmc2_internal_input_clk, },
	{ "nokia,omap3-n950", hsmmc2_internal_input_clk, },
	{ "isee,omap3-igep0020-rev-f", omap3_igep0020_rev_f_legacy_init, },
	{ "isee,omap3-igep0030-rev-g", omap3_igep0030_rev_g_legacy_init, },
	{ "logicpd,dm3730-torpedo-devkit", omap3_gpio126_127_129, },
	{ "ti,omap3-evm-37xx", omap3_evm_legacy_init, },
	{ "ti,am3517-evm", am3517_evm_legacy_init, },
	{ "technexion,omap3-tao3530", omap3_tao3530_legacy_init, },
	{ "openpandora,omap3-pandora-600mhz", omap3_pandora_legacy_init, },
	{ "openpandora,omap3-pandora-1ghz", omap3_pandora_legacy_init, },
#endif
#ifdef CONFIG_SOC_OMAP5
	{ "ti,omap5-uevm", omap5_uevm_legacy_init, },
#endif
#ifdef CONFIG_SOC_DRA7XX
	{ "ti,dra7-evm", dra7x_evm_mmc_quirk, },
#endif
	{ /* sentinel */ },
};

static void pdata_quirks_check(struct pdata_init *quirks)
{
	while (quirks->compatible) {
		if (of_machine_is_compatible(quirks->compatible)) {
			if (quirks->fn)
				quirks->fn();
			break;
		}
		quirks++;
	}
}

void __init pdata_quirks_init(const struct of_device_id *omap_dt_match_table)
{
	/*
	 * We still need this for omap2420 and omap3 PM to work, others are
	 * using drivers/misc/sram.c already.
	 */
	if (of_machine_is_compatible("ti,omap2420") ||
	    of_machine_is_compatible("ti,omap3"))
		omap_sdrc_init(NULL, NULL);

	pdata_quirks_check(auxdata_quirks);
	of_platform_populate(NULL, omap_dt_match_table,
			     omap_auxdata_lookup, NULL);
	pdata_quirks_check(pdata_quirks);
}<|MERGE_RESOLUTION|>--- conflicted
+++ resolved
@@ -604,15 +604,10 @@
 	OF_DEV_AUXDATA("ti,am437-padconf", 0x44e10800, "44e10800.pinmux", &pcs_pdata),
 	OF_DEV_AUXDATA("ti,am4372-wkup-m3", 0x44d00000, "44d00000.wkup_m3",
 		       &wkup_m3_data),
-<<<<<<< HEAD
-	OF_DEV_AUXDATA("ti,am4372-pruss", 0x54400000, "54400000.pruss",
-		       &pruss_pdata),
+	OF_DEV_AUXDATA("ti,am4372-pruss-wrapper", 0x54426000,
+		       "54426000.pruss_wrapper", &pruss_pdata),
 	OF_DEV_AUXDATA("ti,am4376-sgx530", 0x56000000, "56000000.sgx",
 		       &sgx_pdata),
-=======
-	OF_DEV_AUXDATA("ti,am4372-pruss-wrapper", 0x54426000,
-		       "54426000.pruss_wrapper", &pruss_pdata),
->>>>>>> 2c12cb47
 #endif
 #if defined(CONFIG_ARCH_OMAP4) || defined(CONFIG_SOC_OMAP5)
 	OF_DEV_AUXDATA("ti,omap4-iommu", 0x4a066000, "4a066000.mmu",
