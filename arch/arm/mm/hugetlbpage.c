--- conflicted
+++ resolved
@@ -54,14 +54,5 @@
 
 int pmd_huge(pmd_t pmd)
 {
-<<<<<<< HEAD
 	return pmd_thp_or_huge(pmd);
-}
-
-int pmd_huge_support(void)
-{
-	return 1;
-=======
-	return pmd_val(pmd) && !(pmd_val(pmd) & PMD_TABLE_BIT);
->>>>>>> c0cbbdeb
 }