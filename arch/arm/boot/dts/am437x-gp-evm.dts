/*
 * Copyright (C) 2013 Texas Instruments Incorporated - http://www.ti.com/
 *
 * This program is free software; you can redistribute it and/or modify
 * it under the terms of the GNU General Public License version 2 as
 * published by the Free Software Foundation.
 */

/* AM437x GP EVM */

/dts-v1/;

#include "am4372.dtsi"
#include <dt-bindings/pinctrl/am43xx.h>
#include <dt-bindings/pwm/pwm.h>
#include <dt-bindings/gpio/gpio.h>

/ {
	model = "TI AM437x GP EVM";
	compatible = "ti,am437x-gp-evm","ti,am4372","ti,am43";

	aliases {
		display0 = &lcd0;
		serial3 = &uart3;
	};

	evm_v3_3d: fixedregulator-v3_3d {
		compatible = "regulator-fixed";
		regulator-name = "evm_v3_3d";
		regulator-min-microvolt = <3300000>;
		regulator-max-microvolt = <3300000>;
		enable-active-high;
	};

	vtt_fixed: fixedregulator-vtt {
		compatible = "regulator-fixed";
		regulator-name = "vtt_fixed";
		regulator-min-microvolt = <1500000>;
		regulator-max-microvolt = <1500000>;
		regulator-always-on;
		regulator-boot-on;
		enable-active-high;
		gpio = <&gpio5 7 GPIO_ACTIVE_HIGH>;
	};

	vmmcwl_fixed: fixedregulator-mmcwl {
		compatible = "regulator-fixed";
		regulator-name = "vmmcwl_fixed";
		regulator-min-microvolt = <1800000>;
		regulator-max-microvolt = <1800000>;
		gpio = <&gpio1 20 GPIO_ACTIVE_HIGH>;
		enable-active-high;
	};

	lcd_bl: backlight {
		compatible = "pwm-backlight";
		pwms = <&ecap0 0 50000 PWM_POLARITY_INVERTED>;
		brightness-levels = <0 51 53 56 62 75 101 152 255>;
		default-brightness-level = <8>;
	};

	matrix_keypad: matrix_keypad@0 {
		compatible = "gpio-matrix-keypad";
		debounce-delay-ms = <5>;
		col-scan-delay-us = <2>;

		pinctrl-names = "default", "sleep";
		pinctrl-0 = <&matrix_keypad_default>;
		pinctrl-1 = <&matrix_keypad_sleep>;

		linux,wakeup;

		row-gpios = <&gpio0 3 GPIO_ACTIVE_HIGH /* Bank0, pin3 */
				&gpio4 3 GPIO_ACTIVE_HIGH /* Bank4, pin3 */
				&gpio4 2 GPIO_ACTIVE_HIGH>; /* Bank4, pin2 */

		col-gpios = <&gpio3 19 GPIO_ACTIVE_HIGH /* Bank3, pin19 */
				&gpio3 20 GPIO_ACTIVE_HIGH>; /* Bank3, pin20 */

		linux,keymap = <0x00000201      /* P1 */
				0x00010202      /* P2 */
				0x01000067      /* UP */
				0x0101006a      /* RIGHT */
				0x02000069      /* LEFT */
				0x0201006c>;      /* DOWN */
		};

	lcd0: display {
		compatible = "osddisplays,osd057T0559-34ts", "panel-dpi";
		label = "lcd";

		panel-timing {
			clock-frequency = <33000000>;
			hactive = <800>;
			vactive = <480>;
			hfront-porch = <210>;
			hback-porch = <16>;
			hsync-len = <30>;
			vback-porch = <10>;
			vfront-porch = <22>;
			vsync-len = <13>;
			hsync-active = <0>;
			vsync-active = <0>;
			de-active = <1>;
			pixelclk-active = <1>;
		};

		port {
			lcd_in: endpoint {
				remote-endpoint = <&dpi_out>;
			};
		};
	};

	sound0: sound@0 {
		compatible = "simple-audio-card";
		simple-audio-card,name = "AM437x-GP-EVM";
		simple-audio-card,widgets =
			"Headphone", "Headphone Jack",
			"Line", "Line In";
		simple-audio-card,routing =
			"Headphone Jack",	"HPLOUT",
			"Headphone Jack",	"HPROUT",
			"LINE1L",		"Line In",
			"LINE1R",		"Line In";
		simple-audio-card,format = "dsp_b";
		simple-audio-card,bitclock-master = <&sound0_master>;
		simple-audio-card,frame-master = <&sound0_master>;
		simple-audio-card,bitclock-inversion;

		simple-audio-card,cpu {
			sound-dai = <&mcasp1>;
			system-clock-frequency = <12000000>;
		};

		sound0_master: simple-audio-card,codec {
			sound-dai = <&tlv320aic3106>;
			system-clock-frequency = <12000000>;
		};
	};

	audio_mstrclk: mclk_osc {
		compatible = "fixed-clock";
		#clock-cells = <0>;
		clock-frequency = <12000000>;
	};

};

&am43xx_pinmux {
	pinctrl-names = "default", "sleep";
	pinctrl-0 = <&ddr3_vtt_toggle_default &wlan_pins_default &debugss_pins &unused_pins>;
	pinctrl-1 = <&wlan_pins_sleep>;

	ddr3_vtt_toggle_default: ddr_vtt_toggle_default {
		pinctrl-single,pins = <
			0x25C (DS0_PULL_UP_DOWN_EN | PIN_OUTPUT_PULLUP | DS0_FORCE_OFF_MODE | MUX_MODE7) /* spi0_cs0.gpio5_7 */
		>;
	};

	i2c0_pins: i2c0_pins {
		pinctrl-single,pins = <
			0x188 (PIN_INPUT_PULLUP | SLEWCTRL_FAST | MUX_MODE0)  /* i2c0_sda.i2c0_sda */
			0x18c (PIN_INPUT_PULLUP | SLEWCTRL_FAST | MUX_MODE0)  /* i2c0_scl.i2c0_scl */
		>;
	};

	i2c1_pins_default: i2c1_pins_default {
		pinctrl-single,pins = <
			0x15c (PIN_INPUT_PULLUP | SLEWCTRL_FAST | MUX_MODE2)  /* spi0_cs0.i2c1_scl */
			0x158 (PIN_INPUT_PULLUP | SLEWCTRL_FAST | MUX_MODE2)  /* spi0_d1.i2c1_sda  */
		>;
	};

	i2c1_pins_sleep: i2c1_pins_sleep {
		pinctrl-single,pins = <
			0x15c (PIN_INPUT_PULLUP | MUX_MODE7)
			0x158 (PIN_INPUT_PULLUP | MUX_MODE7)
		>;
	};

	mmc1_pins: pinmux_mmc1_pins {
		pinctrl-single,pins = <
			0x100 (PIN_INPUT_PULLUP | MUX_MODE0) /* mmc0_clk.mmc0_clk */
			0x104 (PIN_INPUT_PULLUP | MUX_MODE0) /* mmc0_cmd.mmc0_cmd */
			0x0f0 (PIN_INPUT_PULLUP | MUX_MODE0) /* mmc0_dat0.mmc0_dat0 */
			0x0f4 (PIN_INPUT_PULLUP | MUX_MODE0) /* mmc0_dat1.mmc0_dat1 */
			0x0f8 (PIN_INPUT_PULLUP | MUX_MODE0) /* mmc0_dat2.mmc0_dat2 */
			0x0fc (PIN_INPUT_PULLUP | MUX_MODE0) /* mmc0_dat3.mmc0_dat3 */
			0x160 (PIN_INPUT | MUX_MODE7) /* spi0_cs1.gpio0_6 */
		>;
	};

	mmc1_sleep_pins: pinmux_mmc1_sleep_pins {
		pinctrl-single,pins = <
			0x100 (PIN_INPUT_PULLDOWN | MUX_MODE7)
			0x104 (PIN_INPUT | PULL_DISABLE | MUX_MODE7)
			0x0f0 (PIN_INPUT | PULL_DISABLE | MUX_MODE7)
			0x0f4 (PIN_INPUT | PULL_DISABLE | MUX_MODE7)
			0x0f8 (PIN_INPUT | PULL_DISABLE | MUX_MODE7)
			0x0fc (PIN_INPUT | PULL_DISABLE | MUX_MODE7)
			0x160 (PIN_INPUT | PULL_DISABLE | MUX_MODE7)
		>;
	};

	emmc_pins_default: emmc_pins_default {
		pinctrl-single,pins = <
			0x00 (PIN_INPUT_PULLUP | MUX_MODE1) /* gpmc_ad0.mmc1_dat0 */
			0x04 (PIN_INPUT_PULLUP | MUX_MODE1) /* gpmc_ad1.mmc1_dat1 */
			0x08 (PIN_INPUT_PULLUP | MUX_MODE1) /* gpmc_ad2.mmc1_dat2 */
			0x0c (PIN_INPUT_PULLUP | MUX_MODE1) /* gpmc_ad3.mmc1_dat3 */
			0x10 (PIN_INPUT_PULLUP | MUX_MODE1) /* gpmc_ad4.mmc1_dat4 */
			0x14 (PIN_INPUT_PULLUP | MUX_MODE1) /* gpmc_ad5.mmc1_dat5 */
			0x18 (PIN_INPUT_PULLUP | MUX_MODE1) /* gpmc_ad6.mmc1_dat6 */
			0x1c (PIN_INPUT_PULLUP | MUX_MODE1) /* gpmc_ad7.mmc1_dat7 */
			0x80 (PIN_INPUT_PULLUP | MUX_MODE2) /* gpmc_csn1.mmc1_clk */
			0x84 (PIN_INPUT_PULLUP | MUX_MODE2) /* gpmc_csn2.mmc1_cmd */
		>;
	};

	emmc_pins_sleep: emmc_pins_sleep {
		pinctrl-single,pins = <
			0x00 (PIN_INPUT_PULLDOWN | MUX_MODE7) /* gpmc_ad0.gpio1_0 */
			0x04 (PIN_INPUT_PULLDOWN | MUX_MODE7) /* gpmc_ad1.gpio1_1 */
			0x08 (PIN_INPUT_PULLDOWN | MUX_MODE7) /* gpmc_ad2.gpio1_2 */
			0x0c (PIN_INPUT_PULLDOWN | MUX_MODE7) /* gpmc_ad3.gpio1_3 */
			0x10 (PIN_INPUT_PULLDOWN | MUX_MODE7) /* gpmc_ad4.gpio1_4 */
			0x14 (PIN_INPUT_PULLDOWN | MUX_MODE7) /* gpmc_ad5.gpio1_5 */
			0x18 (PIN_INPUT_PULLDOWN | MUX_MODE7) /* gpmc_ad6.gpio1_6 */
			0x1c (PIN_INPUT_PULLDOWN | MUX_MODE7) /* gpmc_ad7.gpio1_7 */
			0x80 (PIN_INPUT_PULLDOWN | MUX_MODE7) /* gpmc_csn1.gpio1_30 */
			0x84 (PIN_INPUT_PULLDOWN | MUX_MODE7) /* gpmc_csn2.gpio1_31 */
		>;
	};

	ecap0_pins_default: backlight_pins_default {
		pinctrl-single,pins = <
			0x164 MUX_MODE0       /* eCAP0_in_PWM0_out.eCAP0_in_PWM0_out MODE0 */
		>;
	};

	ecap0_pins_sleep: backlight_pins_sleep {
		pinctrl-single,pins = <
			0x164 (PIN_INPUT_PULLDOWN | MUX_MODE7)
		>;
	};

	pixcir_ts_pins_default: pixcir_ts_pins_default {
		pinctrl-single,pins = <
			0x264 (PIN_INPUT_PULLUP | MUX_MODE7)  /* spi2_d0.gpio3_22 */
		>;
	};

	pixcir_ts_pins_sleep: pixcir_ts_pins_sleep {
		pinctrl-single,pins = <
			0x264 (PIN_INPUT | PULL_DISABLE | MUX_MODE7)  /* spi2_d0.gpio3_22 */
		>;
	};

	cpsw_default: cpsw_default {
		pinctrl-single,pins = <
			/* Slave 1 */
			0x114 (PIN_OUTPUT_PULLDOWN | MUX_MODE2)	/* mii1_txen.rgmii1_txen */
			0x118 (PIN_INPUT_PULLDOWN | MUX_MODE2)	/* mii1_rxdv.rgmii1_rxctl */
			0x11c (PIN_OUTPUT_PULLDOWN | MUX_MODE2)	/* mii1_txd1.rgmii1_txd3 */
			0x120 (PIN_OUTPUT_PULLDOWN | MUX_MODE2)	/* mii1_txd0.rgmii1_txd2 */
			0x124 (PIN_OUTPUT_PULLDOWN | MUX_MODE2)	/* mii1_txd1.rgmii1_txd1 */
			0x128 (PIN_OUTPUT_PULLDOWN | MUX_MODE2)	/* mii1_txd0.rgmii1_txd0 */
			0x12c (PIN_OUTPUT_PULLDOWN | MUX_MODE2)	/* mii1_txclk.rmii1_tclk */
			0x130 (PIN_INPUT_PULLDOWN | MUX_MODE2)	/* mii1_rxclk.rmii1_rclk */
			0x134 (PIN_INPUT_PULLDOWN | MUX_MODE2)	/* mii1_rxd1.rgmii1_rxd3 */
			0x138 (PIN_INPUT_PULLDOWN | MUX_MODE2)	/* mii1_rxd0.rgmii1_rxd2 */
			0x13c (PIN_INPUT_PULLDOWN | MUX_MODE2)	/* mii1_rxd1.rgmii1_rxd1 */
			0x140 (PIN_INPUT_PULLDOWN | MUX_MODE2)	/* mii1_rxd0.rgmii1_rxd0 */
		>;
	};

	cpsw_sleep: cpsw_sleep {
		pinctrl-single,pins = <
			/* Slave 1 reset value */
			0x114 (PIN_INPUT_PULLDOWN | MUX_MODE7)
			0x118 (PIN_INPUT_PULLDOWN | MUX_MODE7)
			0x11c (PIN_INPUT_PULLDOWN | MUX_MODE7)
			0x120 (PIN_INPUT_PULLDOWN | MUX_MODE7)
			0x124 (PIN_INPUT_PULLDOWN | MUX_MODE7)
			0x128 (PIN_INPUT_PULLDOWN | MUX_MODE7)
			0x12c (PIN_INPUT_PULLDOWN | MUX_MODE7)
			0x130 (PIN_INPUT_PULLDOWN | MUX_MODE7)
			0x134 (PIN_INPUT | PULL_DISABLE | MUX_MODE7)
			0x138 (PIN_INPUT | PULL_DISABLE | MUX_MODE7)
			0x13c (PIN_INPUT | PULL_DISABLE | MUX_MODE7)
			0x140 (PIN_INPUT | PULL_DISABLE | MUX_MODE7)
		>;
	};

	davinci_mdio_default: davinci_mdio_default {
		pinctrl-single,pins = <
			/* MDIO */
			0x148 (PIN_INPUT_PULLUP | SLEWCTRL_FAST | MUX_MODE0)	/* mdio_data.mdio_data */
			0x14c (PIN_OUTPUT_PULLUP | MUX_MODE0)			/* mdio_clk.mdio_clk */
		>;
	};

	davinci_mdio_sleep: davinci_mdio_sleep {
		pinctrl-single,pins = <
			/* MDIO reset value */
			0x148 (PIN_INPUT | PULL_DISABLE | MUX_MODE7)
			0x14c (PIN_INPUT | PULL_DISABLE | MUX_MODE7)
		>;
	};

	nand_flash_x8_default: nand_flash_x8_default {
		pinctrl-single,pins = <
			0x0  (PIN_INPUT  | MUX_MODE0)	/* gpmc_ad0.gpmc_ad0 */
			0x4  (PIN_INPUT  | MUX_MODE0)	/* gpmc_ad1.gpmc_ad1 */
			0x8  (PIN_INPUT  | MUX_MODE0)	/* gpmc_ad2.gpmc_ad2 */
			0xc  (PIN_INPUT  | MUX_MODE0)	/* gpmc_ad3.gpmc_ad3 */
			0x10 (PIN_INPUT  | MUX_MODE0)	/* gpmc_ad4.gpmc_ad4 */
			0x14 (PIN_INPUT  | MUX_MODE0)	/* gpmc_ad5.gpmc_ad5 */
			0x18 (PIN_INPUT  | MUX_MODE0)	/* gpmc_ad6.gpmc_ad6 */
			0x1c (PIN_INPUT  | MUX_MODE0)	/* gpmc_ad7.gpmc_ad7 */
			0x70 (PIN_INPUT_PULLUP | MUX_MODE0)	/* gpmc_wait0.gpmc_wait0 */
			0x74 (PIN_OUTPUT_PULLUP | MUX_MODE7)	/* gpmc_wpn.gpmc_wpn */
			0x7c (PIN_OUTPUT | MUX_MODE0)		/* gpmc_csn0.gpmc_csn0  */
			0x90 (PIN_OUTPUT | MUX_MODE0)		/* gpmc_advn_ale.gpmc_advn_ale */
			0x94 (PIN_OUTPUT | MUX_MODE0)		/* gpmc_oen_ren.gpmc_oen_ren */
			0x98 (PIN_OUTPUT | MUX_MODE0)		/* gpmc_wen.gpmc_wen */
			0x9c (PIN_OUTPUT | MUX_MODE0)		/* gpmc_be0n_cle.gpmc_be0n_cle */
		>;
	};

	nand_flash_x8_sleep: nand_flash_x8_sleep {
		pinctrl-single,pins = <
			0x0  (PIN_INPUT_PULLDOWN | MUX_MODE7)	/* gpmc_ad0.gpmc_ad0 */
			0x4  (PIN_INPUT_PULLDOWN | MUX_MODE7)	/* gpmc_ad1.gpmc_ad1 */
			0x8  (PIN_INPUT_PULLDOWN | MUX_MODE7)	/* gpmc_ad2.gpmc_ad2 */
			0xc  (PIN_INPUT_PULLDOWN | MUX_MODE7)	/* gpmc_ad3.gpmc_ad3 */
			0x10 (PIN_INPUT_PULLDOWN | MUX_MODE7)	/* gpmc_ad4.gpmc_ad4 */
			0x14 (PIN_INPUT_PULLDOWN | MUX_MODE7)	/* gpmc_ad5.gpmc_ad5 */
			0x18 (PIN_INPUT_PULLDOWN | MUX_MODE7)	/* gpmc_ad6.gpmc_ad6 */
			0x1c (PIN_INPUT_PULLDOWN | MUX_MODE7)	/* gpmc_ad7.gpmc_ad7 */
			0x70 (PIN_INPUT | PULL_DISABLE | MUX_MODE7)	/* gpmc_wait0.gpmc_wait0 */
			0x74 (PIN_INPUT_PULLDOWN | MUX_MODE7)	/* gpmc_wpn.gpmc_wpn */
			0x7c (PIN_INPUT | PULL_DISABLE | MUX_MODE7)		/* gpmc_csn0.gpmc_csn0  */
			0x90 (PIN_INPUT | PULL_DISABLE | MUX_MODE7)		/* gpmc_advn_ale.gpmc_advn_ale */
			0x94 (PIN_INPUT_PULLDOWN | MUX_MODE7)		/* gpmc_oen_ren.gpmc_oen_ren */
			0x98 (PIN_INPUT_PULLDOWN |  MUX_MODE7)		/* gpmc_wen.gpmc_wen */
			0x9c (PIN_INPUT | PULL_DISABLE | MUX_MODE7)		/* gpmc_be0n_cle.gpmc_be0n_cle */
		>;
	};

	dss_pinctrl_default: dss_pinctrl_default {
		pinctrl-single,pins = <
			0x020 (PIN_OUTPUT_PULLUP | MUX_MODE1) /*gpmc ad 8 -> DSS DATA 23 */
			0x024 (PIN_OUTPUT_PULLUP | MUX_MODE1)
			0x028 (PIN_OUTPUT_PULLUP | MUX_MODE1)
			0x02c (PIN_OUTPUT_PULLUP | MUX_MODE1)
			0x030 (PIN_OUTPUT_PULLUP | MUX_MODE1)
			0x034 (PIN_OUTPUT_PULLUP | MUX_MODE1)
			0x038 (PIN_OUTPUT_PULLUP | MUX_MODE1)
			0x03c (PIN_OUTPUT_PULLUP | MUX_MODE1) /*gpmc ad 15 -> DSS DATA 16 */
			0x0a0 (PIN_OUTPUT_PULLUP | MUX_MODE0) /* DSS DATA 0 */
			0x0a4 (PIN_OUTPUT_PULLUP | MUX_MODE0)
			0x0a8 (PIN_OUTPUT_PULLUP | MUX_MODE0)
			0x0ac (PIN_OUTPUT_PULLUP | MUX_MODE0)
			0x0b0 (PIN_OUTPUT_PULLUP | MUX_MODE0)
			0x0b4 (PIN_OUTPUT_PULLUP | MUX_MODE0)
			0x0b8 (PIN_OUTPUT_PULLUP | MUX_MODE0)
			0x0bc (PIN_OUTPUT_PULLUP | MUX_MODE0)
			0x0c0 (PIN_OUTPUT_PULLUP | MUX_MODE0)
			0x0c4 (PIN_OUTPUT_PULLUP | MUX_MODE0)
			0x0c8 (PIN_OUTPUT_PULLUP | MUX_MODE0)
			0x0cc (PIN_OUTPUT_PULLUP | MUX_MODE0)
			0x0d0 (PIN_OUTPUT_PULLUP | MUX_MODE0)
			0x0d4 (PIN_OUTPUT_PULLUP | MUX_MODE0)
			0x0d8 (PIN_OUTPUT_PULLUP | MUX_MODE0)
			0x0dc (PIN_OUTPUT_PULLUP | MUX_MODE0) /* DSS DATA 15 */
			0x0e0 (PIN_OUTPUT_PULLUP | MUX_MODE0) /* DSS VSYNC */
			0x0e4 (PIN_OUTPUT_PULLUP | MUX_MODE0) /* DSS HSYNC */
			0x0e8 (PIN_OUTPUT_PULLUP | MUX_MODE0) /* DSS PCLK */
			0x0ec (PIN_OUTPUT_PULLUP | MUX_MODE0) /* DSS AC BIAS EN */

		>;
	};

	dss_pinctrl_sleep: dss_pinctrl_sleep {
		pinctrl-single,pins = <
			0x020 (DS0_PULL_UP_DOWN_EN | PIN_INPUT_PULLDOWN | MUX_MODE7)
			0x024 (DS0_PULL_UP_DOWN_EN | PIN_INPUT_PULLDOWN | MUX_MODE7)
			0x028 (DS0_PULL_UP_DOWN_EN | PIN_INPUT_PULLDOWN | MUX_MODE7)
			0x02C (DS0_PULL_UP_DOWN_EN | PIN_INPUT_PULLDOWN | MUX_MODE7)
			0x030 (DS0_PULL_UP_DOWN_EN | PIN_INPUT_PULLDOWN | MUX_MODE7)
			0x034 (DS0_PULL_UP_DOWN_EN | PIN_INPUT_PULLDOWN | MUX_MODE7)
			0x038 (DS0_PULL_UP_DOWN_EN | PIN_INPUT_PULLDOWN | MUX_MODE7)
			0x03C (DS0_PULL_UP_DOWN_EN | PIN_INPUT_PULLDOWN | MUX_MODE7)
			0x0A0 (DS0_PULL_UP_DOWN_EN | INPUT_EN | PULL_DISABLE | MUX_MODE7)
			0x0A4 (DS0_PULL_UP_DOWN_EN | INPUT_EN | PULL_DISABLE | MUX_MODE7)
			0x0A8 (DS0_PULL_UP_DOWN_EN | INPUT_EN | PULL_DISABLE | MUX_MODE7)
			0x0AC (DS0_PULL_UP_DOWN_EN | INPUT_EN | PULL_DISABLE | MUX_MODE7)
			0x0B0 (DS0_PULL_UP_DOWN_EN | INPUT_EN | PULL_DISABLE | MUX_MODE7)
			0x0B4 (DS0_PULL_UP_DOWN_EN | INPUT_EN | PULL_DISABLE | MUX_MODE7)
			0x0B8 (DS0_PULL_UP_DOWN_EN | INPUT_EN | PULL_DISABLE | MUX_MODE7)
			0x0BC (DS0_PULL_UP_DOWN_EN | PIN_INPUT_PULLDOWN | MUX_MODE7)
			0x0C0 (DS0_PULL_UP_DOWN_EN | PIN_INPUT_PULLDOWN | MUX_MODE7)
			0x0C4 (DS0_PULL_UP_DOWN_EN | INPUT_EN | PULL_DISABLE | MUX_MODE7)
			0x0C8 (DS0_PULL_UP_DOWN_EN | PIN_INPUT_PULLDOWN | MUX_MODE7)
			0x0CC (DS0_PULL_UP_DOWN_EN | PIN_INPUT_PULLDOWN | MUX_MODE7)
			0x0D0 (DS0_PULL_UP_DOWN_EN | INPUT_EN | PULL_DISABLE | MUX_MODE7)
			0x0D4 (DS0_PULL_UP_DOWN_EN | INPUT_EN | PULL_DISABLE | MUX_MODE7)
			0x0D8 (DS0_PULL_UP_DOWN_EN | INPUT_EN | PULL_DISABLE | MUX_MODE7)
			0x0DC (DS0_PULL_UP_DOWN_EN | PIN_INPUT_PULLDOWN | MUX_MODE7)
			0x0E0 (DS0_PULL_UP_DOWN_EN | PIN_INPUT_PULLDOWN | MUX_MODE7)
			0x0E4 (DS0_PULL_UP_DOWN_EN | PIN_INPUT_PULLDOWN | MUX_MODE7)
			0x0E8 (DS0_PULL_UP_DOWN_EN | PIN_INPUT_PULLDOWN | MUX_MODE7)
			0x0EC (DS0_PULL_UP_DOWN_EN | PIN_INPUT_PULLDOWN | MUX_MODE7)
		>;
	};

	display_mux_pins: display_mux_pins {
		pinctrl-single,pins = <
			/* GPIO 5_8 to select LCD / HDMI */
			0x238 (PIN_OUTPUT_PULLUP | MUX_MODE7)
		>;
	};

	dcan0_default: dcan0_default_pins {
		pinctrl-single,pins = <
			0x178 (PIN_OUTPUT | MUX_MODE2)		/* uart1_ctsn.d_can0_tx */
			0x17c (PIN_INPUT_PULLUP | MUX_MODE2)	/* uart1_rtsn.d_can0_rx */
		>;
	};

	dcan0_sleep: dcan0_sleep_pins {
		pinctrl-single,pins = <
			0x178 (PIN_INPUT_PULLUP | MUX_MODE7)	/* uart1_ctsn.gpio0_12 */
			0x17c (PIN_INPUT_PULLUP | MUX_MODE7)	/* uart1_rtsn.gpio0_13 */
		>;
	};

	dcan1_default: dcan1_default_pins {
		pinctrl-single,pins = <
			0x180 (PIN_OUTPUT | MUX_MODE2)		/* uart1_rxd.d_can1_tx */
			0x184 (PIN_INPUT_PULLUP | MUX_MODE2)	/* uart1_txd.d_can1_rx */
		>;
	};

	dcan1_sleep: dcan1_sleep_pins {
		pinctrl-single,pins = <
			0x180 (PIN_INPUT_PULLUP | MUX_MODE7)	/* uart1_rxd.gpio0_14 */
			0x184 (PIN_INPUT_PULLUP | MUX_MODE7)	/* uart1_txd.gpio0_15 */
		>;
	};

	vpfe0_pins_default: vpfe0_pins_default {
		pinctrl-single,pins = <
			0x1B0 (PIN_INPUT_PULLUP | MUX_MODE0)  /* cam0_hd mode 0*/
			0x1B4 (PIN_INPUT_PULLUP | MUX_MODE0)  /* cam0_vd mode 0*/
			0x1C0 (PIN_INPUT_PULLUP | MUX_MODE0)  /* cam0_pclk mode 0*/
			0x1C4 (PIN_INPUT_PULLUP | MUX_MODE0)  /* cam0_data8 mode 0*/
			0x1C8 (PIN_INPUT_PULLUP | MUX_MODE0)  /* cam0_data9 mode 0*/
			0x208 (PIN_INPUT_PULLUP | MUX_MODE0)  /* cam0_data0 mode 0*/
			0x20C (PIN_INPUT_PULLUP | MUX_MODE0)  /* cam0_data1 mode 0*/
			0x210 (PIN_INPUT_PULLUP | MUX_MODE0)  /* cam0_data2 mode 0*/
			0x214 (PIN_INPUT_PULLUP | MUX_MODE0)  /* cam0_data3 mode 0*/
			0x218 (PIN_INPUT_PULLUP | MUX_MODE0)  /* cam0_data4 mode 0*/
			0x21C (PIN_INPUT_PULLUP | MUX_MODE0)  /* cam0_data5 mode 0*/
			0x220 (PIN_INPUT_PULLUP | MUX_MODE0)  /* cam0_data6 mode 0*/
			0x224 (PIN_INPUT_PULLUP | MUX_MODE0)  /* cam0_data7 mode 0*/
		>;
	};

	vpfe0_pins_sleep: vpfe0_pins_sleep {
		pinctrl-single,pins = <
			0x1B0 (DS0_PULL_UP_DOWN_EN | INPUT_EN | MUX_MODE7)  /* cam0_hd mode 0*/
			0x1B4 (DS0_PULL_UP_DOWN_EN | INPUT_EN | MUX_MODE7)  /* cam0_vd mode 0*/
			0x1C0 (DS0_PULL_UP_DOWN_EN | INPUT_EN | MUX_MODE7)  /* cam0_pclk mode 0*/
			0x1C4 (DS0_PULL_UP_DOWN_EN | INPUT_EN | MUX_MODE7)  /* cam0_data8 mode 0*/
			0x1C8 (DS0_PULL_UP_DOWN_EN | INPUT_EN | MUX_MODE7)  /* cam0_data9 mode 0*/
			0x208 (DS0_PULL_UP_DOWN_EN | INPUT_EN | MUX_MODE7)  /* cam0_data0 mode 0*/
			0x20C (DS0_PULL_UP_DOWN_EN | INPUT_EN | MUX_MODE7)  /* cam0_data1 mode 0*/
			0x210 (DS0_PULL_UP_DOWN_EN | INPUT_EN | MUX_MODE7)  /* cam0_data2 mode 0*/
			0x214 (DS0_PULL_UP_DOWN_EN | INPUT_EN | MUX_MODE7)  /* cam0_data3 mode 0*/
			0x218 (DS0_PULL_UP_DOWN_EN | INPUT_EN | MUX_MODE7)  /* cam0_data4 mode 0*/
			0x21C (DS0_PULL_UP_DOWN_EN | INPUT_EN | MUX_MODE7)  /* cam0_data5 mode 0*/
			0x220 (DS0_PULL_UP_DOWN_EN | INPUT_EN | MUX_MODE7)  /* cam0_data6 mode 0*/
			0x224 (DS0_PULL_UP_DOWN_EN | INPUT_EN | MUX_MODE7)  /* cam0_data7 mode 0*/
		>;
	};

	vpfe1_pins_default: vpfe1_pins_default {
		pinctrl-single,pins = <
			0x1CC (PIN_INPUT_PULLUP | MUX_MODE0)  /* cam1_data9 mode 0*/
			0x1D0 (PIN_INPUT_PULLUP | MUX_MODE0)  /* cam1_data8 mode 0*/
			0x1D4 (PIN_INPUT_PULLUP | MUX_MODE0)  /* cam1_hd mode 0*/
			0x1D8 (PIN_INPUT_PULLUP | MUX_MODE0)  /* cam1_vd mode 0*/
			0x1DC (PIN_INPUT_PULLUP | MUX_MODE0)  /* cam1_pclk mode 0*/
			0x1E8 (PIN_INPUT_PULLUP | MUX_MODE0)  /* cam1_data0 mode 0*/
			0x1EC (PIN_INPUT_PULLUP | MUX_MODE0)  /* cam1_data1 mode 0*/
			0x1F0 (PIN_INPUT_PULLUP | MUX_MODE0)  /* cam1_data2 mode 0*/
			0x1F4 (PIN_INPUT_PULLUP | MUX_MODE0)  /* cam1_data3 mode 0*/
			0x1F8 (PIN_INPUT_PULLUP | MUX_MODE0)  /* cam1_data4 mode 0*/
			0x1FC (PIN_INPUT_PULLUP | MUX_MODE0)  /* cam1_data5 mode 0*/
			0x200 (PIN_INPUT_PULLUP | MUX_MODE0)  /* cam1_data6 mode 0*/
			0x204 (PIN_INPUT_PULLUP | MUX_MODE0)  /* cam1_data7 mode 0*/
		>;
	};

	vpfe1_pins_sleep: vpfe1_pins_sleep {
		pinctrl-single,pins = <
			0x1CC (DS0_PULL_UP_DOWN_EN | INPUT_EN | MUX_MODE7)  /* cam1_data9 mode 0*/
			0x1D0 (DS0_PULL_UP_DOWN_EN | INPUT_EN | MUX_MODE7)  /* cam1_data8 mode 0*/
			0x1D4 (DS0_PULL_UP_DOWN_EN | INPUT_EN | MUX_MODE7)  /* cam1_hd mode 0*/
			0x1D8 (DS0_PULL_UP_DOWN_EN | INPUT_EN | MUX_MODE7)  /* cam1_vd mode 0*/
			0x1DC (DS0_PULL_UP_DOWN_EN | INPUT_EN | MUX_MODE7)  /* cam1_pclk mode 0*/
			0x1E8 (DS0_PULL_UP_DOWN_EN | INPUT_EN | MUX_MODE7)  /* cam1_data0 mode 0*/
			0x1EC (DS0_PULL_UP_DOWN_EN | INPUT_EN | MUX_MODE7)  /* cam1_data1 mode 0*/
			0x1F0 (DS0_PULL_UP_DOWN_EN | INPUT_EN | MUX_MODE7)  /* cam1_data2 mode 0*/
			0x1F4 (DS0_PULL_UP_DOWN_EN | INPUT_EN | MUX_MODE7)  /* cam1_data3 mode 0*/
			0x1F8 (DS0_PULL_UP_DOWN_EN | INPUT_EN | MUX_MODE7)  /* cam1_data4 mode 0*/
			0x1FC (DS0_PULL_UP_DOWN_EN | INPUT_EN | MUX_MODE7)  /* cam1_data5 mode 0*/
			0x200 (DS0_PULL_UP_DOWN_EN | INPUT_EN | MUX_MODE7)  /* cam1_data6 mode 0*/
			0x204 (DS0_PULL_UP_DOWN_EN | INPUT_EN | MUX_MODE7)  /* cam1_data7 mode 0*/
		>;
	};

	mcasp1_pins: mcasp1_pins {
		pinctrl-single,pins = <
			0x108 (PIN_OUTPUT_PULLDOWN | MUX_MODE4)	/* mii1_col.mcasp1_axr2 */
			0x10c (PIN_INPUT_PULLDOWN | MUX_MODE4)	/* mii1_crs.mcasp1_aclkx */
			0x110 (PIN_INPUT_PULLDOWN | MUX_MODE4)	/* mii1_rxerr.mcasp1_fsx */
			0x144 (PIN_INPUT_PULLDOWN | MUX_MODE4)	/* rmii1_ref_clk.mcasp1_axr3 */
		>;
	};

	mcasp1_sleep_pins: mcasp1_sleep_pins {
		pinctrl-single,pins = <
			0x108 (PIN_INPUT_PULLDOWN | MUX_MODE7)
			0x10c (PIN_INPUT_PULLDOWN | MUX_MODE7)
			0x110 (PIN_INPUT_PULLDOWN | MUX_MODE7)
			0x144 (PIN_INPUT_PULLDOWN | MUX_MODE7)
		>;
	};

	matrix_keypad_default: matrix_keypad_default {
		pinctrl-single,pins = <
			0x1a4 (PIN_OUTPUT | MUX_MODE7)
			0x1a8 (PIN_OUTPUT | MUX_MODE7)
			0x1ac (PIN_INPUT | PULL_DISABLE | MUX_MODE9)	/* mcasp0_ahclkx.gpio0_3 */
			0x154 (PIN_INPUT_PULLDOWN | MUX_MODE0)
		>;
	};

	matrix_keypad_sleep: matrix_keypad_sleep {
		pinctrl-single,pins = <
			0x1a4 (PULL_UP | MUX_MODE7)
			0x1a8 (PULL_UP | MUX_MODE7)
			0x1ac (PIN_INPUT | PULL_DISABLE | MUX_MODE9)
			0x154 (PIN_INPUT_PULLDOWN | MUX_MODE0)
		>;
	};

	uart0_pins_default: uart0_pins_default {
		pinctrl-single,pins = <
			0x168 (DS0_PULL_UP_DOWN_EN | INPUT_EN | MUX_MODE0)
			0x16C (DS0_PULL_UP_DOWN_EN | INPUT_EN | MUX_MODE0)
			0x170 (PIN_INPUT_PULLUP | SLEWCTRL_FAST | DS0_PULL_UP_DOWN_EN | MUX_MODE0) /* uart0_rxd.uart0_rxd */
			0x174 (PIN_INPUT | PULL_DISABLE | SLEWCTRL_FAST | DS0_PULL_UP_DOWN_EN | MUX_MODE0) /* uart0_txd.uart0_txd */
		>;
	};

	gpio0_pins: gpio0_pins {
		pinctrl-single,pins = <
			0x26c (PIN_OUTPUT | MUX_MODE9) /* spi2_cs0.gpio0_23 SEL_eMMCorNANDn */
		>;
	};

	uart0_pins_sleep: uart0_pins_sleep {
		pinctrl-single,pins = <
			0x168 (DS0_PULL_UP_DOWN_EN | INPUT_EN | MUX_MODE7)
			0x16C (DS0_PULL_UP_DOWN_EN | INPUT_EN | MUX_MODE7)
			0x170 (PIN_INPUT_PULLUP | SLEWCTRL_FAST | DS0_PULL_UP_DOWN_EN | MUX_MODE0) /* uart0_rxd.uart0_rxd */
			0x174 (PIN_INPUT_PULLDOWN | SLEWCTRL_FAST | DS0_PULL_UP_DOWN_EN | MUX_MODE0) /* uart0_txd.uart0_txd */
		>;
	};

	mmc3_pins_default: pinmux_mmc3_pins_default {
		pinctrl-single,pins = <
			0x8c (PIN_INPUT_PULLUP | MUX_MODE3)      /* gpmc_clk.mmc2_clk */
			0x88 (PIN_INPUT_PULLUP | MUX_MODE3)      /* gpmc_csn3.mmc2_cmd */
			0x44 (PIN_INPUT_PULLUP | MUX_MODE3)      /* gpmc_a1.mmc2_dat0 */
			0x48 (PIN_INPUT_PULLUP | MUX_MODE3)      /* gpmc_a2.mmc2_dat1 */
			0x4c (PIN_INPUT_PULLUP | MUX_MODE3)      /* gpmc_a3.mmc2_dat2 */
			0x78 (PIN_INPUT_PULLUP | MUX_MODE3)      /* gpmc_be1n.mmc2_dat3 */
		>;
	};

	mmc3_pins_sleep: pinmux_mmc3_pins_sleep {
		pinctrl-single,pins = <
			0x8c (PIN_INPUT_PULLDOWN | MUX_MODE7)	/* gpmc_clk.mmc2_clk */
			0x88 (PIN_INPUT_PULLDOWN | MUX_MODE7)	/* gpmc_csn3.mmc2_cmd */
			0x44 (PIN_INPUT_PULLDOWN | MUX_MODE7)	/* gpmc_a1.mmc2_dat0 */
			0x48 (PIN_INPUT_PULLDOWN | MUX_MODE7)	/* gpmc_a2.mmc2_dat1 */
			0x4c (PIN_INPUT_PULLDOWN | MUX_MODE7)	/* gpmc_a3.mmc2_dat2 */
			0x78 (PIN_INPUT_PULLDOWN | MUX_MODE7)	/* gpmc_be1n.mmc2_dat3 */
		>;
	};

	wlan_pins_default: pinmux_wlan_pins_default {
		pinctrl-single,pins = <
			0x50 (PIN_OUTPUT_PULLDOWN | MUX_MODE7)		/* gpmc_a4.gpio1_20 WL_EN */
			0x5c (PIN_INPUT | WAKEUP_ENABLE | MUX_MODE7)	/* gpmc_a7.gpio1_23 WL_IRQ*/
			0x40 (PIN_OUTPUT_PULLDOWN | MUX_MODE7)		/* gpmc_a0.gpio1_16 BT_EN*/
		>;
	};

	wlan_pins_sleep: pinmux_wlan_pins_sleep {
		pinctrl-single,pins = <
			0x50 (PIN_OUTPUT_PULLDOWN | MUX_MODE7)		/* gpmc_a4.gpio1_20 WL_EN */
			0x5c (PIN_INPUT | WAKEUP_ENABLE | MUX_MODE7)	/* gpmc_a7.gpio1_23 WL_IRQ*/
			0x40 (PIN_OUTPUT_PULLUP | MUX_MODE7)		/* gpmc_a0.gpio1_16 BT_EN*/
		>;
	};

	uart3_pins: uart3_pins {
		pinctrl-single,pins = <
			0x228 (PIN_INPUT | MUX_MODE0)		/* uart3_rxd.uart3_rxd */
			0x22c (PIN_OUTPUT_PULLDOWN | MUX_MODE0) /* uart3_txd.uart3_txd */
			0x230 (PIN_INPUT_PULLUP | MUX_MODE0)	/* uart3_ctsn.uart3_ctsn */
			0x234 (PIN_OUTPUT_PULLDOWN | MUX_MODE0) /* uart3_rtsn.uart3_rtsn */
		>;
	};

	debugss_pins: pinmux_debugss_pins {
		pinctrl-single,pins = <
			0x290 (PIN_INPUT_PULLDOWN)
			0x294 (PIN_INPUT_PULLDOWN)
			0x298 (PIN_INPUT_PULLDOWN)
			0x29C (PIN_INPUT_PULLDOWN)
			0x2A0 (PIN_INPUT_PULLDOWN)
			0x2A4 (PIN_INPUT_PULLDOWN)
			0x2A8 (PIN_INPUT_PULLDOWN)
		>;
	};

<<<<<<< HEAD
	unused_pins: unused_pins {
		pinctrl-single,pins = <
			0x54	(PIN_INPUT_PULLDOWN | MUX_MODE7)
			0x58	(PIN_INPUT_PULLDOWN | MUX_MODE7)
			0x60	(PIN_INPUT_PULLDOWN | MUX_MODE7)
			0x64	(PIN_INPUT_PULLDOWN | MUX_MODE7)
			0x68	(PIN_INPUT_PULLDOWN | MUX_MODE7)
			0x6C	(PIN_INPUT_PULLDOWN | MUX_MODE7)
			0x80	(PIN_INPUT_PULLDOWN | MUX_MODE7) /* gpmc_csn1.mmc1_clk */
			0x84	(PIN_INPUT | PULL_DISABLE | MUX_MODE7) /* gpmc_csn2.mmc1_cmd */
			0x150	(PIN_INPUT_PULLDOWN | MUX_MODE7)
			0x154	(PIN_INPUT_PULLDOWN | MUX_MODE0)
			0x190	(PIN_INPUT_PULLDOWN | MUX_MODE7)
			0x194	(PIN_INPUT_PULLDOWN | MUX_MODE7)
			0x198	(PIN_INPUT_PULLDOWN | MUX_MODE7)
			0x19C	(PIN_INPUT_PULLDOWN | MUX_MODE7)
			0x1A0	(PIN_INPUT_PULLDOWN | MUX_MODE7)
			0x23C	(PIN_INPUT | PULL_DISABLE | MUX_MODE7)
			0x240	(PIN_INPUT_PULLDOWN | MUX_MODE7)
			0x244	(PIN_INPUT_PULLDOWN | MUX_MODE7)
			0x248	(PIN_INPUT_PULLDOWN | MUX_MODE7)
			0x24C	(PIN_INPUT_PULLDOWN | MUX_MODE7)
			0x250	(PIN_INPUT_PULLDOWN | MUX_MODE7)
			0x254	(PIN_INPUT | PULL_DISABLE | MUX_MODE7)
			0x258	(PIN_INPUT_PULLDOWN | MUX_MODE7)
			0x260	(PIN_INPUT | PULL_DISABLE | MUX_MODE7)
			0x268	(PIN_INPUT_PULLDOWN | MUX_MODE7)
			0x270	(PIN_INPUT_PULLDOWN | MUX_MODE7)
			0x278	(PIN_INPUT_PULLDOWN | MUX_MODE7)
			0x27C	(PIN_INPUT | PULL_DISABLE)
			0x2C8	(PIN_INPUT_PULLDOWN)
			0x2D4	(PIN_INPUT_PULLDOWN)
			0x2D8	(PIN_INPUT_PULLDOWN | MUX_MODE7)
			0x2DC	(PIN_INPUT_PULLDOWN | MUX_MODE7)
			0x2E0	(PIN_INPUT_PULLDOWN | MUX_MODE7)
			0x2E4	(PIN_INPUT_PULLDOWN | MUX_MODE7)
			0x2E8	(PIN_INPUT_PULLDOWN | MUX_MODE7)
			0x2EC	(PIN_INPUT_PULLDOWN | MUX_MODE7)
			0x2F0	(PIN_INPUT_PULLDOWN | MUX_MODE7)
			0x2F4	(PIN_INPUT_PULLDOWN | MUX_MODE7)
			0x2F8	(PIN_INPUT_PULLDOWN | MUX_MODE7)
			0x2FC	(PIN_INPUT_PULLDOWN | MUX_MODE7)
			0x300	(PIN_INPUT_PULLDOWN | MUX_MODE7)
			0x304	(PIN_INPUT_PULLDOWN | MUX_MODE7)
			0x308	(PIN_INPUT_PULLDOWN | MUX_MODE7)
			0x30C	(PIN_INPUT_PULLDOWN | MUX_MODE7)
			0x310	(PIN_INPUT_PULLDOWN | MUX_MODE7)
			0x314	(PIN_INPUT_PULLDOWN | MUX_MODE7)
			0x318	(PIN_INPUT_PULLDOWN | MUX_MODE7)
=======
	usb1_pins_default: usb1_pins_default {
		pinctrl-single,pins = <
			0x2c0 (DS0_PULL_UP_DOWN_EN | PIN_INPUT_PULLDOWN | MUX_MODE0)
		>;
	};

	usb1_pins_sleep: usb1_pins_sleep {
		pinctrl-single,pins = <
			0x2c0 (DS0_PULL_UP_DOWN_EN | PIN_INPUT_PULLDOWN | MUX_MODE7)
		>;
	};

	usb2_pins_default: usb2_pins_default {
		pinctrl-single,pins = <
			0x2c4 (DS0_PULL_UP_DOWN_EN | PIN_INPUT_PULLDOWN | MUX_MODE0)
		>;
	};

	usb2_pins_sleep: usb2_pins_sleep {
		pinctrl-single,pins = <
			0x2c4 (DS0_PULL_UP_DOWN_EN | PIN_INPUT_PULLDOWN | MUX_MODE7)
>>>>>>> fd25126d
		>;
	};
};

&i2c0 {
	status = "okay";
	pinctrl-names = "default";
	pinctrl-0 = <&i2c0_pins>;
	clock-frequency = <100000>;

	tps65218: tps65218@24 {
		reg = <0x24>;
		compatible = "ti,tps65218";
		interrupts = <GIC_SPI 7 IRQ_TYPE_NONE>; /* NMIn */
		interrupt-controller;
		#interrupt-cells = <2>;

		dcdc1: regulator-dcdc1 {
			compatible = "ti,tps65218-dcdc1";
			regulator-name = "vdd_core";
			regulator-min-microvolt = <912000>;
			regulator-max-microvolt = <1144000>;
			regulator-boot-on;
			regulator-always-on;
		};

		dcdc2: regulator-dcdc2 {
			compatible = "ti,tps65218-dcdc2";
			regulator-name = "vdd_mpu";
			regulator-min-microvolt = <912000>;
			regulator-max-microvolt = <1378000>;
			regulator-boot-on;
			regulator-always-on;
		};

		dcdc3: regulator-dcdc3 {
			compatible = "ti,tps65218-dcdc3";
			regulator-name = "vdcdc3";
			regulator-min-microvolt = <1500000>;
			regulator-max-microvolt = <1500000>;
			regulator-boot-on;
			regulator-always-on;
			regulator-state-mem {
				regulator-on-in-suspend;
			};
			regulator-state-disk {
				regulator-off-in-suspend;
			};
		};

		dcdc5: regulator-dcdc5 {
			compatible = "ti,tps65218-dcdc5";
			regulator-name = "v1_0bat";
			regulator-min-microvolt = <1000000>;
			regulator-max-microvolt = <1000000>;
			regulator-boot-on;
			regulator-always-on;
			regulator-state-mem {
				regulator-on-in-suspend;
			};
		};

		dcdc6: regulator-dcdc6 {
			compatible = "ti,tps65218-dcdc6";
			regulator-name = "v1_8bat";
			regulator-min-microvolt = <1800000>;
			regulator-max-microvolt = <1800000>;
			regulator-boot-on;
			regulator-always-on;
			regulator-state-mem {
				regulator-on-in-suspend;
			};
		};

		ldo1: regulator-ldo1 {
			compatible = "ti,tps65218-ldo1";
			regulator-min-microvolt = <1800000>;
			regulator-max-microvolt = <1800000>;
			regulator-boot-on;
			regulator-always-on;
		};
	};

        ov2659@30 {
		compatible = "ovti,ov2659";
		reg = <0x30>;

		clocks = <&audio_mstrclk>;
		clock-names = "xvclk";

		port {
			ov2659_0: endpoint {
				remote-endpoint = <&vpfe1_ep>;
				link-frequencies = /bits/ 64 <70000000>;
			};
		};
	};
};

&i2c1 {
	status = "okay";
	pinctrl-names = "default", "sleep";
	pinctrl-0 = <&i2c1_pins_default>;
	pinctrl-1 = <&i2c1_pins_sleep>;
	pixcir_ts@5c {
		compatible = "pixcir,pixcir_tangoc";
		pinctrl-names = "default", "sleep";
		pinctrl-0 = <&pixcir_ts_pins_default>;
		pinctrl-1 = <&pixcir_ts_pins_sleep>;
		reg = <0x5c>;
		interrupt-parent = <&gpio3>;
		interrupts = <22 0>;

		attb-gpio = <&gpio3 22 GPIO_ACTIVE_HIGH>;

		interrupts-extended = <&gpio3 22 GPIO_ACTIVE_HIGH>,
				      <&am43xx_pinmux 0x264>;

		touchscreen-size-x = <1024>;
		touchscreen-size-y = <600>;
	};

	tlv320aic3106: tlv320aic3106@1b {
		#sound-dai-cells = <0>;
		compatible = "ti,tlv320aic3106";
		reg = <0x1b>;
		status = "okay";

		/* Regulators */
		IOVDD-supply = <&evm_v3_3d>; /* V3_3D -> <tps63031> EN: V1_8D -> VBAT */
		AVDD-supply = <&evm_v3_3d>; /* v3_3AUD -> V3_3D -> ... */
		DRVDD-supply = <&evm_v3_3d>; /* v3_3AUD -> V3_3D -> ... */
		DVDD-supply = <&ldo1>; /* V1_8D -> LDO1 */
	};

	ov2659@30 {
		compatible = "ovti,ov2659";
		reg = <0x30>;

		clocks = <&audio_mstrclk>;
		clock-names = "xvclk";

		port {
			ov2659_1: endpoint {
				remote-endpoint = <&vpfe0_ep>;
				link-frequencies = /bits/ 64 <70000000>;
			};
		};
	};
};

&epwmss0 {
	status = "okay";
};

&tscadc {
	status = "okay";

	adc {
		ti,adc-channels = <0 1 2 3 4 5 6 7>;
	};
};

&ecap0 {
	status = "okay";
	pinctrl-names = "default", "sleep";
	pinctrl-0 = <&ecap0_pins_default>;
	pinctrl-1 = <&ecap0_pins_sleep>;
};

&gpio0 {
	pinctrl-names = "default";
	pinctrl-0 = <&gpio0_pins>;
	status = "okay";

	p23 {
		gpio-hog;
		gpios = <23 GPIO_ACTIVE_HIGH>;
		/* SelEMMCorNAND selects between eMMC and NAND:
		 * Low: NAND
		 * High: eMMC
		 * When changing this line make sure the newly
		 * selected device node is enabled and the previously
		 * selected device node is disabled.
		 */
		output-low;
		line-name = "SelEMMCorNAND";
	};
};

&gpio1 {
	status = "okay";
};

&gpio3 {
	status = "okay";
};

&gpio4 {
	status = "okay";
};

&gpio5 {
	pinctrl-names = "default";
	pinctrl-0 = <&display_mux_pins>;
	status = "okay";
	ti,no-reset-on-init;

	p8 {
		/*
		 * SelLCDorHDMI selects between display and audio paths:
		 * Low: HDMI display with audio via HDMI
		 * High: LCD display with analog audio via aic3111 codec
		 */
		gpio-hog;
		gpios = <8 GPIO_ACTIVE_HIGH>;
		output-high;
		line-name = "SelLCDorHDMI";
	};
};

&mmc1 {
	status = "okay";
	vmmc-supply = <&evm_v3_3d>;
	bus-width = <4>;
	pinctrl-names = "default", "sleep";
	pinctrl-0 = <&mmc1_pins>;
	pinctrl-1 = <&mmc1_sleep_pins>;
	cd-gpios = <&gpio0 6 GPIO_ACTIVE_HIGH>;
};

&mmc3 {
	status = "okay";
	/* these are on the crossbar and are outlined in the
	   xbar-event-map element */
	dmas = <&edma 30
		&edma 31>;
	dma-names = "tx", "rx";
	vmmc-supply = <&vmmcwl_fixed>;
	bus-width = <4>;
	pinctrl-names = "default", "sleep";
	pinctrl-0 = <&mmc3_pins_default>;
	pinctrl-1 = <&mmc3_pins_sleep>;
	cap-power-off-card;
	keep-power-in-suspend;
	ti,non-removable;

	#address-cells = <1>;
	#size-cells = <0>;
	wlcore: wlcore@0 {
		compatible = "ti,wl1835";
		reg = <2>;
		interrupt-parent = <&gpio1>;
		interrupts = <23 IRQ_TYPE_LEVEL_HIGH>;
	};
};

&edma {
	ti,edma-xbar-event-map = /bits/ 16 <1 30
					    2 31>;
};

&uart3 {
	status = "okay";
	pinctrl-names = "default";
	pinctrl-0 = <&uart3_pins>;
};

/* eMMC sits on mmc2 */
&mmc2 {
	/*
	 * When enabling eMMC, disable GPMC/NAND and set
	 * SelEMMCorNAND to output-high
	 */
	status = "disabled";
	vmmc-supply = <&evm_v3_3d>;
	bus-width = <8>;
	pinctrl-names = "default", "sleep";
	pinctrl-0 = <&emmc_pins_default>;
	pinctrl-1 = <&emmc_pins_sleep>;
	ti,non-removable;
};

&usb1 {
	pinctrl-names = "default", "sleep";
	pinctrl-0 = <&usb1_pins_default>;
	pinctrl-1 = <&usb1_pins_sleep>;
};

&usb2_phy1 {
	status = "okay";
};

&usb1 {
	dr_mode = "otg";
	status = "okay";
};

&usb2 {
	pinctrl-names = "default", "sleep";
	pinctrl-0 = <&usb2_pins_default>;
	pinctrl-1 = <&usb2_pins_sleep>;
};

&usb2_phy2 {
	status = "okay";
};

&usb2 {
	dr_mode = "host";
	status = "okay";
};

&mac {
	slaves = <1>;
	pinctrl-names = "default", "sleep";
	pinctrl-0 = <&cpsw_default>;
	pinctrl-1 = <&cpsw_sleep>;
	status = "okay";
};

&davinci_mdio {
	pinctrl-names = "default", "sleep";
	pinctrl-0 = <&davinci_mdio_default>;
	pinctrl-1 = <&davinci_mdio_sleep>;
	status = "okay";
};

&cpsw_emac0 {
	phy_id = <&davinci_mdio>, <0>;
	phy-mode = "rgmii";
};

&elm {
	status = "okay";
};

&gpmc {
	/*
	 * When enabling GPMC, disable eMMC and set
	 * SelEMMCorNAND to output-low
	 */
	status = "okay";
	pinctrl-names = "default", "sleep";
	pinctrl-0 = <&nand_flash_x8_default>;
	pinctrl-1 = <&nand_flash_x8_sleep>;
	ranges = <0 0 0x08000000 0x01000000>;	/* CS0 space. Min partition = 16MB */
	nand@0,0 {
		compatible = "ti,omap2-nand";
		reg = <0 0 4>;		/* device IO registers */
		interrupt-parent = <&gic>;
		interrupts = <GIC_SPI 100 IRQ_TYPE_LEVEL_HIGH>;
		ready-gpio = <&gpmc 0 GPIO_ACTIVE_HIGH>;	/* gpmc_wait0 */
		ti,nand-ecc-opt = "bch16";
		ti,elm-id = <&elm>;
		nand-bus-width = <8>;
		gpmc,device-width = <1>;
		gpmc,sync-clk-ps = <0>;
		gpmc,cs-on-ns = <0>;
		gpmc,cs-rd-off-ns = <40>;
		gpmc,cs-wr-off-ns = <40>;
		gpmc,adv-on-ns = <0>;
		gpmc,adv-rd-off-ns = <25>;
		gpmc,adv-wr-off-ns = <25>;
		gpmc,we-on-ns = <0>;
		gpmc,we-off-ns = <20>;
		gpmc,oe-on-ns = <3>;
		gpmc,oe-off-ns = <30>;
		gpmc,access-ns = <30>;
		gpmc,rd-cycle-ns = <40>;
		gpmc,wr-cycle-ns = <40>;
		gpmc,bus-turnaround-ns = <0>;
		gpmc,cycle2cycle-delay-ns = <0>;
		gpmc,clk-activation-ns = <0>;
		gpmc,wr-access-ns = <40>;
		gpmc,wr-data-mux-bus-ns = <0>;
		/* MTD partition table */
		/* All SPL-* partitions are sized to minimal length
		 * which can be independently programmable. For
		 * NAND flash this is equal to size of erase-block */
		#address-cells = <1>;
		#size-cells = <1>;
		partition@0 {
			label = "NAND.SPL";
			reg = <0x00000000 0x00040000>;
		};
		partition@1 {
			label = "NAND.SPL.backup1";
			reg = <0x00040000 0x00040000>;
		};
		partition@2 {
			label = "NAND.SPL.backup2";
			reg = <0x00080000 0x00040000>;
		};
		partition@3 {
			label = "NAND.SPL.backup3";
			reg = <0x000c0000 0x00040000>;
		};
		partition@4 {
			label = "NAND.u-boot-spl-os";
			reg = <0x00100000 0x00080000>;
		};
		partition@5 {
			label = "NAND.u-boot";
			reg = <0x00180000 0x00100000>;
		};
		partition@6 {
			label = "NAND.u-boot-env";
			reg = <0x00280000 0x00040000>;
		};
		partition@7 {
			label = "NAND.u-boot-env.backup1";
			reg = <0x002c0000 0x00040000>;
		};
		partition@8 {
			label = "NAND.kernel";
			reg = <0x00300000 0x00700000>;
		};
		partition@9 {
			label = "NAND.file-system";
			reg = <0x00a00000 0x1f600000>;
		};
	};
};

&uart0 {
	status = "okay";
	pinctrl-names = "default", "sleep";
	pinctrl-0 = <&uart0_pins_default>;
	pinctrl-1 = <&uart0_pins_sleep>;
};

&dss {
	status = "ok";

	pinctrl-names = "default", "sleep";
	pinctrl-0 = <&dss_pinctrl_default>;
	pinctrl-1 = <&dss_pinctrl_sleep>;

	port {
		dpi_out: endpoint@0 {
			remote-endpoint = <&lcd_in>;
			data-lines = <24>;
		};
	};
};

&dcan0 {
	pinctrl-names = "default", "sleep";
	pinctrl-0 = <&dcan0_default>;
	pinctrl-1 = <&dcan0_sleep>;
	status = "okay";
};

&dcan1 {
	pinctrl-names = "default", "sleep";
	pinctrl-0 = <&dcan1_default>;
	pinctrl-1 = <&dcan1_sleep>;
	status = "okay";
};

&vpfe0 {
	status = "okay";
	pinctrl-names = "default", "sleep";
	pinctrl-0 = <&vpfe0_pins_default>;
	pinctrl-1 = <&vpfe0_pins_sleep>;

	port {
		vpfe0_ep: endpoint {
			remote-endpoint = <&ov2659_1>;
			ti,am437x-vpfe-interface = <0>;
			bus-width = <8>;
			hsync-active = <0>;
			vsync-active = <0>;
		};
	};
};

&vpfe1 {
	status = "okay";
	pinctrl-names = "default", "sleep";
	pinctrl-0 = <&vpfe1_pins_default>;
	pinctrl-1 = <&vpfe1_pins_sleep>;

	port {
		vpfe1_ep: endpoint {
			remote-endpoint = <&ov2659_0>;
			ti,am437x-vpfe-interface = <0>;
			bus-width = <8>;
			hsync-active = <0>;
			vsync-active = <0>;
		};
	};
};

&mcasp1 {
	#sound-dai-cells = <0>;
	pinctrl-names = "default", "sleep";
	pinctrl-0 = <&mcasp1_pins>;
	pinctrl-1 = <&mcasp1_sleep_pins>;

	status = "okay";

	op-mode = <0>; /* MCASP_IIS_MODE */
	tdm-slots = <2>;
	/* 4 serializers */
	serial-dir = <  /* 0: INACTIVE, 1: TX, 2: RX */
		0 0 1 2
	>;
	tx-num-evt = <32>;
	rx-num-evt = <32>;
};

&wkup_m3_ipc {
	ti,set-io-isolation;
	ti,scale-data-fw = "am43x-evm-scale-data.bin";
};

&cpu {
	cpu0-supply = <&dcdc2>;
};

&rtc {
	status = "okay";
	ext-clk-src;
};<|MERGE_RESOLUTION|>--- conflicted
+++ resolved
@@ -642,7 +642,6 @@
 		>;
 	};
 
-<<<<<<< HEAD
 	unused_pins: unused_pins {
 		pinctrl-single,pins = <
 			0x54	(PIN_INPUT_PULLDOWN | MUX_MODE7)
@@ -692,7 +691,9 @@
 			0x310	(PIN_INPUT_PULLDOWN | MUX_MODE7)
 			0x314	(PIN_INPUT_PULLDOWN | MUX_MODE7)
 			0x318	(PIN_INPUT_PULLDOWN | MUX_MODE7)
-=======
+		>;
+	};
+
 	usb1_pins_default: usb1_pins_default {
 		pinctrl-single,pins = <
 			0x2c0 (DS0_PULL_UP_DOWN_EN | PIN_INPUT_PULLDOWN | MUX_MODE0)
@@ -714,7 +715,6 @@
 	usb2_pins_sleep: usb2_pins_sleep {
 		pinctrl-single,pins = <
 			0x2c4 (DS0_PULL_UP_DOWN_EN | PIN_INPUT_PULLDOWN | MUX_MODE7)
->>>>>>> fd25126d
 		>;
 	};
 };
