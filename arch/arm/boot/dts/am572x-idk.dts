/*
 * Copyright (C) 2015 Texas Instruments Incorporated - http://www.ti.com/
 *
 * This program is free software; you can redistribute it and/or modify
 * it under the terms of the GNU General Public License version 2 as
 * published by the Free Software Foundation.
 */

/dts-v1/;

#include "dra74x.dtsi"
#include <dt-bindings/gpio/gpio.h>
#include <dt-bindings/interrupt-controller/irq.h>
#include "am57xx-idk-common.dtsi"

/ {
	model = "TI AM572x IDK";
	compatible = "ti,am572x-idk", "ti,am5728", "ti,dra742", "ti,dra74", \
			"ti,dra7";

	memory {
		device_type = "memory";
		reg = <0x0 0x80000000 0x0 0x80000000>;
	};
};

&smps8_reg {
	/* 5728 - VDD_IVAHD */
	regulator-min-microvolt = <850000>;
	regulator-max-microvolt = <1250000>;
	regulator-always-on;
	regulator-boot-on;
};

&dpll_dsp_ck {
	assigned-clock-rates = <750000000>;
};

&dpll_dsp_m2_ck {
	assigned-clock-rates = <750000000>;
};

&dpll_dsp_m3x2_ck {
	assigned-clock-rates = <500000000>;
};

&dpll_iva_ck {
	assigned-clock-rates = <1064000000>;
};

&dpll_iva_m2_ck {
	assigned-clock-rates = <532000000>;
};

<<<<<<< HEAD
&mailbox5 {
	status = "okay";
	mbox_ipu1_ipc3x: mbox_ipu1_ipc3x {
		status = "okay";
	};
	mbox_dsp1_ipc3x: mbox_dsp1_ipc3x {
		status = "okay";
	};
};

&mailbox6 {
	status = "okay";
	mbox_ipu2_ipc3x: mbox_ipu2_ipc3x {
		status = "okay";
	};
	mbox_dsp2_ipc3x: mbox_dsp2_ipc3x {
		status = "okay";
	};
=======
&mmu0_dsp1 {
	status = "okay";
};

&mmu1_dsp1 {
	status = "okay";
};

&mmu0_dsp2 {
	status = "okay";
};

&mmu1_dsp2 {
	status = "okay";
};

&mmu_ipu1 {
	status = "okay";
};

&mmu_ipu2 {
	status = "okay";
>>>>>>> 56a5c7e2
};<|MERGE_RESOLUTION|>--- conflicted
+++ resolved
@@ -52,7 +52,6 @@
 	assigned-clock-rates = <532000000>;
 };
 
-<<<<<<< HEAD
 &mailbox5 {
 	status = "okay";
 	mbox_ipu1_ipc3x: mbox_ipu1_ipc3x {
@@ -71,7 +70,8 @@
 	mbox_dsp2_ipc3x: mbox_dsp2_ipc3x {
 		status = "okay";
 	};
-=======
+};
+
 &mmu0_dsp1 {
 	status = "okay";
 };
@@ -94,5 +94,4 @@
 
 &mmu_ipu2 {
 	status = "okay";
->>>>>>> 56a5c7e2
 };