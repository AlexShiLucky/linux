/*
 * Copyright (C) 2013 Texas Instruments Incorporated - http://www.ti.com/
 *
 * This program is free software; you can redistribute it and/or modify
 * it under the terms of the GNU General Public License version 2 as
 * published by the Free Software Foundation.
 * Based on "omap4.dtsi"
 */

#include <dt-bindings/interrupt-controller/arm-gic.h>
#include <dt-bindings/pinctrl/dra.h>

#define MAX_SOURCES 400

/ {
	#address-cells = <2>;
	#size-cells = <2>;

	compatible = "ti,dra7xx";
	interrupt-parent = <&crossbar_mpu>;
	chosen { };

	aliases {
		i2c0 = &i2c1;
		i2c1 = &i2c2;
		i2c2 = &i2c3;
		i2c3 = &i2c4;
		i2c4 = &i2c5;
		serial0 = &uart1;
		serial1 = &uart2;
		serial2 = &uart3;
		serial3 = &uart4;
		serial4 = &uart5;
		serial5 = &uart6;
		serial6 = &uart7;
		serial7 = &uart8;
		serial8 = &uart9;
		serial9 = &uart10;
		ethernet0 = &cpsw_emac0;
		ethernet1 = &cpsw_emac1;
		d_can0 = &dcan1;
		d_can1 = &dcan2;
		spi0 = &qspi;
	};

	timer {
		compatible = "arm,armv7-timer";
		interrupts = <GIC_PPI 13 (GIC_CPU_MASK_SIMPLE(2) | IRQ_TYPE_LEVEL_LOW)>,
			     <GIC_PPI 14 (GIC_CPU_MASK_SIMPLE(2) | IRQ_TYPE_LEVEL_LOW)>,
			     <GIC_PPI 11 (GIC_CPU_MASK_SIMPLE(2) | IRQ_TYPE_LEVEL_LOW)>,
			     <GIC_PPI 10 (GIC_CPU_MASK_SIMPLE(2) | IRQ_TYPE_LEVEL_LOW)>;
		interrupt-parent = <&gic>;
	};

	gic: interrupt-controller@48211000 {
		compatible = "arm,cortex-a15-gic";
		interrupt-controller;
		#interrupt-cells = <3>;
		reg = <0x0 0x48211000 0x0 0x1000>,
		      <0x0 0x48212000 0x0 0x1000>,
		      <0x0 0x48214000 0x0 0x2000>,
		      <0x0 0x48216000 0x0 0x2000>;
		interrupts = <GIC_PPI 9 (GIC_CPU_MASK_SIMPLE(2) | IRQ_TYPE_LEVEL_HIGH)>;
		interrupt-parent = <&gic>;
	};

	wakeupgen: interrupt-controller@48281000 {
		compatible = "ti,omap5-wugen-mpu", "ti,omap4-wugen-mpu";
		interrupt-controller;
		#interrupt-cells = <3>;
		reg = <0x0 0x48281000 0x0 0x1000>;
		interrupt-parent = <&gic>;
	};

	cpus {
		#address-cells = <1>;
		#size-cells = <0>;

		cpu0: cpu@0 {
			device_type = "cpu";
			compatible = "arm,cortex-a15";
			reg = <0>;

			operating-points-v2 = <&cpu0_opp_table>;

			clocks = <&dpll_mpu_ck>;
			clock-names = "cpu";

			clock-latency = <300000>; /* From omap-cpufreq driver */

			/* cooling options */
			cooling-min-level = <0>;
			cooling-max-level = <2>;
			#cooling-cells = <2>; /* min followed by max */

			vbb-supply = <&abb_mpu>;
		};
	};

	cpu0_opp_table: opp_table0 {
		compatible = "operating-points-v2-ti-cpu";
		ti,syscon-efuse = <&scm_wkup 0x20c 0xf80000 19>;
		ti,syscon-rev = <&scm_wkup 0x204>;

		opp_nom@1000000000 {
			opp-hz = /bits/ 64 <1000000000>;
			opp-microvolt = <1060000 850000 1150000>,
					<1060000 850000 1150000>;
			opp-supported-hw = <0xFF 0x01>;
			opp-suspend;
		};

		opp_od@1176000000 {
			opp-hz = /bits/ 64 <1176000000>;
			opp-microvolt = <1160000 885000 1160000>,
					<1160000 885000 1160000>;

			opp-supported-hw = <0xFF 0x02>;
		};

		opp_high@1500000000 {
			opp-hz = /bits/ 64 <1500000000>;
			opp-microvolt = <1210000 950000 1250000>,
					<1210000 950000 1250000>;
			opp-supported-hw = <0xFF 0x04>;
		};
	};

	/*
	 * The soc node represents the soc top level view. It is used for IPs
	 * that are not memory mapped in the MPU view or for the MPU itself.
	 */
	soc {
		compatible = "ti,omap-infra";
		mpu {
			compatible = "ti,omap5-mpu";
			ti,hwmods = "mpu";
		};
	};

	/*
	 * XXX: Use a flat representation of the SOC interconnect.
	 * The real OMAP interconnect network is quite complex.
	 * Since it will not bring real advantage to represent that in DT for
	 * the moment, just use a fake OCP bus entry to represent the whole bus
	 * hierarchy.
	 */
	ocp {
		compatible = "ti,dra7-l3-noc", "simple-bus";
		#address-cells = <1>;
		#size-cells = <1>;
		ranges = <0x0 0x0 0x0 0xc0000000>;
		ti,hwmods = "l3_main_1", "l3_main_2";
		reg = <0x0 0x44000000 0x0 0x1000000>,
		      <0x0 0x45000000 0x0 0x1000>;
		interrupts-extended = <&crossbar_mpu GIC_SPI 4 IRQ_TYPE_LEVEL_HIGH>,
				      <&wakeupgen GIC_SPI 10 IRQ_TYPE_LEVEL_HIGH>;

		l4_cfg: l4@4a000000 {
			compatible = "ti,dra7-l4-cfg", "simple-bus";
			#address-cells = <1>;
			#size-cells = <1>;
			ranges = <0 0x4a000000 0x22c000>;

			scm: scm@2000 {
				compatible = "ti,dra7-scm-core", "simple-bus";
				reg = <0x2000 0x2000>;
				#address-cells = <1>;
				#size-cells = <1>;
				ranges = <0 0x2000 0x2000>;

				scm_conf: scm_conf@0 {
					compatible = "syscon", "simple-bus";
					reg = <0x0 0x1400>;
					#address-cells = <1>;
					#size-cells = <1>;
					ranges = <0 0x0 0x1400>;

					pbias_regulator: pbias_regulator@e00 {
						compatible = "ti,pbias-dra7", "ti,pbias-omap";
						reg = <0xe00 0x4>;
						syscon = <&scm_conf>;
						pbias_mmc_reg: pbias_mmc_omap5 {
							regulator-name = "pbias_mmc_omap5";
							regulator-min-microvolt = <1800000>;
							regulator-max-microvolt = <3000000>;
						};
					};

					scm_conf_clocks: clocks {
						#address-cells = <1>;
						#size-cells = <0>;
					};
				};

				dra7_pmx_core: pinmux@1400 {
					compatible = "ti,dra7-padconf",
						     "pinctrl-single";
					reg = <0x1400 0x0468>;
					#address-cells = <1>;
					#size-cells = <0>;
					#interrupt-cells = <1>;
					interrupt-controller;
					pinctrl-single,register-width = <32>;
					pinctrl-single,function-mask = <0x3fffffff>;
				};

				scm_conf1: scm_conf@1c04 {
					compatible = "syscon";
					reg = <0x1c04 0x0020>;
				};

				scm_conf_pcie: scm_conf@1c24 {
					compatible = "syscon";
					reg = <0x1c24 0x0024>;
				};

				sdma_xbar: dma-router@b78 {
					compatible = "ti,dra7-dma-crossbar";
					reg = <0xb78 0xfc>;
					#dma-cells = <1>;
					dma-requests = <205>;
					ti,dma-safe-map = <0>;
					dma-masters = <&sdma>;
				};

				edma_xbar: dma-router@c78 {
					compatible = "ti,dra7-dma-crossbar";
					reg = <0xc78 0x7c>;
					#dma-cells = <2>;
					dma-requests = <204>;
					ti,dma-safe-map = <0>;
					dma-masters = <&edma>;
				};
			};

			cm_core_aon: cm_core_aon@5000 {
				compatible = "ti,dra7-cm-core-aon";
				reg = <0x5000 0x2000>;

				cm_core_aon_clocks: clocks {
					#address-cells = <1>;
					#size-cells = <0>;
				};

				cm_core_aon_clockdomains: clockdomains {
				};
			};

			cm_core: cm_core@8000 {
				compatible = "ti,dra7-cm-core";
				reg = <0x8000 0x3000>;

				cm_core_clocks: clocks {
					#address-cells = <1>;
					#size-cells = <0>;
				};

				cm_core_clockdomains: clockdomains {
				};
			};
		};

		l4_wkup: l4@4ae00000 {
			compatible = "ti,dra7-l4-wkup", "simple-bus";
			#address-cells = <1>;
			#size-cells = <1>;
			ranges = <0 0x4ae00000 0x3f000>;

			counter32k: counter@4000 {
				compatible = "ti,omap-counter32k";
				reg = <0x4000 0x40>;
				ti,hwmods = "counter_32k";
			};

			prm: prm@6000 {
				compatible = "ti,dra7-prm";
				reg = <0x6000 0x3000>;
				interrupts = <GIC_SPI 6 IRQ_TYPE_LEVEL_HIGH>;

				prm_clocks: clocks {
					#address-cells = <1>;
					#size-cells = <0>;
				};

				prm_clockdomains: clockdomains {
				};
			};

			scm_wkup: scm_conf@c000 {
				compatible = "syscon";
				reg = <0xc000 0x1000>;
			};
		};

		axi@0 {
			compatible = "simple-bus";
			#size-cells = <1>;
			#address-cells = <1>;
			ranges = <0x51000000 0x51000000 0x3000
				  0x0	     0x20000000 0x10000000>;
			/**
			 * To enable PCI endpoint mode, disable the pcie1_rc
			 * node and enable pcie1_ep mode.
			 */
			pcie1_rc: pcie@51000000 {
				compatible = "ti,dra7-pcie";
				reg = <0x51000000 0x2000>, <0x51002000 0x14c>, <0x1000 0x2000>;
				reg-names = "rc_dbics", "ti_conf", "config";
				interrupts = <0 232 0x4>, <0 233 0x4>;
				#address-cells = <3>;
				#size-cells = <2>;
				device_type = "pci";
				ranges = <0x81000000 0 0          0x03000 0 0x00010000
					  0x82000000 0 0x20013000 0x13000 0 0xffed000>;
				#interrupt-cells = <1>;
				num-lanes = <1>;
				linux,pci-domain = <0>;
				ti,hwmods = "pcie1";
				phys = <&pcie1_phy>;
				phy-names = "pcie-phy0";
				interrupt-map-mask = <0 0 0 7>;
				interrupt-map = <0 0 0 1 &pcie1_intc 1>,
						<0 0 0 2 &pcie1_intc 2>,
						<0 0 0 3 &pcie1_intc 3>,
						<0 0 0 4 &pcie1_intc 4>;
				status = "disabled";
				pcie1_intc: interrupt-controller {
					interrupt-controller;
					#address-cells = <0>;
					#interrupt-cells = <1>;
				};
			};

			pcie1_ep: pcie_ep@51000000 {
				compatible = "ti,dra7-pcie-ep";
				reg = <0x51000000 0x28>, <0x51002000 0x14c>, <0x51001000 0x28>, <0x1000 0x10000000>;
				reg-names = "ep_dbics", "ti_conf", "ep_dbics2", "addr_space";
				interrupts = <0 232 0x4>;
				num-lanes = <1>;
				num-ib-windows = <4>;
				num-ob-windows = <16>;
				ti,hwmods = "pcie1";
				phys = <&pcie1_phy>;
				phy-names = "pcie-phy0";
				syscon-legacy-mode = <&scm_conf1 0x14 2>;
				status = "disabled";
			};
		};

		axi@1 {
			compatible = "simple-bus";
			#size-cells = <1>;
			#address-cells = <1>;
			ranges = <0x51800000 0x51800000 0x3000
				  0x0	     0x30000000 0x10000000>;
			status = "disabled";
			pcie@51800000 {
				compatible = "ti,dra7-pcie";
				reg = <0x51800000 0x2000>, <0x51802000 0x14c>, <0x1000 0x2000>;
				reg-names = "rc_dbics", "ti_conf", "config";
				interrupts = <0 355 0x4>, <0 356 0x4>;
				#address-cells = <3>;
				#size-cells = <2>;
				device_type = "pci";
				ranges = <0x81000000 0 0          0x03000 0 0x00010000
					  0x82000000 0 0x30013000 0x13000 0 0xffed000>;
				#interrupt-cells = <1>;
				num-lanes = <1>;
				linux,pci-domain = <1>;
				ti,hwmods = "pcie2";
				phys = <&pcie2_phy>;
				phy-names = "pcie-phy0";
				interrupt-map-mask = <0 0 0 7>;
				interrupt-map = <0 0 0 1 &pcie2_intc 1>,
						<0 0 0 2 &pcie2_intc 2>,
						<0 0 0 3 &pcie2_intc 3>,
						<0 0 0 4 &pcie2_intc 4>;
				pcie2_intc: interrupt-controller {
					interrupt-controller;
					#address-cells = <0>;
					#interrupt-cells = <1>;
				};
			};
		};

		ocmcram1: ocmcram@40300000 {
			compatible = "mmio-sram";
			reg = <0x40300000 0x80000>;
			ranges = <0x0 0x40300000 0x80000>;
			#address-cells = <1>;
			#size-cells = <1>;
			/*
			 * This is a placeholder for an optional reserved
			 * region for use by secure software. The size
			 * of this region is not known until runtime so it
			 * is set as zero to either be updated to reserve
			 * space or left unchanged to leave all SRAM for use.
			 * On HS parts that that require the reserved region
			 * either the bootloader can update the size to
			 * the required amount or the node can be overridden
			 * from the board dts file for the secure platform.
			 */
			sram-hs@0 {
				compatible = "ti,secure-ram";
				reg = <0x0 0x0>;
			};
		};

		/*
		 * NOTE: ocmcram2 and ocmcram3 are not available on all
		 * DRA7xx and AM57xx variants. Confirm availability in
		 * the data manual for the exact part number in use
		 * before enabling these nodes in the board dts file.
		 */
		ocmcram2: ocmcram@40400000 {
			status = "disabled";
			compatible = "mmio-sram";
			reg = <0x40400000 0x100000>;
			ranges = <0x0 0x40400000 0x100000>;
			#address-cells = <1>;
			#size-cells = <1>;
		};

		ocmcram3: ocmcram@40500000 {
			status = "disabled";
			compatible = "mmio-sram";
			reg = <0x40500000 0x100000>;
			ranges = <0x0 0x40500000 0x100000>;
			#address-cells = <1>;
			#size-cells = <1>;
		};

		bandgap: bandgap@4a0021e0 {
			reg = <0x4a0021e0 0xc
				0x4a00232c 0xc
				0x4a002380 0x2c
				0x4a0023C0 0x3c
				0x4a002564 0x8
				0x4a002574 0x50>;
				compatible = "ti,dra752-bandgap";
				interrupts = <GIC_SPI 121 IRQ_TYPE_LEVEL_HIGH>;
				#thermal-sensor-cells = <1>;
		};

		dsp1_system: dsp_system@40d00000 {
			compatible = "syscon";
			reg = <0x40d00000 0x100>;
		};

		dra7_iodelay_core: padconf@4844a000 {
			compatible = "ti,dra7-iodelay";
			reg = <0x4844a000 0x0d1c>;
			#address-cells = <1>;
			#size-cells = <0>;
			#pinctrl-cells = <2>;
		};

		sdma: dma-controller@4a056000 {
			compatible = "ti,omap4430-sdma";
			reg = <0x4a056000 0x1000>;
			interrupts = <GIC_SPI 7 IRQ_TYPE_LEVEL_HIGH>,
				     <GIC_SPI 8 IRQ_TYPE_LEVEL_HIGH>,
				     <GIC_SPI 9 IRQ_TYPE_LEVEL_HIGH>,
				     <GIC_SPI 10 IRQ_TYPE_LEVEL_HIGH>;
			#dma-cells = <1>;
			dma-channels = <32>;
			dma-requests = <127>;
		};

		edma: edma@43300000 {
			compatible = "ti,edma3-tpcc";
			ti,hwmods = "tpcc";
			reg = <0x43300000 0x100000>;
			reg-names = "edma3_cc";
			interrupts = <GIC_SPI 361 IRQ_TYPE_LEVEL_HIGH>,
				     <GIC_SPI 360 IRQ_TYPE_LEVEL_HIGH>,
				     <GIC_SPI 359 IRQ_TYPE_LEVEL_HIGH>;
			interrupt-names = "edma3_ccint", "edma3_mperr",
					  "edma3_ccerrint";
			dma-requests = <64>;
			#dma-cells = <2>;

			ti,tptcs = <&edma_tptc0 7>, <&edma_tptc1 0>;

			/*
			 * memcpy is disabled, can be enabled with:
			 * ti,edma-memcpy-channels = <20 21>;
			 * for example. Note that these channels need to be
			 * masked in the xbar as well.
			 */
		};

		edma_tptc0: tptc@43400000 {
			compatible = "ti,edma3-tptc";
			ti,hwmods = "tptc0";
			reg =	<0x43400000 0x100000>;
			interrupts = <GIC_SPI 370 IRQ_TYPE_LEVEL_HIGH>;
			interrupt-names = "edma3_tcerrint";
		};

		edma_tptc1: tptc@43500000 {
			compatible = "ti,edma3-tptc";
			ti,hwmods = "tptc1";
			reg =	<0x43500000 0x100000>;
			interrupts = <GIC_SPI 371 IRQ_TYPE_LEVEL_HIGH>;
			interrupt-names = "edma3_tcerrint";
		};

		gpio1: gpio@4ae10000 {
			compatible = "ti,omap4-gpio";
			reg = <0x4ae10000 0x200>;
			interrupts = <GIC_SPI 24 IRQ_TYPE_LEVEL_HIGH>;
			ti,hwmods = "gpio1";
			gpio-controller;
			#gpio-cells = <2>;
			interrupt-controller;
			#interrupt-cells = <2>;
		};

		gpio2: gpio@48055000 {
			compatible = "ti,omap4-gpio";
			reg = <0x48055000 0x200>;
			interrupts = <GIC_SPI 25 IRQ_TYPE_LEVEL_HIGH>;
			ti,hwmods = "gpio2";
			gpio-controller;
			#gpio-cells = <2>;
			interrupt-controller;
			#interrupt-cells = <2>;
		};

		gpio3: gpio@48057000 {
			compatible = "ti,omap4-gpio";
			reg = <0x48057000 0x200>;
			interrupts = <GIC_SPI 26 IRQ_TYPE_LEVEL_HIGH>;
			ti,hwmods = "gpio3";
			gpio-controller;
			#gpio-cells = <2>;
			interrupt-controller;
			#interrupt-cells = <2>;
		};

		gpio4: gpio@48059000 {
			compatible = "ti,omap4-gpio";
			reg = <0x48059000 0x200>;
			interrupts = <GIC_SPI 27 IRQ_TYPE_LEVEL_HIGH>;
			ti,hwmods = "gpio4";
			gpio-controller;
			#gpio-cells = <2>;
			interrupt-controller;
			#interrupt-cells = <2>;
		};

		gpio5: gpio@4805b000 {
			compatible = "ti,omap4-gpio";
			reg = <0x4805b000 0x200>;
			interrupts = <GIC_SPI 28 IRQ_TYPE_LEVEL_HIGH>;
			ti,hwmods = "gpio5";
			gpio-controller;
			#gpio-cells = <2>;
			interrupt-controller;
			#interrupt-cells = <2>;
		};

		gpio6: gpio@4805d000 {
			compatible = "ti,omap4-gpio";
			reg = <0x4805d000 0x200>;
			interrupts = <GIC_SPI 29 IRQ_TYPE_LEVEL_HIGH>;
			ti,hwmods = "gpio6";
			gpio-controller;
			#gpio-cells = <2>;
			interrupt-controller;
			#interrupt-cells = <2>;
		};

		gpio7: gpio@48051000 {
			compatible = "ti,omap4-gpio";
			reg = <0x48051000 0x200>;
			interrupts = <GIC_SPI 30 IRQ_TYPE_LEVEL_HIGH>;
			ti,hwmods = "gpio7";
			gpio-controller;
			#gpio-cells = <2>;
			interrupt-controller;
			#interrupt-cells = <2>;
		};

		gpio8: gpio@48053000 {
			compatible = "ti,omap4-gpio";
			reg = <0x48053000 0x200>;
			interrupts = <GIC_SPI 116 IRQ_TYPE_LEVEL_HIGH>;
			ti,hwmods = "gpio8";
			gpio-controller;
			#gpio-cells = <2>;
			interrupt-controller;
			#interrupt-cells = <2>;
		};

		uart1: serial@4806a000 {
			compatible = "ti,dra742-uart", "ti,omap4-uart";
			reg = <0x4806a000 0x100>;
			interrupts-extended = <&crossbar_mpu GIC_SPI 67 IRQ_TYPE_LEVEL_HIGH>;
			ti,hwmods = "uart1";
			clock-frequency = <48000000>;
			status = "disabled";
			dmas = <&sdma_xbar 49>, <&sdma_xbar 50>;
			dma-names = "tx", "rx";
		};

		uart2: serial@4806c000 {
			compatible = "ti,dra742-uart", "ti,omap4-uart";
			reg = <0x4806c000 0x100>;
			interrupts = <GIC_SPI 68 IRQ_TYPE_LEVEL_HIGH>;
			ti,hwmods = "uart2";
			clock-frequency = <48000000>;
			status = "disabled";
			dmas = <&sdma_xbar 51>, <&sdma_xbar 52>;
			dma-names = "tx", "rx";
		};

		uart3: serial@48020000 {
			compatible = "ti,dra742-uart", "ti,omap4-uart";
			reg = <0x48020000 0x100>;
			interrupts = <GIC_SPI 69 IRQ_TYPE_LEVEL_HIGH>;
			ti,hwmods = "uart3";
			clock-frequency = <48000000>;
			status = "disabled";
			dmas = <&sdma_xbar 53>, <&sdma_xbar 54>;
			dma-names = "tx", "rx";
		};

		uart4: serial@4806e000 {
			compatible = "ti,dra742-uart", "ti,omap4-uart";
			reg = <0x4806e000 0x100>;
			interrupts = <GIC_SPI 65 IRQ_TYPE_LEVEL_HIGH>;
			ti,hwmods = "uart4";
			clock-frequency = <48000000>;
                        status = "disabled";
			dmas = <&sdma_xbar 55>, <&sdma_xbar 56>;
			dma-names = "tx", "rx";
		};

		uart5: serial@48066000 {
			compatible = "ti,dra742-uart", "ti,omap4-uart";
			reg = <0x48066000 0x100>;
			interrupts = <GIC_SPI 100 IRQ_TYPE_LEVEL_HIGH>;
			ti,hwmods = "uart5";
			clock-frequency = <48000000>;
			status = "disabled";
			dmas = <&sdma_xbar 63>, <&sdma_xbar 64>;
			dma-names = "tx", "rx";
		};

		uart6: serial@48068000 {
			compatible = "ti,dra742-uart", "ti,omap4-uart";
			reg = <0x48068000 0x100>;
			interrupts = <GIC_SPI 101 IRQ_TYPE_LEVEL_HIGH>;
			ti,hwmods = "uart6";
			clock-frequency = <48000000>;
			status = "disabled";
			dmas = <&sdma_xbar 79>, <&sdma_xbar 80>;
			dma-names = "tx", "rx";
		};

		uart7: serial@48420000 {
			compatible = "ti,dra742-uart", "ti,omap4-uart";
			reg = <0x48420000 0x100>;
			interrupts = <GIC_SPI 218 IRQ_TYPE_LEVEL_HIGH>;
			ti,hwmods = "uart7";
			clock-frequency = <48000000>;
			status = "disabled";
		};

		uart8: serial@48422000 {
			compatible = "ti,dra742-uart", "ti,omap4-uart";
			reg = <0x48422000 0x100>;
			interrupts = <GIC_SPI 219 IRQ_TYPE_LEVEL_HIGH>;
			ti,hwmods = "uart8";
			clock-frequency = <48000000>;
			status = "disabled";
		};

		uart9: serial@48424000 {
			compatible = "ti,dra742-uart", "ti,omap4-uart";
			reg = <0x48424000 0x100>;
			interrupts = <GIC_SPI 220 IRQ_TYPE_LEVEL_HIGH>;
			ti,hwmods = "uart9";
			clock-frequency = <48000000>;
			status = "disabled";
		};

		uart10: serial@4ae2b000 {
			compatible = "ti,dra742-uart", "ti,omap4-uart";
			reg = <0x4ae2b000 0x100>;
			interrupts = <GIC_SPI 221 IRQ_TYPE_LEVEL_HIGH>;
			ti,hwmods = "uart10";
			clock-frequency = <48000000>;
			status = "disabled";
		};

		mailbox1: mailbox@4a0f4000 {
			compatible = "ti,omap4-mailbox";
			reg = <0x4a0f4000 0x200>;
			interrupts = <GIC_SPI 21 IRQ_TYPE_LEVEL_HIGH>,
				     <GIC_SPI 135 IRQ_TYPE_LEVEL_HIGH>,
				     <GIC_SPI 134 IRQ_TYPE_LEVEL_HIGH>;
			ti,hwmods = "mailbox1";
			#mbox-cells = <1>;
			ti,mbox-num-users = <3>;
			ti,mbox-num-fifos = <8>;
			status = "disabled";
		};

		mailbox2: mailbox@4883a000 {
			compatible = "ti,omap4-mailbox";
			reg = <0x4883a000 0x200>;
			interrupts = <GIC_SPI 237 IRQ_TYPE_LEVEL_HIGH>,
				     <GIC_SPI 238 IRQ_TYPE_LEVEL_HIGH>,
				     <GIC_SPI 239 IRQ_TYPE_LEVEL_HIGH>,
				     <GIC_SPI 240 IRQ_TYPE_LEVEL_HIGH>;
			ti,hwmods = "mailbox2";
			#mbox-cells = <1>;
			ti,mbox-num-users = <4>;
			ti,mbox-num-fifos = <12>;
			status = "disabled";
		};

		mailbox3: mailbox@4883c000 {
			compatible = "ti,omap4-mailbox";
			reg = <0x4883c000 0x200>;
			interrupts = <GIC_SPI 241 IRQ_TYPE_LEVEL_HIGH>,
				     <GIC_SPI 242 IRQ_TYPE_LEVEL_HIGH>,
				     <GIC_SPI 243 IRQ_TYPE_LEVEL_HIGH>,
				     <GIC_SPI 244 IRQ_TYPE_LEVEL_HIGH>;
			ti,hwmods = "mailbox3";
			#mbox-cells = <1>;
			ti,mbox-num-users = <4>;
			ti,mbox-num-fifos = <12>;
			status = "disabled";
		};

		mailbox4: mailbox@4883e000 {
			compatible = "ti,omap4-mailbox";
			reg = <0x4883e000 0x200>;
			interrupts = <GIC_SPI 245 IRQ_TYPE_LEVEL_HIGH>,
				     <GIC_SPI 246 IRQ_TYPE_LEVEL_HIGH>,
				     <GIC_SPI 247 IRQ_TYPE_LEVEL_HIGH>,
				     <GIC_SPI 248 IRQ_TYPE_LEVEL_HIGH>;
			ti,hwmods = "mailbox4";
			#mbox-cells = <1>;
			ti,mbox-num-users = <4>;
			ti,mbox-num-fifos = <12>;
			status = "disabled";
		};

		mailbox5: mailbox@48840000 {
			compatible = "ti,omap4-mailbox";
			reg = <0x48840000 0x200>;
			interrupts = <GIC_SPI 249 IRQ_TYPE_LEVEL_HIGH>,
				     <GIC_SPI 250 IRQ_TYPE_LEVEL_HIGH>,
				     <GIC_SPI 251 IRQ_TYPE_LEVEL_HIGH>,
				     <GIC_SPI 252 IRQ_TYPE_LEVEL_HIGH>;
			ti,hwmods = "mailbox5";
			#mbox-cells = <1>;
			ti,mbox-num-users = <4>;
			ti,mbox-num-fifos = <12>;
			status = "disabled";
		};

		mailbox6: mailbox@48842000 {
			compatible = "ti,omap4-mailbox";
			reg = <0x48842000 0x200>;
			interrupts = <GIC_SPI 253 IRQ_TYPE_LEVEL_HIGH>,
				     <GIC_SPI 254 IRQ_TYPE_LEVEL_HIGH>,
				     <GIC_SPI 255 IRQ_TYPE_LEVEL_HIGH>,
				     <GIC_SPI 256 IRQ_TYPE_LEVEL_HIGH>;
			ti,hwmods = "mailbox6";
			#mbox-cells = <1>;
			ti,mbox-num-users = <4>;
			ti,mbox-num-fifos = <12>;
			status = "disabled";
		};

		mailbox7: mailbox@48844000 {
			compatible = "ti,omap4-mailbox";
			reg = <0x48844000 0x200>;
			interrupts = <GIC_SPI 257 IRQ_TYPE_LEVEL_HIGH>,
				     <GIC_SPI 258 IRQ_TYPE_LEVEL_HIGH>,
				     <GIC_SPI 259 IRQ_TYPE_LEVEL_HIGH>,
				     <GIC_SPI 260 IRQ_TYPE_LEVEL_HIGH>;
			ti,hwmods = "mailbox7";
			#mbox-cells = <1>;
			ti,mbox-num-users = <4>;
			ti,mbox-num-fifos = <12>;
			status = "disabled";
		};

		mailbox8: mailbox@48846000 {
			compatible = "ti,omap4-mailbox";
			reg = <0x48846000 0x200>;
			interrupts = <GIC_SPI 261 IRQ_TYPE_LEVEL_HIGH>,
				     <GIC_SPI 262 IRQ_TYPE_LEVEL_HIGH>,
				     <GIC_SPI 263 IRQ_TYPE_LEVEL_HIGH>,
				     <GIC_SPI 264 IRQ_TYPE_LEVEL_HIGH>;
			ti,hwmods = "mailbox8";
			#mbox-cells = <1>;
			ti,mbox-num-users = <4>;
			ti,mbox-num-fifos = <12>;
			status = "disabled";
		};

		mailbox9: mailbox@4885e000 {
			compatible = "ti,omap4-mailbox";
			reg = <0x4885e000 0x200>;
			interrupts = <GIC_SPI 265 IRQ_TYPE_LEVEL_HIGH>,
				     <GIC_SPI 266 IRQ_TYPE_LEVEL_HIGH>,
				     <GIC_SPI 267 IRQ_TYPE_LEVEL_HIGH>,
				     <GIC_SPI 268 IRQ_TYPE_LEVEL_HIGH>;
			ti,hwmods = "mailbox9";
			#mbox-cells = <1>;
			ti,mbox-num-users = <4>;
			ti,mbox-num-fifos = <12>;
			status = "disabled";
		};

		mailbox10: mailbox@48860000 {
			compatible = "ti,omap4-mailbox";
			reg = <0x48860000 0x200>;
			interrupts = <GIC_SPI 269 IRQ_TYPE_LEVEL_HIGH>,
				     <GIC_SPI 270 IRQ_TYPE_LEVEL_HIGH>,
				     <GIC_SPI 271 IRQ_TYPE_LEVEL_HIGH>,
				     <GIC_SPI 272 IRQ_TYPE_LEVEL_HIGH>;
			ti,hwmods = "mailbox10";
			#mbox-cells = <1>;
			ti,mbox-num-users = <4>;
			ti,mbox-num-fifos = <12>;
			status = "disabled";
		};

		mailbox11: mailbox@48862000 {
			compatible = "ti,omap4-mailbox";
			reg = <0x48862000 0x200>;
			interrupts = <GIC_SPI 273 IRQ_TYPE_LEVEL_HIGH>,
				     <GIC_SPI 274 IRQ_TYPE_LEVEL_HIGH>,
				     <GIC_SPI 275 IRQ_TYPE_LEVEL_HIGH>,
				     <GIC_SPI 276 IRQ_TYPE_LEVEL_HIGH>;
			ti,hwmods = "mailbox11";
			#mbox-cells = <1>;
			ti,mbox-num-users = <4>;
			ti,mbox-num-fifos = <12>;
			status = "disabled";
		};

		mailbox12: mailbox@48864000 {
			compatible = "ti,omap4-mailbox";
			reg = <0x48864000 0x200>;
			interrupts = <GIC_SPI 277 IRQ_TYPE_LEVEL_HIGH>,
				     <GIC_SPI 278 IRQ_TYPE_LEVEL_HIGH>,
				     <GIC_SPI 279 IRQ_TYPE_LEVEL_HIGH>,
				     <GIC_SPI 280 IRQ_TYPE_LEVEL_HIGH>;
			ti,hwmods = "mailbox12";
			#mbox-cells = <1>;
			ti,mbox-num-users = <4>;
			ti,mbox-num-fifos = <12>;
			status = "disabled";
		};

		mailbox13: mailbox@48802000 {
			compatible = "ti,omap4-mailbox";
			reg = <0x48802000 0x200>;
			interrupts = <GIC_SPI 379 IRQ_TYPE_LEVEL_HIGH>,
				     <GIC_SPI 380 IRQ_TYPE_LEVEL_HIGH>,
				     <GIC_SPI 381 IRQ_TYPE_LEVEL_HIGH>,
				     <GIC_SPI 382 IRQ_TYPE_LEVEL_HIGH>;
			ti,hwmods = "mailbox13";
			#mbox-cells = <1>;
			ti,mbox-num-users = <4>;
			ti,mbox-num-fifos = <12>;
			status = "disabled";
		};

		timer1: timer@4ae18000 {
			compatible = "ti,omap5430-timer";
			reg = <0x4ae18000 0x80>;
			interrupts = <GIC_SPI 32 IRQ_TYPE_LEVEL_HIGH>;
			ti,hwmods = "timer1";
			ti,timer-alwon;
		};

		timer2: timer@48032000 {
			compatible = "ti,omap5430-timer";
			reg = <0x48032000 0x80>;
			interrupts = <GIC_SPI 33 IRQ_TYPE_LEVEL_HIGH>;
			ti,hwmods = "timer2";
		};

		timer3: timer@48034000 {
			compatible = "ti,omap5430-timer";
			reg = <0x48034000 0x80>;
			interrupts = <GIC_SPI 34 IRQ_TYPE_LEVEL_HIGH>;
			ti,hwmods = "timer3";
		};

		timer4: timer@48036000 {
			compatible = "ti,omap5430-timer";
			reg = <0x48036000 0x80>;
			interrupts = <GIC_SPI 35 IRQ_TYPE_LEVEL_HIGH>;
			ti,hwmods = "timer4";
		};

		timer5: timer@48820000 {
			compatible = "ti,omap5430-timer";
			reg = <0x48820000 0x80>;
			interrupts = <GIC_SPI 36 IRQ_TYPE_LEVEL_HIGH>;
			ti,hwmods = "timer5";
		};

		timer6: timer@48822000 {
			compatible = "ti,omap5430-timer";
			reg = <0x48822000 0x80>;
			interrupts = <GIC_SPI 37 IRQ_TYPE_LEVEL_HIGH>;
			ti,hwmods = "timer6";
		};

		timer7: timer@48824000 {
			compatible = "ti,omap5430-timer";
			reg = <0x48824000 0x80>;
			interrupts = <GIC_SPI 38 IRQ_TYPE_LEVEL_HIGH>;
			ti,hwmods = "timer7";
		};

		timer8: timer@48826000 {
			compatible = "ti,omap5430-timer";
			reg = <0x48826000 0x80>;
			interrupts = <GIC_SPI 39 IRQ_TYPE_LEVEL_HIGH>;
			ti,hwmods = "timer8";
		};

		timer9: timer@4803e000 {
			compatible = "ti,omap5430-timer";
			reg = <0x4803e000 0x80>;
			interrupts = <GIC_SPI 40 IRQ_TYPE_LEVEL_HIGH>;
			ti,hwmods = "timer9";
		};

		timer10: timer@48086000 {
			compatible = "ti,omap5430-timer";
			reg = <0x48086000 0x80>;
			interrupts = <GIC_SPI 41 IRQ_TYPE_LEVEL_HIGH>;
			ti,hwmods = "timer10";
		};

		timer11: timer@48088000 {
			compatible = "ti,omap5430-timer";
			reg = <0x48088000 0x80>;
			interrupts = <GIC_SPI 42 IRQ_TYPE_LEVEL_HIGH>;
			ti,hwmods = "timer11";
		};

		timer12: timer@4ae20000 {
			compatible = "ti,omap5430-timer";
			reg = <0x4ae20000 0x80>;
			interrupts = <GIC_SPI 90 IRQ_TYPE_LEVEL_HIGH>;
			ti,hwmods = "timer12";
			ti,timer-alwon;
			ti,timer-secure;
		};

		timer13: timer@48828000 {
			compatible = "ti,omap5430-timer";
			reg = <0x48828000 0x80>;
			interrupts = <GIC_SPI 339 IRQ_TYPE_LEVEL_HIGH>;
			ti,hwmods = "timer13";
		};

		timer14: timer@4882a000 {
			compatible = "ti,omap5430-timer";
			reg = <0x4882a000 0x80>;
			interrupts = <GIC_SPI 340 IRQ_TYPE_LEVEL_HIGH>;
			ti,hwmods = "timer14";
		};

		timer15: timer@4882c000 {
			compatible = "ti,omap5430-timer";
			reg = <0x4882c000 0x80>;
			interrupts = <GIC_SPI 341 IRQ_TYPE_LEVEL_HIGH>;
			ti,hwmods = "timer15";
		};

		timer16: timer@4882e000 {
			compatible = "ti,omap5430-timer";
			reg = <0x4882e000 0x80>;
			interrupts = <GIC_SPI 342 IRQ_TYPE_LEVEL_HIGH>;
			ti,hwmods = "timer16";
		};

		wdt2: wdt@4ae14000 {
			compatible = "ti,omap3-wdt";
			reg = <0x4ae14000 0x80>;
			interrupts = <GIC_SPI 75 IRQ_TYPE_LEVEL_HIGH>;
			ti,hwmods = "wd_timer2";
		};

		hwspinlock: spinlock@4a0f6000 {
			compatible = "ti,omap4-hwspinlock";
			reg = <0x4a0f6000 0x1000>;
			ti,hwmods = "spinlock";
			#hwlock-cells = <1>;
		};

		dmm@4e000000 {
			compatible = "ti,omap5-dmm";
			reg = <0x4e000000 0x800>;
			interrupts = <GIC_SPI 108 IRQ_TYPE_LEVEL_HIGH>;
			ti,hwmods = "dmm";
		};

		ipu1: ipu@58820000 {
			compatible = "ti,dra7-ipu";
			reg = <0x58820000 0x10000>;
			reg-names = "l2ram";
			ti,hwmods = "ipu1";
			iommus = <&mmu_ipu1>;
			ti,rproc-standby-info = <0x4a005520>;
			status = "disabled";
		};

		ipu2: ipu@55020000 {
			compatible = "ti,dra7-ipu";
			reg = <0x55020000 0x10000>;
			reg-names = "l2ram";
			ti,hwmods = "ipu2";
			iommus = <&mmu_ipu2>;
			ti,rproc-standby-info = <0x4a008920>;
			status = "disabled";
		};

		dsp1: dsp@40800000 {
			compatible = "ti,dra7-dsp";
			reg = <0x40800000 0x48000>,
			      <0x40e00000 0x8000>,
			      <0x40f00000 0x8000>;
			reg-names = "l2ram", "l1pram", "l1dram";
			ti,hwmods = "dsp1";
			syscon-bootreg = <&scm_conf 0x55c>;
			iommus = <&mmu0_dsp1>, <&mmu1_dsp1>;
			ti,rproc-standby-info = <0x4a005420>;
			status = "disabled";
		};

		i2c1: i2c@48070000 {
			compatible = "ti,omap4-i2c";
			reg = <0x48070000 0x100>;
			interrupts = <GIC_SPI 51 IRQ_TYPE_LEVEL_HIGH>;
			#address-cells = <1>;
			#size-cells = <0>;
			ti,hwmods = "i2c1";
			status = "disabled";
		};

		i2c2: i2c@48072000 {
			compatible = "ti,omap4-i2c";
			reg = <0x48072000 0x100>;
			interrupts = <GIC_SPI 52 IRQ_TYPE_LEVEL_HIGH>;
			#address-cells = <1>;
			#size-cells = <0>;
			ti,hwmods = "i2c2";
			status = "disabled";
		};

		i2c3: i2c@48060000 {
			compatible = "ti,omap4-i2c";
			reg = <0x48060000 0x100>;
			interrupts = <GIC_SPI 56 IRQ_TYPE_LEVEL_HIGH>;
			#address-cells = <1>;
			#size-cells = <0>;
			ti,hwmods = "i2c3";
			status = "disabled";
		};

		i2c4: i2c@4807a000 {
			compatible = "ti,omap4-i2c";
			reg = <0x4807a000 0x100>;
			interrupts = <GIC_SPI 57 IRQ_TYPE_LEVEL_HIGH>;
			#address-cells = <1>;
			#size-cells = <0>;
			ti,hwmods = "i2c4";
			status = "disabled";
		};

		i2c5: i2c@4807c000 {
			compatible = "ti,omap4-i2c";
			reg = <0x4807c000 0x100>;
			interrupts = <GIC_SPI 55 IRQ_TYPE_LEVEL_HIGH>;
			#address-cells = <1>;
			#size-cells = <0>;
			ti,hwmods = "i2c5";
			status = "disabled";
		};

		mmc1: mmc@4809c000 {
			compatible = "ti,dra7-hsmmc", "ti,omap4-hsmmc";
			reg = <0x4809c000 0x400>;
			interrupts = <GIC_SPI 78 IRQ_TYPE_LEVEL_HIGH>;
			ti,hwmods = "mmc1";
			ti,dual-volt;
			ti,needs-special-reset;
			dmas = <&sdma_xbar 61>, <&sdma_xbar 62>;
			dma-names = "tx", "rx";
			status = "disabled";
			pbias-supply = <&pbias_mmc_reg>;
			max-frequency = <192000000>;
			sd-uhs-sdr104;
			sd-uhs-sdr50;
			sd-uhs-ddr50;
			sd-uhs-sdr25;
			sd-uhs-sdr12;
		};

		mmc2: mmc@480b4000 {
			compatible = "ti,dra7-hsmmc", "ti,omap4-hsmmc";
			reg = <0x480b4000 0x400>;
			interrupts = <GIC_SPI 81 IRQ_TYPE_LEVEL_HIGH>;
			ti,hwmods = "mmc2";
			ti,needs-special-reset;
			dmas = <&sdma_xbar 47>, <&sdma_xbar 48>;
			dma-names = "tx", "rx";
			status = "disabled";
			max-frequency = <192000000>;
			sd-uhs-sdr25;
			sd-uhs-sdr12;
			mmc-hs200-1_8v;
			mmc-ddr-1_8v;
		};

		mmc3: mmc@480ad000 {
			compatible = "ti,dra7-hsmmc", "ti,omap4-hsmmc";
			reg = <0x480ad000 0x400>;
			interrupts = <GIC_SPI 89 IRQ_TYPE_LEVEL_HIGH>;
			ti,hwmods = "mmc3";
			ti,needs-special-reset;
			dmas = <&sdma_xbar 77>, <&sdma_xbar 78>;
			dma-names = "tx", "rx";
			status = "disabled";
			/* Errata i887 limits max-frequency of MMC3 to 64 MHz */
			max-frequency = <64000000>;
			sd-uhs-sdr12;
			sd-uhs-sdr25;
			sd-uhs-sdr50;
		};

		mmc4: mmc@480d1000 {
			compatible = "ti,dra7-hsmmc", "ti,omap4-hsmmc";
			reg = <0x480d1000 0x400>;
			interrupts = <GIC_SPI 91 IRQ_TYPE_LEVEL_HIGH>;
			ti,hwmods = "mmc4";
			ti,needs-special-reset;
			dmas = <&sdma_xbar 57>, <&sdma_xbar 58>;
			dma-names = "tx", "rx";
			status = "disabled";
			max-frequency = <192000000>;
			sd-uhs-sdr12;
			sd-uhs-sdr25;
		};

		mmu0_dsp1: mmu@40d01000 {
			compatible = "ti,dra7-dsp-iommu";
			reg = <0x40d01000 0x100>;
			interrupts = <GIC_SPI 23 IRQ_TYPE_LEVEL_HIGH>;
			ti,hwmods = "mmu0_dsp1";
			#iommu-cells = <0>;
			ti,syscon-mmuconfig = <&dsp1_system 0x0>;
			status = "disabled";
		};

		mmu1_dsp1: mmu@40d02000 {
			compatible = "ti,dra7-dsp-iommu";
			reg = <0x40d02000 0x100>;
			interrupts = <GIC_SPI 145 IRQ_TYPE_LEVEL_HIGH>;
			ti,hwmods = "mmu1_dsp1";
			#iommu-cells = <0>;
			ti,syscon-mmuconfig = <&dsp1_system 0x1>;
			status = "disabled";
		};

		mmu_ipu1: mmu@58882000 {
			compatible = "ti,dra7-iommu";
			reg = <0x58882000 0x100>;
			interrupts = <GIC_SPI 395 IRQ_TYPE_LEVEL_HIGH>;
			ti,hwmods = "mmu_ipu1";
			#iommu-cells = <0>;
			ti,iommu-bus-err-back;
			status = "disabled";
		};

		mmu_ipu2: mmu@55082000 {
			compatible = "ti,dra7-iommu";
			reg = <0x55082000 0x100>;
			interrupts = <GIC_SPI 396 IRQ_TYPE_LEVEL_HIGH>;
			ti,hwmods = "mmu_ipu2";
			#iommu-cells = <0>;
			ti,iommu-bus-err-back;
			status = "disabled";
		};

		pruss_soc_bus1: pruss_soc_bus@4b226000 {
			compatible = "ti,am5728-pruss-soc-bus";
			reg = <0x4b226000 0x2000>;
			ti,hwmods = "pruss1";
			#address-cells = <1>;
			#size-cells = <1>;
			ranges;
			status = "disabled";

			pruss1: pruss@4b200000 {
				compatible = "ti,am5728-pruss";
				reg = <0x4b200000 0x2000>,
				      <0x4b202000 0x2000>,
				      <0x4b210000 0x8000>,
				      <0x4b226000 0x2000>,
				      <0x4b22e000 0x31c>,
				      <0x4b232000 0x58>;
				reg-names = "dram0", "dram1", "shrdram2", "cfg",
					    "iep", "mii_rt";
				#address-cells = <1>;
				#size-cells = <1>;
				ranges;
				status = "disabled";

				pruss1_intc: intc@4b220000 {
					compatible = "ti,am5728-pruss-intc";
					reg = <0x4b220000 0x2000>;
					reg-names = "intc";
					interrupts =
					     <GIC_SPI 186 IRQ_TYPE_LEVEL_HIGH>,
					     <GIC_SPI 187 IRQ_TYPE_LEVEL_HIGH>,
					     <GIC_SPI 188 IRQ_TYPE_LEVEL_HIGH>,
					     <GIC_SPI 189 IRQ_TYPE_LEVEL_HIGH>,
					     <GIC_SPI 190 IRQ_TYPE_LEVEL_HIGH>,
					     <GIC_SPI 191 IRQ_TYPE_LEVEL_HIGH>,
					     <GIC_SPI 192 IRQ_TYPE_LEVEL_HIGH>,
					     <GIC_SPI 193 IRQ_TYPE_LEVEL_HIGH>;
					interrupt-names = "host2", "host3",
							  "host4", "host5",
							  "host6", "host7",
							  "host8", "host9";
					interrupt-controller;
					#interrupt-cells = <1>;
				};

				pru1_0: pru@4b234000 {
					compatible = "ti,am5728-pru";
					reg = <0x4b234000 0x3000>,
					      <0x4b222000 0x400>,
					      <0x4b222400 0x100>;
					reg-names = "iram", "control", "debug";
					status = "disabled";
				};

				pru1_1: pru@4b238000 {
					compatible = "ti,am5728-pru";
					reg = <0x4b238000 0x3000>,
					      <0x4b224000 0x400>,
					      <0x4b224400 0x100>;
					reg-names = "iram", "control", "debug";
					status = "disabled";
				};

				pruss1_mdio: mdio@4b232400 {
					compatible = "ti,davinci_mdio";
					#address-cells = <1>;
					#size-cells = <0>;
					clocks = <&dpll_gmac_h13x2_ck>;
					clock-names = "fck";
					bus_freq = <1000000>;
					reg = <0x4b232400 0x90>;
					status = "disabled";
				};
			};
		};

		pruss_soc_bus2: pruss_soc_bus@4b2a6000 {
			compatible = "ti,am5728-pruss-soc-bus";
			reg = <0x4b2a6000 0x2000>;
			ti,hwmods = "pruss2";
			#address-cells = <1>;
			#size-cells = <1>;
			ranges;
			status = "disabled";

			pruss2: pruss@4b280000 {
				compatible = "ti,am5728-pruss";
				reg = <0x4b280000 0x2000>,
				      <0x4b282000 0x2000>,
				      <0x4b290000 0x8000>,
				      <0x4b2a6000 0x2000>,
				      <0x4b2ae000 0x31c>,
				      <0x4b2b2000 0x58>;
				reg-names = "dram0", "dram1", "shrdram2", "cfg",
					    "iep", "mii_rt";
				#address-cells = <1>;
				#size-cells = <1>;
				ranges;
				status = "disabled";

				pruss2_intc: intc@4b2a0000 {
					compatible = "ti,am5728-pruss-intc";
					reg = <0x4b2a0000 0x2000>;
					reg-names = "intc";
					interrupts =
					     <GIC_SPI 196 IRQ_TYPE_LEVEL_HIGH>,
					     <GIC_SPI 197 IRQ_TYPE_LEVEL_HIGH>,
					     <GIC_SPI 198 IRQ_TYPE_LEVEL_HIGH>,
					     <GIC_SPI 199 IRQ_TYPE_LEVEL_HIGH>,
					     <GIC_SPI 200 IRQ_TYPE_LEVEL_HIGH>,
					     <GIC_SPI 201 IRQ_TYPE_LEVEL_HIGH>,
					     <GIC_SPI 202 IRQ_TYPE_LEVEL_HIGH>,
					     <GIC_SPI 203 IRQ_TYPE_LEVEL_HIGH>;
					interrupt-names = "host2", "host3",
							  "host4", "host5",
							  "host6", "host7",
							  "host8", "host9";
					interrupt-controller;
					#interrupt-cells = <1>;
				};

				pru2_0: pru@4b2b4000 {
					compatible = "ti,am5728-pru";
					reg = <0x4b2b4000 0x3000>,
					      <0x4b2a2000 0x400>,
					      <0x4b2a2400 0x100>;
					reg-names = "iram", "control", "debug";
					status = "disabled";
				};

				pru2_1: pru@4b2b8000 {
					compatible = "ti,am5728-pru";
					reg = <0x4b2b8000 0x3000>,
					      <0x4b2a4000 0x400>,
					      <0x4b2a4400 0x100>;
					reg-names = "iram", "control", "debug";
					status = "disabled";
				};

				pruss2_mdio: mdio@4b2b2400 {
					compatible = "ti,davinci_mdio";
					#address-cells = <1>;
					#size-cells = <0>;
					clocks = <&dpll_gmac_h13x2_ck>;
					clock-names = "fck";
					bus_freq = <1000000>;
					reg = <0x4b2b2400 0x90>;
					status = "disabled";
				};
			};
		};

		abb_mpu: regulator-abb-mpu {
			compatible = "ti,abb-v3";
			regulator-name = "abb_mpu";
			#address-cells = <0>;
			#size-cells = <0>;
			clocks = <&sys_clkin1>;
			ti,settling-time = <50>;
			ti,clock-cycles = <16>;

			reg = <0x4ae07ddc 0x4>, <0x4ae07de0 0x4>,
			      <0x4ae06014 0x4>, <0x4a003b20 0xc>,
			      <0x4ae0c158 0x4>;
			reg-names = "setup-address", "control-address",
				    "int-address", "efuse-address",
				    "ldo-address";
			ti,tranxdone-status-mask = <0x80>;
			/* LDOVBBMPU_FBB_MUX_CTRL */
			ti,ldovbb-override-mask = <0x400>;
			/* LDOVBBMPU_FBB_VSET_OUT */
			ti,ldovbb-vset-mask = <0x1F>;

			/*
			 * NOTE: only FBB mode used but actual vset will
			 * determine final biasing
			 */
			ti,abb_info = <
			/*uV		ABB	efuse	rbb_m fbb_m	vset_m*/
			1060000		0	0x0	0 0x02000000 0x01F00000
			1160000		0	0x4	0 0x02000000 0x01F00000
			1210000		0	0x8	0 0x02000000 0x01F00000
			>;
		};

		abb_ivahd: regulator-abb-ivahd {
			compatible = "ti,abb-v3";
			regulator-name = "abb_ivahd";
			#address-cells = <0>;
			#size-cells = <0>;
			clocks = <&sys_clkin1>;
			ti,settling-time = <50>;
			ti,clock-cycles = <16>;

			reg = <0x4ae07e34 0x4>, <0x4ae07e24 0x4>,
			      <0x4ae06010 0x4>, <0x4a0025cc 0xc>,
			      <0x4a002470 0x4>;
			reg-names = "setup-address", "control-address",
				    "int-address", "efuse-address",
				    "ldo-address";
			ti,tranxdone-status-mask = <0x40000000>;
			/* LDOVBBIVA_FBB_MUX_CTRL */
			ti,ldovbb-override-mask = <0x400>;
			/* LDOVBBIVA_FBB_VSET_OUT */
			ti,ldovbb-vset-mask = <0x1F>;

			/*
			 * NOTE: only FBB mode used but actual vset will
			 * determine final biasing
			 */
			ti,abb_info = <
			/*uV		ABB	efuse	rbb_m fbb_m	vset_m*/
			1055000		0	0x0	0 0x02000000 0x01F00000
			1150000		0	0x4	0 0x02000000 0x01F00000
			1250000		0	0x8	0 0x02000000 0x01F00000
			>;
		};

		abb_dspeve: regulator-abb-dspeve {
			compatible = "ti,abb-v3";
			regulator-name = "abb_dspeve";
			#address-cells = <0>;
			#size-cells = <0>;
			clocks = <&sys_clkin1>;
			ti,settling-time = <50>;
			ti,clock-cycles = <16>;

			reg = <0x4ae07e30 0x4>, <0x4ae07e20 0x4>,
			      <0x4ae06010 0x4>, <0x4a0025e0 0xc>,
			      <0x4a00246c 0x4>;
			reg-names = "setup-address", "control-address",
				    "int-address", "efuse-address",
				    "ldo-address";
			ti,tranxdone-status-mask = <0x20000000>;
			/* LDOVBBDSPEVE_FBB_MUX_CTRL */
			ti,ldovbb-override-mask = <0x400>;
			/* LDOVBBDSPEVE_FBB_VSET_OUT */
			ti,ldovbb-vset-mask = <0x1F>;

			/*
			 * NOTE: only FBB mode used but actual vset will
			 * determine final biasing
			 */
			ti,abb_info = <
			/*uV		ABB	efuse	rbb_m fbb_m	vset_m*/
			1055000		0	0x0	0 0x02000000 0x01F00000
			1150000		0	0x4	0 0x02000000 0x01F00000
			1250000		0	0x8	0 0x02000000 0x01F00000
			>;
		};

		abb_gpu: regulator-abb-gpu {
			compatible = "ti,abb-v3";
			regulator-name = "abb_gpu";
			#address-cells = <0>;
			#size-cells = <0>;
			clocks = <&sys_clkin1>;
			ti,settling-time = <50>;
			ti,clock-cycles = <16>;

			reg = <0x4ae07de4 0x4>, <0x4ae07de8 0x4>,
			      <0x4ae06010 0x4>, <0x4a003b08 0xc>,
			      <0x4ae0c154 0x4>;
			reg-names = "setup-address", "control-address",
				    "int-address", "efuse-address",
				    "ldo-address";
			ti,tranxdone-status-mask = <0x10000000>;
			/* LDOVBBGPU_FBB_MUX_CTRL */
			ti,ldovbb-override-mask = <0x400>;
			/* LDOVBBGPU_FBB_VSET_OUT */
			ti,ldovbb-vset-mask = <0x1F>;

			/*
			 * NOTE: only FBB mode used but actual vset will
			 * determine final biasing
			 */
			ti,abb_info = <
			/*uV		ABB	efuse	rbb_m fbb_m	vset_m*/
			1090000		0	0x0	0 0x02000000 0x01F00000
			1210000		0	0x4	0 0x02000000 0x01F00000
			1280000		0	0x8	0 0x02000000 0x01F00000
			>;
		};

		mcspi1: spi@48098000 {
			compatible = "ti,omap4-mcspi";
			reg = <0x48098000 0x200>;
			interrupts = <GIC_SPI 60 IRQ_TYPE_LEVEL_HIGH>;
			#address-cells = <1>;
			#size-cells = <0>;
			ti,hwmods = "mcspi1";
			ti,spi-num-cs = <4>;
			dmas = <&sdma_xbar 35>,
			       <&sdma_xbar 36>,
			       <&sdma_xbar 37>,
			       <&sdma_xbar 38>,
			       <&sdma_xbar 39>,
			       <&sdma_xbar 40>,
			       <&sdma_xbar 41>,
			       <&sdma_xbar 42>;
			dma-names = "tx0", "rx0", "tx1", "rx1",
				    "tx2", "rx2", "tx3", "rx3";
			status = "disabled";
		};

		mcspi2: spi@4809a000 {
			compatible = "ti,omap4-mcspi";
			reg = <0x4809a000 0x200>;
			interrupts = <GIC_SPI 61 IRQ_TYPE_LEVEL_HIGH>;
			#address-cells = <1>;
			#size-cells = <0>;
			ti,hwmods = "mcspi2";
			ti,spi-num-cs = <2>;
			dmas = <&sdma_xbar 43>,
			       <&sdma_xbar 44>,
			       <&sdma_xbar 45>,
			       <&sdma_xbar 46>;
			dma-names = "tx0", "rx0", "tx1", "rx1";
			status = "disabled";
		};

		mcspi3: spi@480b8000 {
			compatible = "ti,omap4-mcspi";
			reg = <0x480b8000 0x200>;
			interrupts = <GIC_SPI 86 IRQ_TYPE_LEVEL_HIGH>;
			#address-cells = <1>;
			#size-cells = <0>;
			ti,hwmods = "mcspi3";
			ti,spi-num-cs = <2>;
			dmas = <&sdma_xbar 15>, <&sdma_xbar 16>;
			dma-names = "tx0", "rx0";
			status = "disabled";
		};

		mcspi4: spi@480ba000 {
			compatible = "ti,omap4-mcspi";
			reg = <0x480ba000 0x200>;
			interrupts = <GIC_SPI 43 IRQ_TYPE_LEVEL_HIGH>;
			#address-cells = <1>;
			#size-cells = <0>;
			ti,hwmods = "mcspi4";
			ti,spi-num-cs = <1>;
			dmas = <&sdma_xbar 70>, <&sdma_xbar 71>;
			dma-names = "tx0", "rx0";
			status = "disabled";
		};

		qspi: qspi@4b300000 {
			compatible = "ti,dra7xxx-qspi";
			reg = <0x4b300000 0x100>,
			      <0x5c000000 0x4000000>;
			reg-names = "qspi_base", "qspi_mmap";
			syscon-chipselects = <&scm_conf 0x558>;
			#address-cells = <1>;
			#size-cells = <0>;
			ti,hwmods = "qspi";
			clocks = <&qspi_gfclk_div>;
			clock-names = "fck";
			num-cs = <4>;
			interrupts = <GIC_SPI 343 IRQ_TYPE_LEVEL_HIGH>;
			status = "disabled";
		};

		/* OCP2SCP3 */
		ocp2scp@4a090000 {
			compatible = "ti,omap-ocp2scp";
			#address-cells = <1>;
			#size-cells = <1>;
			ranges;
			reg = <0x4a090000 0x20>;
			ti,hwmods = "ocp2scp3";
			sata_phy: phy@4A096000 {
				compatible = "ti,phy-pipe3-sata";
				reg = <0x4A096000 0x80>, /* phy_rx */
				      <0x4A096400 0x64>, /* phy_tx */
				      <0x4A096800 0x40>; /* pll_ctrl */
				reg-names = "phy_rx", "phy_tx", "pll_ctrl";
				syscon-phy-power = <&scm_conf 0x374>;
				clocks = <&sys_clkin1>, <&sata_ref_clk>;
				clock-names = "sysclk", "refclk";
				syscon-pllreset = <&scm_conf 0x3fc>;
				#phy-cells = <0>;
			};

			pcie1_phy: pciephy@4a094000 {
				compatible = "ti,phy-pipe3-pcie";
				reg = <0x4a094000 0x80>, /* phy_rx */
				      <0x4a094400 0x64>; /* phy_tx */
				reg-names = "phy_rx", "phy_tx";
				syscon-phy-power = <&scm_conf_pcie 0x1c>;
				syscon-pcs = <&scm_conf_pcie 0x10>;
				clocks = <&dpll_pcie_ref_ck>,
					 <&dpll_pcie_ref_m2ldo_ck>,
					 <&optfclk_pciephy1_32khz>,
					 <&optfclk_pciephy1_clk>,
					 <&optfclk_pciephy1_div_clk>,
					 <&optfclk_pciephy_div>,
					 <&sys_clkin1>;
				clock-names = "dpll_ref", "dpll_ref_m2",
					      "wkupclk", "refclk",
					      "div-clk", "phy-div", "sysclk";
				#phy-cells = <0>;
			};

			pcie2_phy: pciephy@4a095000 {
				compatible = "ti,phy-pipe3-pcie";
				reg = <0x4a095000 0x80>, /* phy_rx */
				      <0x4a095400 0x64>; /* phy_tx */
				reg-names = "phy_rx", "phy_tx";
				syscon-phy-power = <&scm_conf_pcie 0x20>;
				syscon-pcs = <&scm_conf_pcie 0x10>;
				clocks = <&dpll_pcie_ref_ck>,
					 <&dpll_pcie_ref_m2ldo_ck>,
					 <&optfclk_pciephy2_32khz>,
					 <&optfclk_pciephy2_clk>,
					 <&optfclk_pciephy2_div_clk>,
					 <&optfclk_pciephy_div>,
					 <&sys_clkin1>;
				clock-names = "dpll_ref", "dpll_ref_m2",
					      "wkupclk", "refclk",
					      "div-clk", "phy-div", "sysclk";
				#phy-cells = <0>;
				status = "disabled";
			};
		};

		sata: sata@4a141100 {
			compatible = "snps,dwc-ahci";
			reg = <0x4a140000 0x1100>, <0x4a141100 0x7>;
			interrupts = <GIC_SPI 49 IRQ_TYPE_LEVEL_HIGH>;
			phys = <&sata_phy>;
			phy-names = "sata-phy";
			clocks = <&sata_ref_clk>;
			ti,hwmods = "sata";
			ports-implemented = <0x1>;
		};

		rtc: rtc@48838000 {
			compatible = "ti,am3352-rtc";
			reg = <0x48838000 0x100>;
			interrupts = <GIC_SPI 217 IRQ_TYPE_LEVEL_HIGH>,
				     <GIC_SPI 217 IRQ_TYPE_LEVEL_HIGH>;
			ti,hwmods = "rtcss";
			clocks = <&sys_32k_ck>;
		};

		/* OCP2SCP1 */
		ocp2scp@4a080000 {
			compatible = "ti,omap-ocp2scp";
			#address-cells = <1>;
			#size-cells = <1>;
			ranges;
			reg = <0x4a080000 0x20>;
			ti,hwmods = "ocp2scp1";

			usb2_phy1: phy@4a084000 {
				compatible = "ti,dra7x-usb2", "ti,omap-usb2";
				reg = <0x4a084000 0x400>;
				syscon-phy-power = <&scm_conf 0x300>;
				clocks = <&usb_phy1_always_on_clk32k>,
					 <&usb_otg_ss1_refclk960m>;
				clock-names =	"wkupclk",
						"refclk";
				#phy-cells = <0>;
			};

			usb2_phy2: phy@4a085000 {
				compatible = "ti,dra7x-usb2-phy2",
					     "ti,omap-usb2";
				reg = <0x4a085000 0x400>;
				syscon-phy-power = <&scm_conf 0xe74>;
				clocks = <&usb_phy2_always_on_clk32k>,
					 <&usb_otg_ss2_refclk960m>;
				clock-names =	"wkupclk",
						"refclk";
				#phy-cells = <0>;
			};

			usb3_phy1: phy@4a084400 {
				compatible = "ti,omap-usb3";
				reg = <0x4a084400 0x80>,
				      <0x4a084800 0x64>,
				      <0x4a084c00 0x40>;
				reg-names = "phy_rx", "phy_tx", "pll_ctrl";
				syscon-phy-power = <&scm_conf 0x370>;
				clocks = <&usb_phy3_always_on_clk32k>,
					 <&sys_clkin1>,
					 <&usb_otg_ss1_refclk960m>;
				clock-names =	"wkupclk",
						"sysclk",
						"refclk";
				#phy-cells = <0>;
			};
		};

		omap_dwc3_1: omap_dwc3_1@48880000 {
			compatible = "ti,dwc3";
			ti,hwmods = "usb_otg_ss1";
			reg = <0x48880000 0x10000>;
			interrupts = <GIC_SPI 72 IRQ_TYPE_LEVEL_HIGH>;
			#address-cells = <1>;
			#size-cells = <1>;
			utmi-mode = <2>;
			ranges;
			usb1: usb@48890000 {
				compatible = "snps,dwc3";
				reg = <0x48890000 0x17000>;
				interrupts = <GIC_SPI 71 IRQ_TYPE_LEVEL_HIGH>,
					     <GIC_SPI 71 IRQ_TYPE_LEVEL_HIGH>,
					     <GIC_SPI 72 IRQ_TYPE_LEVEL_HIGH>;
				interrupt-names = "peripheral",
						  "host",
						  "otg";
				phys = <&usb2_phy1>, <&usb3_phy1>;
				phy-names = "usb2-phy", "usb3-phy";
				maximum-speed = "super-speed";
				dr_mode = "otg";
				snps,dis_u3_susphy_quirk;
				snps,dis_u2_susphy_quirk;
				snps,devctrl_halt_quirk;
			};
		};

		omap_dwc3_2: omap_dwc3_2@488c0000 {
			compatible = "ti,dwc3";
			ti,hwmods = "usb_otg_ss2";
			reg = <0x488c0000 0x10000>;
			interrupts = <GIC_SPI 87 IRQ_TYPE_LEVEL_HIGH>;
			#address-cells = <1>;
			#size-cells = <1>;
			utmi-mode = <2>;
			ranges;
			usb2: usb@488d0000 {
				compatible = "snps,dwc3";
				reg = <0x488d0000 0x17000>;
				interrupts = <GIC_SPI 73 IRQ_TYPE_LEVEL_HIGH>,
					     <GIC_SPI 73 IRQ_TYPE_LEVEL_HIGH>,
					     <GIC_SPI 87 IRQ_TYPE_LEVEL_HIGH>;
				interrupt-names = "peripheral",
						  "host",
						  "otg";
				phys = <&usb2_phy2>;
				phy-names = "usb2-phy";
				maximum-speed = "high-speed";
				dr_mode = "otg";
				snps,dis_u3_susphy_quirk;
				snps,dis_u2_susphy_quirk;
				snps,devctrl_halt_quirk;
			};
		};

		/* IRQ for DWC3_3 and DWC3_4 need IRQ crossbar */
		omap_dwc3_3: omap_dwc3_3@48900000 {
			compatible = "ti,dwc3";
			ti,hwmods = "usb_otg_ss3";
			reg = <0x48900000 0x10000>;
			interrupts = <GIC_SPI 344 IRQ_TYPE_LEVEL_HIGH>;
			#address-cells = <1>;
			#size-cells = <1>;
			utmi-mode = <2>;
			ranges;
			status = "disabled";
			usb3: usb@48910000 {
				compatible = "snps,dwc3";
				reg = <0x48910000 0x17000>;
				interrupts = <GIC_SPI 88 IRQ_TYPE_LEVEL_HIGH>,
					     <GIC_SPI 88 IRQ_TYPE_LEVEL_HIGH>,
					     <GIC_SPI 344 IRQ_TYPE_LEVEL_HIGH>;
				interrupt-names = "peripheral",
						  "host",
						  "otg";
				maximum-speed = "high-speed";
				dr_mode = "otg";
				snps,dis_u3_susphy_quirk;
				snps,dis_u2_susphy_quirk;
			};
		};

		elm: elm@48078000 {
			compatible = "ti,am3352-elm";
			reg = <0x48078000 0xfc0>;      /* device IO registers */
			interrupts = <GIC_SPI 1 IRQ_TYPE_LEVEL_HIGH>;
			ti,hwmods = "elm";
			status = "disabled";
		};

		gpmc: gpmc@50000000 {
			compatible = "ti,am3352-gpmc";
			ti,hwmods = "gpmc";
			reg = <0x50000000 0x37c>;      /* device IO registers */
			interrupts = <GIC_SPI 15 IRQ_TYPE_LEVEL_HIGH>;
			dmas = <&edma_xbar 4 0>;
			dma-names = "rxtx";
			gpmc,num-cs = <8>;
			gpmc,num-waitpins = <2>;
			#address-cells = <2>;
			#size-cells = <1>;
			interrupt-controller;
			#interrupt-cells = <2>;
			gpio-controller;
			#gpio-cells = <2>;
			status = "disabled";
		};

		atl: atl@4843c000 {
			compatible = "ti,dra7-atl";
			reg = <0x4843c000 0x3ff>;
			ti,hwmods = "atl";
			ti,provided-clocks = <&atl_clkin0_ck>, <&atl_clkin1_ck>,
					     <&atl_clkin2_ck>, <&atl_clkin3_ck>;
			clocks = <&atl_gfclk_mux>;
			clock-names = "fck";
			status = "disabled";
		};

		mcasp1: mcasp@48460000 {
			compatible = "ti,dra7-mcasp-audio";
			ti,hwmods = "mcasp1";
			reg = <0x48460000 0x2000>,
			      <0x45800000 0x1000>;
			reg-names = "mpu","dat";
			interrupts = <GIC_SPI 104 IRQ_TYPE_LEVEL_HIGH>,
				     <GIC_SPI 103 IRQ_TYPE_LEVEL_HIGH>;
			interrupt-names = "tx", "rx";
			dmas = <&edma_xbar 129 1>, <&edma_xbar 128 1>;
			dma-names = "tx", "rx";
			clocks = <&mcasp1_aux_gfclk_mux>, <&mcasp1_ahclkx_mux>,
				 <&mcasp1_ahclkr_mux>;
			clock-names = "fck", "ahclkx", "ahclkr";
			status = "disabled";
		};

		mcasp2: mcasp@48464000 {
			compatible = "ti,dra7-mcasp-audio";
			ti,hwmods = "mcasp2";
			reg = <0x48464000 0x2000>,
			      <0x45c00000 0x1000>;
			reg-names = "mpu","dat";
			interrupts = <GIC_SPI 149 IRQ_TYPE_LEVEL_HIGH>,
				     <GIC_SPI 148 IRQ_TYPE_LEVEL_HIGH>;
			interrupt-names = "tx", "rx";
			dmas = <&edma_xbar 131 1>, <&edma_xbar 130 1>;
			dma-names = "tx", "rx";
			clocks = <&mcasp2_aux_gfclk_mux>, <&mcasp2_ahclkx_mux>,
				 <&mcasp2_ahclkr_mux>;
			clock-names = "fck", "ahclkx", "ahclkr";
			status = "disabled";
		};

		mcasp3: mcasp@48468000 {
			compatible = "ti,dra7-mcasp-audio";
			ti,hwmods = "mcasp3";
			reg = <0x48468000 0x2000>,
			      <0x46000000 0x1000>;
			reg-names = "mpu","dat";
			interrupts = <GIC_SPI 151 IRQ_TYPE_LEVEL_HIGH>,
				     <GIC_SPI 150 IRQ_TYPE_LEVEL_HIGH>;
			interrupt-names = "tx", "rx";
			dmas = <&edma_xbar 133 1>, <&edma_xbar 132 1>;
			dma-names = "tx", "rx";
			clocks = <&mcasp3_aux_gfclk_mux>, <&mcasp3_ahclkx_mux>;
			clock-names = "fck", "ahclkx";
			status = "disabled";
		};

		mcasp4: mcasp@4846c000 {
			compatible = "ti,dra7-mcasp-audio";
			ti,hwmods = "mcasp4";
			reg = <0x4846c000 0x2000>,
			      <0x48436000 0x1000>;
			reg-names = "mpu","dat";
			interrupts = <GIC_SPI 153 IRQ_TYPE_LEVEL_HIGH>,
				     <GIC_SPI 152 IRQ_TYPE_LEVEL_HIGH>;
			interrupt-names = "tx", "rx";
			dmas = <&edma_xbar 135 1>, <&edma_xbar 134 1>;
			dma-names = "tx", "rx";
			clocks = <&mcasp4_aux_gfclk_mux>, <&mcasp4_ahclkx_mux>;
			clock-names = "fck", "ahclkx";
			status = "disabled";
		};

		mcasp5: mcasp@48470000 {
			compatible = "ti,dra7-mcasp-audio";
			ti,hwmods = "mcasp5";
			reg = <0x48470000 0x2000>,
			      <0x4843a000 0x1000>;
			reg-names = "mpu","dat";
			interrupts = <GIC_SPI 155 IRQ_TYPE_LEVEL_HIGH>,
				     <GIC_SPI 154 IRQ_TYPE_LEVEL_HIGH>;
			interrupt-names = "tx", "rx";
			dmas = <&edma_xbar 137 1>, <&edma_xbar 136 1>;
			dma-names = "tx", "rx";
			clocks = <&mcasp5_aux_gfclk_mux>, <&mcasp5_ahclkx_mux>;
			clock-names = "fck", "ahclkx";
			status = "disabled";
		};

		mcasp6: mcasp@48474000 {
			compatible = "ti,dra7-mcasp-audio";
			ti,hwmods = "mcasp6";
			reg = <0x48474000 0x2000>,
			      <0x4844c000 0x1000>;
			reg-names = "mpu","dat";
			interrupts = <GIC_SPI 157 IRQ_TYPE_LEVEL_HIGH>,
				     <GIC_SPI 156 IRQ_TYPE_LEVEL_HIGH>;
			interrupt-names = "tx", "rx";
			dmas = <&edma_xbar 139 1>, <&edma_xbar 138 1>;
			dma-names = "tx", "rx";
			clocks = <&mcasp6_aux_gfclk_mux>, <&mcasp6_ahclkx_mux>;
			clock-names = "fck", "ahclkx";
			status = "disabled";
		};

		mcasp7: mcasp@48478000 {
			compatible = "ti,dra7-mcasp-audio";
			ti,hwmods = "mcasp7";
			reg = <0x48478000 0x2000>,
			      <0x48450000 0x1000>;
			reg-names = "mpu","dat";
			interrupts = <GIC_SPI 159 IRQ_TYPE_LEVEL_HIGH>,
				     <GIC_SPI 158 IRQ_TYPE_LEVEL_HIGH>;
			interrupt-names = "tx", "rx";
			dmas = <&edma_xbar 141 1>, <&edma_xbar 140 1>;
			dma-names = "tx", "rx";
			clocks = <&mcasp7_aux_gfclk_mux>, <&mcasp7_ahclkx_mux>;
			clock-names = "fck", "ahclkx";
			status = "disabled";
		};

		mcasp8: mcasp@4847c000 {
			compatible = "ti,dra7-mcasp-audio";
			ti,hwmods = "mcasp8";
			reg = <0x4847c000 0x2000>,
			      <0x48454000 0x1000>;
			reg-names = "mpu","dat";
			interrupts = <GIC_SPI 161 IRQ_TYPE_LEVEL_HIGH>,
				     <GIC_SPI 160 IRQ_TYPE_LEVEL_HIGH>;
			interrupt-names = "tx", "rx";
			dmas = <&edma_xbar 143 1>, <&edma_xbar 142 1>;
			dma-names = "tx", "rx";
			clocks = <&mcasp8_aux_gfclk_mux>, <&mcasp8_ahclkx_mux>;
			clock-names = "fck", "ahclkx";
			status = "disabled";
		};

		crossbar_mpu: crossbar@4a002a48 {
			compatible = "ti,irq-crossbar";
			reg = <0x4a002a48 0x130>;
			interrupt-controller;
			interrupt-parent = <&wakeupgen>;
			#interrupt-cells = <3>;
			ti,max-irqs = <160>;
			ti,max-crossbar-sources = <MAX_SOURCES>;
			ti,reg-size = <2>;
			ti,irqs-reserved = <0 1 2 3 5 6 131 132>;
			ti,irqs-skip = <10 133 139 140>;
			ti,irqs-safe-map = <0>;
		};

		mac: ethernet@48484000 {
			compatible = "ti,dra7-cpsw","ti,cpsw";
			ti,hwmods = "gmac";
			clocks = <&gmac_main_clk>, <&gmac_rft_clk_mux>;
			clock-names = "fck", "cpts";
			cpdma_channels = <8>;
			ale_entries = <1024>;
			bd_ram_size = <0x2000>;
			mac_control = <0x20>;
			slaves = <2>;
			active_slave = <0>;
			cpts_clock_mult = <0x784CFE14>;
			cpts_clock_shift = <29>;
			reg = <0x48484000 0x1000
			       0x48485200 0x2E00>;
			#address-cells = <1>;
			#size-cells = <1>;

			/*
			 * Do not allow gating of cpsw clock as workaround
			 * for errata i877. Keeping internal clock disabled
			 * causes the device switching characteristics
			 * to degrade over time and eventually fail to meet
			 * the data manual delay time/skew specs.
			 */
			ti,no-idle;

			/*
			 * rx_thresh_pend
			 * rx_pend
			 * tx_pend
			 * misc_pend
			 */
			interrupts = <GIC_SPI 334 IRQ_TYPE_LEVEL_HIGH>,
				     <GIC_SPI 335 IRQ_TYPE_LEVEL_HIGH>,
				     <GIC_SPI 336 IRQ_TYPE_LEVEL_HIGH>,
				     <GIC_SPI 337 IRQ_TYPE_LEVEL_HIGH>;
			ranges;
			syscon = <&scm_conf>;
			status = "disabled";

			davinci_mdio: mdio@48485000 {
				compatible = "ti,cpsw-mdio","ti,davinci_mdio";
				#address-cells = <1>;
				#size-cells = <0>;
				ti,hwmods = "davinci_mdio";
				bus_freq = <1000000>;
				reg = <0x48485000 0x100>;
			};

			cpsw_emac0: slave@48480200 {
				/* Filled in by U-Boot */
				mac-address = [ 00 00 00 00 00 00 ];
			};

			cpsw_emac1: slave@48480300 {
				/* Filled in by U-Boot */
				mac-address = [ 00 00 00 00 00 00 ];
			};

			phy_sel: cpsw-phy-sel@4a002554 {
				compatible = "ti,dra7xx-cpsw-phy-sel";
				reg= <0x4a002554 0x4>;
				reg-names = "gmii-sel";
			};
		};

		dcan1: can@481cc000 {
			compatible = "ti,dra7-d_can";
			ti,hwmods = "dcan1";
			reg = <0x4ae3c000 0x2000>;
			syscon-raminit = <&scm_conf 0x558 0>;
			interrupts = <GIC_SPI 222 IRQ_TYPE_LEVEL_HIGH>;
			clocks = <&dcan1_sys_clk_mux>;
			status = "disabled";
		};

		dcan2: can@481d0000 {
			compatible = "ti,dra7-d_can";
			ti,hwmods = "dcan2";
			reg = <0x48480000 0x2000>;
			syscon-raminit = <&scm_conf 0x558 1>;
			interrupts = <GIC_SPI 225 IRQ_TYPE_LEVEL_HIGH>;
			clocks = <&sys_clkin1>;
			status = "disabled";
		};

		dss: dss@58000000 {
			compatible = "ti,dra7-dss";
			/* 'reg' defined in dra72x.dtsi and dra74x.dtsi */
			/* 'clocks' defined in dra72x.dtsi and dra74x.dtsi */
			status = "disabled";
			ti,hwmods = "dss_core";
			/* CTRL_CORE_DSS_PLL_CONTROL */
			syscon-pll-ctrl = <&scm_conf 0x538>;
			#address-cells = <1>;
			#size-cells = <1>;
			ranges;

			dispc@58001000 {
				compatible = "ti,dra7-dispc";
				reg = <0x58001000 0x1000>;
				interrupts = <GIC_SPI 20 IRQ_TYPE_LEVEL_HIGH>;
				ti,hwmods = "dss_dispc";
				clocks = <&dss_dss_clk>;
				clock-names = "fck";
				/* CTRL_CORE_SMA_SW_1 */
				syscon-pol = <&scm_conf 0x534>;
			};

			hdmi: encoder@58060000 {
				compatible = "ti,dra7-hdmi";
				reg = <0x58040000 0x200>,
				      <0x58040200 0x80>,
				      <0x58040300 0x80>,
				      <0x58060000 0x19000>;
				reg-names = "wp", "pll", "phy", "core";
				interrupts = <GIC_SPI 96 IRQ_TYPE_LEVEL_HIGH>;
				status = "disabled";
				ti,hwmods = "dss_hdmi";
				clocks = <&dss_48mhz_clk>, <&dss_hdmi_clk>;
				clock-names = "fck", "sys_clk";
				dmas = <&sdma_xbar 76>;
				dma-names = "audio_tx";
			};
		};

		epwmss0: epwmss@4843e000 {
			compatible = "ti,dra746-pwmss", "ti,am33xx-pwmss";
			reg = <0x4843e000 0x30>;
			ti,hwmods = "epwmss0";
			#address-cells = <1>;
			#size-cells = <1>;
			status = "disabled";
			ranges;

			ehrpwm0: pwm@4843e200 {
				compatible = "ti,dra746-ehrpwm",
					     "ti,am3352-ehrpwm";
				#pwm-cells = <3>;
				reg = <0x4843e200 0x80>;
				clocks = <&ehrpwm0_tbclk>, <&l4_root_clk_div>;
				clock-names = "tbclk", "fck";
				status = "disabled";
			};

			ecap0: ecap@4843e100 {
				compatible = "ti,dra746-ecap",
					     "ti,am3352-ecap";
				#pwm-cells = <3>;
				reg = <0x4843e100 0x80>;
				clocks = <&l4_root_clk_div>;
				clock-names = "fck";
				status = "disabled";
			};
		};

		epwmss1: epwmss@48440000 {
			compatible = "ti,dra746-pwmss", "ti,am33xx-pwmss";
			reg = <0x48440000 0x30>;
			ti,hwmods = "epwmss1";
			#address-cells = <1>;
			#size-cells = <1>;
			status = "disabled";
			ranges;

			ehrpwm1: pwm@48440200 {
				compatible = "ti,dra746-ehrpwm",
					     "ti,am3352-ehrpwm";
				#pwm-cells = <3>;
				reg = <0x48440200 0x80>;
				clocks = <&ehrpwm1_tbclk>, <&l4_root_clk_div>;
				clock-names = "tbclk", "fck";
				status = "disabled";
			};

			ecap1: ecap@48440100 {
				compatible = "ti,dra746-ecap",
					     "ti,am3352-ecap";
				#pwm-cells = <3>;
				reg = <0x48440100 0x80>;
				clocks = <&l4_root_clk_div>;
				clock-names = "fck";
				status = "disabled";
			};
		};

		epwmss2: epwmss@48442000 {
			compatible = "ti,dra746-pwmss", "ti,am33xx-pwmss";
			reg = <0x48442000 0x30>;
			ti,hwmods = "epwmss2";
			#address-cells = <1>;
			#size-cells = <1>;
			status = "disabled";
			ranges;

			ehrpwm2: pwm@48442200 {
				compatible = "ti,dra746-ehrpwm",
					     "ti,am3352-ehrpwm";
				#pwm-cells = <3>;
				reg = <0x48442200 0x80>;
				clocks = <&ehrpwm2_tbclk>, <&l4_root_clk_div>;
				clock-names = "tbclk", "fck";
				status = "disabled";
			};

			ecap2: ecap@48442100 {
				compatible = "ti,dra746-ecap",
					     "ti,am3352-ecap";
				#pwm-cells = <3>;
				reg = <0x48442100 0x80>;
				clocks = <&l4_root_clk_div>;
				clock-names = "fck";
				status = "disabled";
			};
		};

		aes1: aes@4b500000 {
			compatible = "ti,omap4-aes";
			ti,hwmods = "aes1";
			reg = <0x4b500000 0xa0>;
			interrupts = <GIC_SPI 80 IRQ_TYPE_LEVEL_HIGH>;
			dmas = <&edma_xbar 111 0>, <&edma_xbar 110 0>;
			dma-names = "tx", "rx";
			clocks = <&l3_iclk_div>;
			clock-names = "fck";
		};

		aes2: aes@4b700000 {
			compatible = "ti,omap4-aes";
			ti,hwmods = "aes2";
			reg = <0x4b700000 0xa0>;
			interrupts = <GIC_SPI 59 IRQ_TYPE_LEVEL_HIGH>;
			dmas = <&edma_xbar 114 0>, <&edma_xbar 113 0>;
			dma-names = "tx", "rx";
			clocks = <&l3_iclk_div>;
			clock-names = "fck";
		};

		des: des@480a5000 {
			compatible = "ti,omap4-des";
			ti,hwmods = "des";
			reg = <0x480a5000 0xa0>;
			interrupts = <GIC_SPI 77 IRQ_TYPE_LEVEL_HIGH>;
			dmas = <&sdma_xbar 117>, <&sdma_xbar 116>;
			dma-names = "tx", "rx";
			clocks = <&l3_iclk_div>;
			clock-names = "fck";
		};

		sham: sham@53100000 {
			compatible = "ti,omap5-sham";
			ti,hwmods = "sham";
			reg = <0x4b101000 0x300>;
			interrupts = <GIC_SPI 46 IRQ_TYPE_LEVEL_HIGH>;
			dmas = <&edma_xbar 119 0>;
			dma-names = "rx";
			clocks = <&l3_iclk_div>;
			clock-names = "fck";
		};

		rng: rng@48090000 {
			compatible = "ti,omap4-rng";
			ti,hwmods = "rng";
			reg = <0x48090000 0x2000>;
			interrupts = <GIC_SPI 47 IRQ_TYPE_LEVEL_HIGH>;
			clocks = <&l3_iclk_div>;
			clock-names = "fck";
		};

		opp_supply_mpu: opp-supply@4a003b20 {
			compatible = "ti,omap5-opp-supply";
			reg = <0x4a003b20 0xc>;
			ti,efuse-settings = <
			/* uV   offset */
			1060000 0x0
			1160000 0x4
			1210000 0x8
			>;
			ti,absolute-max-voltage-uv = <1500000>;
		};

<<<<<<< HEAD
		vpe {
			compatible = "ti,vpe";
			ti,hwmods = "vpe";
			clocks = <&dpll_core_h23x2_ck>;
			clock-names = "fck";
			reg = <0x489d0000 0x120>,
			      <0x489d0300 0x20>,
			      <0x489d0400 0x20>,
			      <0x489d0500 0x20>,
			      <0x489d0600 0x3c>,
			      <0x489d0700 0x80>,
			      <0x489d5700 0x18>,
			      <0x489dd000 0x400>;
			reg-names = "vpe_top",
				    "vpe_chr_us0",
				    "vpe_chr_us1",
				    "vpe_chr_us2",
				    "vpe_dei",
				    "sc",
				    "csc",
				    "vpdma";
			interrupts = <GIC_SPI 354 IRQ_TYPE_LEVEL_HIGH>;
			#address-cells = <1>;
			#size-cells = <0>;
		};

		vip1: vip@0x48970000 {
			compatible = "ti,vip1";
			reg = <0x48970000 0x114>,
			      <0x48975500 0xD8>,
			      <0x48975700 0x18>,
			      <0x48975800 0x80>,
			      <0x48975a00 0xD8>,
			      <0x48975c00 0x18>,
			      <0x48975d00 0x80>,
			      <0x4897d000 0x400>;
			reg-names = "vip",
				    "parser0",
				    "csc0",
				    "sc0",
				    "parser1",
				    "csc1",
				    "sc1",
				    "vpdma";
			ti,hwmods = "vip1";
			interrupts = <GIC_SPI 351 IRQ_TYPE_LEVEL_HIGH>,
				     <GIC_SPI 392 IRQ_TYPE_LEVEL_HIGH>;
			/* CTRL_CORE_SMA_SW_1 */
			syscon-pol = <&scm_conf 0x534>;
			#address-cells = <1>;
			#size-cells = <0>;
			status = "disabled";
			vin1a: port@0 {
				#address-cells = <1>;
				#size-cells = <0>;
				reg = <0>;
				status = "disabled";
			};
			vin2a: port@1 {
				#address-cells = <1>;
				#size-cells = <0>;
				reg = <1>;
				status = "disabled";
			};
			vin1b: port@2 {
				#address-cells = <1>;
				#size-cells = <0>;
				reg = <2>;
				status = "disabled";
			};
			vin2b: port@3 {
				#address-cells = <1>;
				#size-cells = <0>;
				reg = <3>;
				status = "disabled";
			};
		};
=======
>>>>>>> 07efcb34
	};

	thermal_zones: thermal-zones {
		#include "omap4-cpu-thermal.dtsi"
		#include "omap5-gpu-thermal.dtsi"
		#include "omap5-core-thermal.dtsi"
		#include "dra7-dspeve-thermal.dtsi"
		#include "dra7-iva-thermal.dtsi"
	};

};

&cpu_thermal {
	polling-delay = <500>; /* milliseconds */
};

/include/ "dra7xx-clocks.dtsi"<|MERGE_RESOLUTION|>--- conflicted
+++ resolved
@@ -2243,7 +2243,6 @@
 			ti,absolute-max-voltage-uv = <1500000>;
 		};
 
-<<<<<<< HEAD
 		vpe {
 			compatible = "ti,vpe";
 			ti,hwmods = "vpe";
@@ -2321,8 +2320,6 @@
 				status = "disabled";
 			};
 		};
-=======
->>>>>>> 07efcb34
 	};
 
 	thermal_zones: thermal-zones {
