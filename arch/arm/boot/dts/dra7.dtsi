/*
 * Copyright (C) 2013 Texas Instruments Incorporated - http://www.ti.com/
 *
 * This program is free software; you can redistribute it and/or modify
 * it under the terms of the GNU General Public License version 2 as
 * published by the Free Software Foundation.
 * Based on "omap4.dtsi"
 */

#include <dt-bindings/interrupt-controller/arm-gic.h>
#include <dt-bindings/pinctrl/dra.h>

#include "skeleton.dtsi"

#define MAX_SOURCES 400

/ {
	#address-cells = <2>;
	#size-cells = <2>;

	compatible = "ti,dra7xx";
	interrupt-parent = <&crossbar_mpu>;

	aliases {
		i2c0 = &i2c1;
		i2c1 = &i2c2;
		i2c2 = &i2c3;
		i2c3 = &i2c4;
		i2c4 = &i2c5;
		serial0 = &uart1;
		serial1 = &uart2;
		serial2 = &uart3;
		serial3 = &uart4;
		serial4 = &uart5;
		serial5 = &uart6;
		serial6 = &uart7;
		serial7 = &uart8;
		serial8 = &uart9;
		serial9 = &uart10;
		ethernet0 = &cpsw_emac0;
		ethernet1 = &cpsw_emac1;
		d_can0 = &dcan1;
		d_can1 = &dcan2;
	};

	timer {
		compatible = "arm,armv7-timer";
		interrupts = <GIC_PPI 13 (GIC_CPU_MASK_SIMPLE(2) | IRQ_TYPE_LEVEL_LOW)>,
			     <GIC_PPI 14 (GIC_CPU_MASK_SIMPLE(2) | IRQ_TYPE_LEVEL_LOW)>,
			     <GIC_PPI 11 (GIC_CPU_MASK_SIMPLE(2) | IRQ_TYPE_LEVEL_LOW)>,
			     <GIC_PPI 10 (GIC_CPU_MASK_SIMPLE(2) | IRQ_TYPE_LEVEL_LOW)>;
		interrupt-parent = <&gic>;
	};

	gic: interrupt-controller@48211000 {
		compatible = "arm,cortex-a15-gic";
		interrupt-controller;
		#interrupt-cells = <3>;
		reg = <0x0 0x48211000 0x0 0x1000>,
		      <0x0 0x48212000 0x0 0x1000>,
		      <0x0 0x48214000 0x0 0x2000>,
		      <0x0 0x48216000 0x0 0x2000>;
		interrupts = <GIC_PPI 9 (GIC_CPU_MASK_SIMPLE(2) | IRQ_TYPE_LEVEL_HIGH)>;
		interrupt-parent = <&gic>;
	};

	wakeupgen: interrupt-controller@48281000 {
		compatible = "ti,omap5-wugen-mpu", "ti,omap4-wugen-mpu";
		interrupt-controller;
		#interrupt-cells = <3>;
		reg = <0x0 0x48281000 0x0 0x1000>;
		interrupt-parent = <&gic>;
	};

	/*
	 * The soc node represents the soc top level view. It is used for IPs
	 * that are not memory mapped in the MPU view or for the MPU itself.
	 */
	soc {
		compatible = "ti,omap-infra";
		mpu {
			compatible = "ti,omap5-mpu";
			ti,hwmods = "mpu";
		};
	};

	/*
	 * XXX: Use a flat representation of the SOC interconnect.
	 * The real OMAP interconnect network is quite complex.
	 * Since it will not bring real advantage to represent that in DT for
	 * the moment, just use a fake OCP bus entry to represent the whole bus
	 * hierarchy.
	 */
	ocp {
		compatible = "ti,dra7-l3-noc", "simple-bus";
		#address-cells = <1>;
		#size-cells = <1>;
		ranges = <0x0 0x0 0x0 0xc0000000>;
		ti,hwmods = "l3_main_1", "l3_main_2";
		reg = <0x0 0x44000000 0x0 0x1000000>,
		      <0x0 0x45000000 0x0 0x1000>;
		interrupts-extended = <&crossbar_mpu GIC_SPI 4 IRQ_TYPE_LEVEL_HIGH>,
				      <&wakeupgen GIC_SPI 10 IRQ_TYPE_LEVEL_HIGH>;

		l4_cfg: l4@4a000000 {
			compatible = "ti,dra7-l4-cfg", "simple-bus";
			#address-cells = <1>;
			#size-cells = <1>;
			ranges = <0 0x4a000000 0x22c000>;

			scm: scm@2000 {
				compatible = "ti,dra7-scm-core", "simple-bus";
				reg = <0x2000 0x2000>;
				#address-cells = <1>;
				#size-cells = <1>;
				ranges = <0 0x2000 0x2000>;

				scm_conf: scm_conf@0 {
					compatible = "syscon", "simple-bus";
					reg = <0x0 0x1400>;
					#address-cells = <1>;
					#size-cells = <1>;
					ranges = <0 0x0 0x1400>;

					pbias_regulator: pbias_regulator {
						compatible = "ti,pbias-dra7", "ti,pbias-omap";
						reg = <0xe00 0x4>;
						syscon = <&scm_conf>;
						pbias_mmc_reg: pbias_mmc_omap5 {
							regulator-name = "pbias_mmc_omap5";
							regulator-min-microvolt = <1800000>;
							regulator-max-microvolt = <3000000>;
						};
					};

					scm_conf_clocks: clocks {
						#address-cells = <1>;
						#size-cells = <0>;
					};
				};

				dra7_pmx_core: pinmux@1400 {
					compatible = "ti,dra7-padconf",
						     "pinctrl-single";
					reg = <0x1400 0x0468>;
					#address-cells = <1>;
					#size-cells = <0>;
					#interrupt-cells = <1>;
					interrupt-controller;
					pinctrl-single,register-width = <32>;
					pinctrl-single,function-mask = <0x3fffffff>;
				};

				scm_conf1: scm_conf@1c04 {
					compatible = "syscon";
					reg = <0x1c04 0x0020>;
				};

				sdma_xbar: dma-router@b78 {
					compatible = "ti,dra7-dma-crossbar";
					reg = <0xb78 0xfc>;
					#dma-cells = <1>;
					dma-requests = <205>;
					ti,dma-safe-map = <0>;
					dma-masters = <&sdma>;
				};

				edma_xbar: dma-router@c78 {
					compatible = "ti,dra7-dma-crossbar";
					reg = <0xc78 0x7c>;
					#dma-cells = <2>;
					dma-requests = <204>;
					ti,dma-safe-map = <0>;
					dma-masters = <&edma>;
				};
			};

			cm_core_aon: cm_core_aon@5000 {
				compatible = "ti,dra7-cm-core-aon";
				reg = <0x5000 0x2000>;

				cm_core_aon_clocks: clocks {
					#address-cells = <1>;
					#size-cells = <0>;
				};

				cm_core_aon_clockdomains: clockdomains {
				};
			};

			cm_core: cm_core@8000 {
				compatible = "ti,dra7-cm-core";
				reg = <0x8000 0x3000>;

				cm_core_clocks: clocks {
					#address-cells = <1>;
					#size-cells = <0>;
				};

				cm_core_clockdomains: clockdomains {
				};
			};
		};

		l4_wkup: l4@4ae00000 {
			compatible = "ti,dra7-l4-wkup", "simple-bus";
			#address-cells = <1>;
			#size-cells = <1>;
			ranges = <0 0x4ae00000 0x3f000>;

			counter32k: counter@4000 {
				compatible = "ti,omap-counter32k";
				reg = <0x4000 0x40>;
				ti,hwmods = "counter_32k";
			};

			prm: prm@6000 {
				compatible = "ti,dra7-prm";
				reg = <0x6000 0x3000>;
				interrupts = <GIC_SPI 6 IRQ_TYPE_LEVEL_HIGH>;

				prm_clocks: clocks {
					#address-cells = <1>;
					#size-cells = <0>;
				};

				prm_clockdomains: clockdomains {
				};
			};
		};

		axi@0 {
			compatible = "simple-bus";
			#size-cells = <1>;
			#address-cells = <1>;
			ranges = <0x51000000 0x51000000 0x3000
				  0x0	     0x20000000 0x10000000>;
			pcie1: pcie@51000000 {
				compatible = "ti,dra7-pcie";
				reg = <0x51000000 0x2000>, <0x51002000 0x14c>, <0x1000 0x2000>;
				reg-names = "rc_dbics", "ti_conf", "config";
				interrupts = <0 232 0x4>, <0 233 0x4>;
				#address-cells = <3>;
				#size-cells = <2>;
				device_type = "pci";
				ranges = <0x81000000 0 0          0x03000 0 0x00010000
					  0x82000000 0 0x20013000 0x13000 0 0xffed000>;
				#interrupt-cells = <1>;
				num-lanes = <1>;
				ti,hwmods = "pcie1";
				phys = <&pcie1_phy>;
				phy-names = "pcie-phy0";
				interrupt-map-mask = <0 0 0 7>;
				interrupt-map = <0 0 0 1 &pcie1_intc 1>,
						<0 0 0 2 &pcie1_intc 2>,
						<0 0 0 3 &pcie1_intc 3>,
						<0 0 0 4 &pcie1_intc 4>;
				pcie1_intc: interrupt-controller {
					interrupt-controller;
					#address-cells = <0>;
					#interrupt-cells = <1>;
				};
			};
		};

		axi@1 {
			compatible = "simple-bus";
			#size-cells = <1>;
			#address-cells = <1>;
			ranges = <0x51800000 0x51800000 0x3000
				  0x0	     0x30000000 0x10000000>;
			status = "disabled";
			pcie@51000000 {
				compatible = "ti,dra7-pcie";
				reg = <0x51800000 0x2000>, <0x51802000 0x14c>, <0x1000 0x2000>;
				reg-names = "rc_dbics", "ti_conf", "config";
				interrupts = <0 355 0x4>, <0 356 0x4>;
				#address-cells = <3>;
				#size-cells = <2>;
				device_type = "pci";
				ranges = <0x81000000 0 0          0x03000 0 0x00010000
					  0x82000000 0 0x30013000 0x13000 0 0xffed000>;
				#interrupt-cells = <1>;
				num-lanes = <1>;
				ti,hwmods = "pcie2";
				phys = <&pcie2_phy>;
				phy-names = "pcie-phy0";
				interrupt-map-mask = <0 0 0 7>;
				interrupt-map = <0 0 0 1 &pcie2_intc 1>,
						<0 0 0 2 &pcie2_intc 2>,
						<0 0 0 3 &pcie2_intc 3>,
						<0 0 0 4 &pcie2_intc 4>;
				pcie2_intc: interrupt-controller {
					interrupt-controller;
					#address-cells = <0>;
					#interrupt-cells = <1>;
				};
			};
		};

		bandgap: bandgap@4a0021e0 {
			reg = <0x4a0021e0 0xc
				0x4a00232c 0xc
				0x4a002380 0x2c
				0x4a0023C0 0x3c
				0x4a002564 0x8
				0x4a002574 0x50>;
				compatible = "ti,dra752-bandgap";
				interrupts = <GIC_SPI 121 IRQ_TYPE_LEVEL_HIGH>;
				#thermal-sensor-cells = <1>;
		};

		dsp1_system: dsp_system@40d00000 {
			compatible = "syscon";
			reg = <0x40d00000 0x100>;
		};

		dra7_iodelay_core: padconf@4844a000 {
			compatible = "ti,dra7-iodelay";
			reg = <0x4844a000 0x0d1c>;
			#address-cells = <1>;
			#size-cells = <0>;
		};

		sdma: dma-controller@4a056000 {
			compatible = "ti,omap4430-sdma";
			reg = <0x4a056000 0x1000>;
			interrupts = <GIC_SPI 7 IRQ_TYPE_LEVEL_HIGH>,
				     <GIC_SPI 8 IRQ_TYPE_LEVEL_HIGH>,
				     <GIC_SPI 9 IRQ_TYPE_LEVEL_HIGH>,
				     <GIC_SPI 10 IRQ_TYPE_LEVEL_HIGH>;
			#dma-cells = <1>;
			dma-channels = <32>;
			dma-requests = <127>;
		};

		edma: edma@43300000 {
			compatible = "ti,edma3-tpcc";
			ti,hwmods = "tpcc";
			reg = <0x43300000 0x100000>;
			reg-names = "edma3_cc";
			interrupts = <GIC_SPI 361 IRQ_TYPE_LEVEL_HIGH>,
				     <GIC_SPI 360 IRQ_TYPE_LEVEL_HIGH>,
				     <GIC_SPI 359 IRQ_TYPE_LEVEL_HIGH>;
			interrupt-names = "edma3_ccint", "emda3_mperr",
					  "edma3_ccerrint";
			dma-requests = <64>;
			#dma-cells = <2>;

			ti,tptcs = <&edma_tptc0 7>, <&edma_tptc1 0>;

			/*
			 * memcpy is disabled, can be enabled with:
			 * ti,edma-memcpy-channels = <20 21>;
			 * for example. Note that these channels need to be
			 * masked in the xbar as well.
			 */
		};

		edma_tptc0: tptc@43400000 {
			compatible = "ti,edma3-tptc";
			ti,hwmods = "tptc0";
			reg =	<0x43400000 0x100000>;
			interrupts = <GIC_SPI 370 IRQ_TYPE_LEVEL_HIGH>;
			interrupt-names = "edma3_tcerrint";
		};

		edma_tptc1: tptc@43500000 {
			compatible = "ti,edma3-tptc";
			ti,hwmods = "tptc1";
			reg =	<0x43500000 0x100000>;
			interrupts = <GIC_SPI 371 IRQ_TYPE_LEVEL_HIGH>;
			interrupt-names = "edma3_tcerrint";
		};

		gpio1: gpio@4ae10000 {
			compatible = "ti,omap4-gpio";
			reg = <0x4ae10000 0x200>;
			interrupts = <GIC_SPI 24 IRQ_TYPE_LEVEL_HIGH>;
			ti,hwmods = "gpio1";
			gpio-controller;
			#gpio-cells = <2>;
			interrupt-controller;
			#interrupt-cells = <2>;
		};

		gpio2: gpio@48055000 {
			compatible = "ti,omap4-gpio";
			reg = <0x48055000 0x200>;
			interrupts = <GIC_SPI 25 IRQ_TYPE_LEVEL_HIGH>;
			ti,hwmods = "gpio2";
			gpio-controller;
			#gpio-cells = <2>;
			interrupt-controller;
			#interrupt-cells = <2>;
		};

		gpio3: gpio@48057000 {
			compatible = "ti,omap4-gpio";
			reg = <0x48057000 0x200>;
			interrupts = <GIC_SPI 26 IRQ_TYPE_LEVEL_HIGH>;
			ti,hwmods = "gpio3";
			gpio-controller;
			#gpio-cells = <2>;
			interrupt-controller;
			#interrupt-cells = <2>;
		};

		gpio4: gpio@48059000 {
			compatible = "ti,omap4-gpio";
			reg = <0x48059000 0x200>;
			interrupts = <GIC_SPI 27 IRQ_TYPE_LEVEL_HIGH>;
			ti,hwmods = "gpio4";
			gpio-controller;
			#gpio-cells = <2>;
			interrupt-controller;
			#interrupt-cells = <2>;
		};

		gpio5: gpio@4805b000 {
			compatible = "ti,omap4-gpio";
			reg = <0x4805b000 0x200>;
			interrupts = <GIC_SPI 28 IRQ_TYPE_LEVEL_HIGH>;
			ti,hwmods = "gpio5";
			gpio-controller;
			#gpio-cells = <2>;
			interrupt-controller;
			#interrupt-cells = <2>;
		};

		gpio6: gpio@4805d000 {
			compatible = "ti,omap4-gpio";
			reg = <0x4805d000 0x200>;
			interrupts = <GIC_SPI 29 IRQ_TYPE_LEVEL_HIGH>;
			ti,hwmods = "gpio6";
			gpio-controller;
			#gpio-cells = <2>;
			interrupt-controller;
			#interrupt-cells = <2>;
		};

		gpio7: gpio@48051000 {
			compatible = "ti,omap4-gpio";
			reg = <0x48051000 0x200>;
			interrupts = <GIC_SPI 30 IRQ_TYPE_LEVEL_HIGH>;
			ti,hwmods = "gpio7";
			gpio-controller;
			#gpio-cells = <2>;
			interrupt-controller;
			#interrupt-cells = <2>;
		};

		gpio8: gpio@48053000 {
			compatible = "ti,omap4-gpio";
			reg = <0x48053000 0x200>;
			interrupts = <GIC_SPI 116 IRQ_TYPE_LEVEL_HIGH>;
			ti,hwmods = "gpio8";
			gpio-controller;
			#gpio-cells = <2>;
			interrupt-controller;
			#interrupt-cells = <2>;
		};

		uart1: serial@4806a000 {
			compatible = "ti,dra742-uart", "ti,omap4-uart";
			reg = <0x4806a000 0x100>;
			interrupts-extended = <&crossbar_mpu GIC_SPI 67 IRQ_TYPE_LEVEL_HIGH>;
			ti,hwmods = "uart1";
			clock-frequency = <48000000>;
			status = "disabled";
			dmas = <&sdma_xbar 49>, <&sdma_xbar 50>;
			dma-names = "tx", "rx";
		};

		uart2: serial@4806c000 {
			compatible = "ti,dra742-uart", "ti,omap4-uart";
			reg = <0x4806c000 0x100>;
			interrupts = <GIC_SPI 68 IRQ_TYPE_LEVEL_HIGH>;
			ti,hwmods = "uart2";
			clock-frequency = <48000000>;
			status = "disabled";
			dmas = <&sdma_xbar 51>, <&sdma_xbar 52>;
			dma-names = "tx", "rx";
		};

		uart3: serial@48020000 {
			compatible = "ti,dra742-uart", "ti,omap4-uart";
			reg = <0x48020000 0x100>;
			interrupts = <GIC_SPI 69 IRQ_TYPE_LEVEL_HIGH>;
			ti,hwmods = "uart3";
			clock-frequency = <48000000>;
			status = "disabled";
			dmas = <&sdma_xbar 53>, <&sdma_xbar 54>;
			dma-names = "tx", "rx";
		};

		uart4: serial@4806e000 {
			compatible = "ti,dra742-uart", "ti,omap4-uart";
			reg = <0x4806e000 0x100>;
			interrupts = <GIC_SPI 65 IRQ_TYPE_LEVEL_HIGH>;
			ti,hwmods = "uart4";
			clock-frequency = <48000000>;
                        status = "disabled";
			dmas = <&sdma_xbar 55>, <&sdma_xbar 56>;
			dma-names = "tx", "rx";
		};

		uart5: serial@48066000 {
			compatible = "ti,dra742-uart", "ti,omap4-uart";
			reg = <0x48066000 0x100>;
			interrupts = <GIC_SPI 100 IRQ_TYPE_LEVEL_HIGH>;
			ti,hwmods = "uart5";
			clock-frequency = <48000000>;
			status = "disabled";
			dmas = <&sdma_xbar 63>, <&sdma_xbar 64>;
			dma-names = "tx", "rx";
		};

		uart6: serial@48068000 {
			compatible = "ti,dra742-uart", "ti,omap4-uart";
			reg = <0x48068000 0x100>;
			interrupts = <GIC_SPI 101 IRQ_TYPE_LEVEL_HIGH>;
			ti,hwmods = "uart6";
			clock-frequency = <48000000>;
			status = "disabled";
			dmas = <&sdma_xbar 79>, <&sdma_xbar 80>;
			dma-names = "tx", "rx";
		};

		uart7: serial@48420000 {
			compatible = "ti,dra742-uart", "ti,omap4-uart";
			reg = <0x48420000 0x100>;
			interrupts = <GIC_SPI 218 IRQ_TYPE_LEVEL_HIGH>;
			ti,hwmods = "uart7";
			clock-frequency = <48000000>;
			status = "disabled";
		};

		uart8: serial@48422000 {
			compatible = "ti,dra742-uart", "ti,omap4-uart";
			reg = <0x48422000 0x100>;
			interrupts = <GIC_SPI 219 IRQ_TYPE_LEVEL_HIGH>;
			ti,hwmods = "uart8";
			clock-frequency = <48000000>;
			status = "disabled";
		};

		uart9: serial@48424000 {
			compatible = "ti,dra742-uart", "ti,omap4-uart";
			reg = <0x48424000 0x100>;
			interrupts = <GIC_SPI 220 IRQ_TYPE_LEVEL_HIGH>;
			ti,hwmods = "uart9";
			clock-frequency = <48000000>;
			status = "disabled";
		};

		uart10: serial@4ae2b000 {
			compatible = "ti,dra742-uart", "ti,omap4-uart";
			reg = <0x4ae2b000 0x100>;
			interrupts = <GIC_SPI 221 IRQ_TYPE_LEVEL_HIGH>;
			ti,hwmods = "uart10";
			clock-frequency = <48000000>;
			status = "disabled";
		};

		mailbox1: mailbox@4a0f4000 {
			compatible = "ti,omap4-mailbox";
			reg = <0x4a0f4000 0x200>;
			interrupts = <GIC_SPI 21 IRQ_TYPE_LEVEL_HIGH>,
				     <GIC_SPI 135 IRQ_TYPE_LEVEL_HIGH>,
				     <GIC_SPI 134 IRQ_TYPE_LEVEL_HIGH>;
			ti,hwmods = "mailbox1";
			#mbox-cells = <1>;
			ti,mbox-num-users = <3>;
			ti,mbox-num-fifos = <8>;
			status = "disabled";
		};

		mailbox2: mailbox@4883a000 {
			compatible = "ti,omap4-mailbox";
			reg = <0x4883a000 0x200>;
			interrupts = <GIC_SPI 237 IRQ_TYPE_LEVEL_HIGH>,
				     <GIC_SPI 238 IRQ_TYPE_LEVEL_HIGH>,
				     <GIC_SPI 239 IRQ_TYPE_LEVEL_HIGH>,
				     <GIC_SPI 240 IRQ_TYPE_LEVEL_HIGH>;
			ti,hwmods = "mailbox2";
			#mbox-cells = <1>;
			ti,mbox-num-users = <4>;
			ti,mbox-num-fifos = <12>;
			status = "disabled";
		};

		mailbox3: mailbox@4883c000 {
			compatible = "ti,omap4-mailbox";
			reg = <0x4883c000 0x200>;
			interrupts = <GIC_SPI 241 IRQ_TYPE_LEVEL_HIGH>,
				     <GIC_SPI 242 IRQ_TYPE_LEVEL_HIGH>,
				     <GIC_SPI 243 IRQ_TYPE_LEVEL_HIGH>,
				     <GIC_SPI 244 IRQ_TYPE_LEVEL_HIGH>;
			ti,hwmods = "mailbox3";
			#mbox-cells = <1>;
			ti,mbox-num-users = <4>;
			ti,mbox-num-fifos = <12>;
			status = "disabled";
		};

		mailbox4: mailbox@4883e000 {
			compatible = "ti,omap4-mailbox";
			reg = <0x4883e000 0x200>;
			interrupts = <GIC_SPI 245 IRQ_TYPE_LEVEL_HIGH>,
				     <GIC_SPI 246 IRQ_TYPE_LEVEL_HIGH>,
				     <GIC_SPI 247 IRQ_TYPE_LEVEL_HIGH>,
				     <GIC_SPI 248 IRQ_TYPE_LEVEL_HIGH>;
			ti,hwmods = "mailbox4";
			#mbox-cells = <1>;
			ti,mbox-num-users = <4>;
			ti,mbox-num-fifos = <12>;
			status = "disabled";
		};

		mailbox5: mailbox@48840000 {
			compatible = "ti,omap4-mailbox";
			reg = <0x48840000 0x200>;
			interrupts = <GIC_SPI 249 IRQ_TYPE_LEVEL_HIGH>,
				     <GIC_SPI 250 IRQ_TYPE_LEVEL_HIGH>,
				     <GIC_SPI 251 IRQ_TYPE_LEVEL_HIGH>,
				     <GIC_SPI 252 IRQ_TYPE_LEVEL_HIGH>;
			ti,hwmods = "mailbox5";
			#mbox-cells = <1>;
			ti,mbox-num-users = <4>;
			ti,mbox-num-fifos = <12>;
			status = "disabled";
		};

		mailbox6: mailbox@48842000 {
			compatible = "ti,omap4-mailbox";
			reg = <0x48842000 0x200>;
			interrupts = <GIC_SPI 253 IRQ_TYPE_LEVEL_HIGH>,
				     <GIC_SPI 254 IRQ_TYPE_LEVEL_HIGH>,
				     <GIC_SPI 255 IRQ_TYPE_LEVEL_HIGH>,
				     <GIC_SPI 256 IRQ_TYPE_LEVEL_HIGH>;
			ti,hwmods = "mailbox6";
			#mbox-cells = <1>;
			ti,mbox-num-users = <4>;
			ti,mbox-num-fifos = <12>;
			status = "disabled";
		};

		mailbox7: mailbox@48844000 {
			compatible = "ti,omap4-mailbox";
			reg = <0x48844000 0x200>;
			interrupts = <GIC_SPI 257 IRQ_TYPE_LEVEL_HIGH>,
				     <GIC_SPI 258 IRQ_TYPE_LEVEL_HIGH>,
				     <GIC_SPI 259 IRQ_TYPE_LEVEL_HIGH>,
				     <GIC_SPI 260 IRQ_TYPE_LEVEL_HIGH>;
			ti,hwmods = "mailbox7";
			#mbox-cells = <1>;
			ti,mbox-num-users = <4>;
			ti,mbox-num-fifos = <12>;
			status = "disabled";
		};

		mailbox8: mailbox@48846000 {
			compatible = "ti,omap4-mailbox";
			reg = <0x48846000 0x200>;
			interrupts = <GIC_SPI 261 IRQ_TYPE_LEVEL_HIGH>,
				     <GIC_SPI 262 IRQ_TYPE_LEVEL_HIGH>,
				     <GIC_SPI 263 IRQ_TYPE_LEVEL_HIGH>,
				     <GIC_SPI 264 IRQ_TYPE_LEVEL_HIGH>;
			ti,hwmods = "mailbox8";
			#mbox-cells = <1>;
			ti,mbox-num-users = <4>;
			ti,mbox-num-fifos = <12>;
			status = "disabled";
		};

		mailbox9: mailbox@4885e000 {
			compatible = "ti,omap4-mailbox";
			reg = <0x4885e000 0x200>;
			interrupts = <GIC_SPI 265 IRQ_TYPE_LEVEL_HIGH>,
				     <GIC_SPI 266 IRQ_TYPE_LEVEL_HIGH>,
				     <GIC_SPI 267 IRQ_TYPE_LEVEL_HIGH>,
				     <GIC_SPI 268 IRQ_TYPE_LEVEL_HIGH>;
			ti,hwmods = "mailbox9";
			#mbox-cells = <1>;
			ti,mbox-num-users = <4>;
			ti,mbox-num-fifos = <12>;
			status = "disabled";
		};

		mailbox10: mailbox@48860000 {
			compatible = "ti,omap4-mailbox";
			reg = <0x48860000 0x200>;
			interrupts = <GIC_SPI 269 IRQ_TYPE_LEVEL_HIGH>,
				     <GIC_SPI 270 IRQ_TYPE_LEVEL_HIGH>,
				     <GIC_SPI 271 IRQ_TYPE_LEVEL_HIGH>,
				     <GIC_SPI 272 IRQ_TYPE_LEVEL_HIGH>;
			ti,hwmods = "mailbox10";
			#mbox-cells = <1>;
			ti,mbox-num-users = <4>;
			ti,mbox-num-fifos = <12>;
			status = "disabled";
		};

		mailbox11: mailbox@48862000 {
			compatible = "ti,omap4-mailbox";
			reg = <0x48862000 0x200>;
			interrupts = <GIC_SPI 273 IRQ_TYPE_LEVEL_HIGH>,
				     <GIC_SPI 274 IRQ_TYPE_LEVEL_HIGH>,
				     <GIC_SPI 275 IRQ_TYPE_LEVEL_HIGH>,
				     <GIC_SPI 276 IRQ_TYPE_LEVEL_HIGH>;
			ti,hwmods = "mailbox11";
			#mbox-cells = <1>;
			ti,mbox-num-users = <4>;
			ti,mbox-num-fifos = <12>;
			status = "disabled";
		};

		mailbox12: mailbox@48864000 {
			compatible = "ti,omap4-mailbox";
			reg = <0x48864000 0x200>;
			interrupts = <GIC_SPI 277 IRQ_TYPE_LEVEL_HIGH>,
				     <GIC_SPI 278 IRQ_TYPE_LEVEL_HIGH>,
				     <GIC_SPI 279 IRQ_TYPE_LEVEL_HIGH>,
				     <GIC_SPI 280 IRQ_TYPE_LEVEL_HIGH>;
			ti,hwmods = "mailbox12";
			#mbox-cells = <1>;
			ti,mbox-num-users = <4>;
			ti,mbox-num-fifos = <12>;
			status = "disabled";
		};

		mailbox13: mailbox@48802000 {
			compatible = "ti,omap4-mailbox";
			reg = <0x48802000 0x200>;
			interrupts = <GIC_SPI 379 IRQ_TYPE_LEVEL_HIGH>,
				     <GIC_SPI 380 IRQ_TYPE_LEVEL_HIGH>,
				     <GIC_SPI 381 IRQ_TYPE_LEVEL_HIGH>,
				     <GIC_SPI 382 IRQ_TYPE_LEVEL_HIGH>;
			ti,hwmods = "mailbox13";
			#mbox-cells = <1>;
			ti,mbox-num-users = <4>;
			ti,mbox-num-fifos = <12>;
			status = "disabled";
		};

		timer1: timer@4ae18000 {
			compatible = "ti,omap5430-timer";
			reg = <0x4ae18000 0x80>;
			interrupts = <GIC_SPI 32 IRQ_TYPE_LEVEL_HIGH>;
			ti,hwmods = "timer1";
			ti,timer-alwon;
		};

		timer2: timer@48032000 {
			compatible = "ti,omap5430-timer";
			reg = <0x48032000 0x80>;
			interrupts = <GIC_SPI 33 IRQ_TYPE_LEVEL_HIGH>;
			ti,hwmods = "timer2";
		};

		timer3: timer@48034000 {
			compatible = "ti,omap5430-timer";
			reg = <0x48034000 0x80>;
			interrupts = <GIC_SPI 34 IRQ_TYPE_LEVEL_HIGH>;
			ti,hwmods = "timer3";
		};

		timer4: timer@48036000 {
			compatible = "ti,omap5430-timer";
			reg = <0x48036000 0x80>;
			interrupts = <GIC_SPI 35 IRQ_TYPE_LEVEL_HIGH>;
			ti,hwmods = "timer4";
		};

		timer5: timer@48820000 {
			compatible = "ti,omap5430-timer";
			reg = <0x48820000 0x80>;
			interrupts = <GIC_SPI 36 IRQ_TYPE_LEVEL_HIGH>;
			ti,hwmods = "timer5";
		};

		timer6: timer@48822000 {
			compatible = "ti,omap5430-timer";
			reg = <0x48822000 0x80>;
			interrupts = <GIC_SPI 37 IRQ_TYPE_LEVEL_HIGH>;
			ti,hwmods = "timer6";
		};

		timer7: timer@48824000 {
			compatible = "ti,omap5430-timer";
			reg = <0x48824000 0x80>;
			interrupts = <GIC_SPI 38 IRQ_TYPE_LEVEL_HIGH>;
			ti,hwmods = "timer7";
		};

		timer8: timer@48826000 {
			compatible = "ti,omap5430-timer";
			reg = <0x48826000 0x80>;
			interrupts = <GIC_SPI 39 IRQ_TYPE_LEVEL_HIGH>;
			ti,hwmods = "timer8";
		};

		timer9: timer@4803e000 {
			compatible = "ti,omap5430-timer";
			reg = <0x4803e000 0x80>;
			interrupts = <GIC_SPI 40 IRQ_TYPE_LEVEL_HIGH>;
			ti,hwmods = "timer9";
		};

		timer10: timer@48086000 {
			compatible = "ti,omap5430-timer";
			reg = <0x48086000 0x80>;
			interrupts = <GIC_SPI 41 IRQ_TYPE_LEVEL_HIGH>;
			ti,hwmods = "timer10";
		};

		timer11: timer@48088000 {
			compatible = "ti,omap5430-timer";
			reg = <0x48088000 0x80>;
			interrupts = <GIC_SPI 42 IRQ_TYPE_LEVEL_HIGH>;
			ti,hwmods = "timer11";
		};

		timer12: timer@4ae20000 {
			compatible = "ti,omap5430-timer";
			reg = <0x4ae20000 0x80>;
			interrupts = <GIC_SPI 90 IRQ_TYPE_LEVEL_HIGH>;
			ti,hwmods = "timer12";
			ti,timer-alwon;
			ti,timer-secure;
		};

		timer13: timer@48828000 {
			compatible = "ti,omap5430-timer";
			reg = <0x48828000 0x80>;
			interrupts = <GIC_SPI 339 IRQ_TYPE_LEVEL_HIGH>;
			ti,hwmods = "timer13";
			status = "disabled";
		};

		timer14: timer@4882a000 {
			compatible = "ti,omap5430-timer";
			reg = <0x4882a000 0x80>;
			interrupts = <GIC_SPI 340 IRQ_TYPE_LEVEL_HIGH>;
			ti,hwmods = "timer14";
			status = "disabled";
		};

		timer15: timer@4882c000 {
			compatible = "ti,omap5430-timer";
			reg = <0x4882c000 0x80>;
			interrupts = <GIC_SPI 341 IRQ_TYPE_LEVEL_HIGH>;
			ti,hwmods = "timer15";
			status = "disabled";
		};

		timer16: timer@4882e000 {
			compatible = "ti,omap5430-timer";
			reg = <0x4882e000 0x80>;
			interrupts = <GIC_SPI 342 IRQ_TYPE_LEVEL_HIGH>;
			ti,hwmods = "timer16";
			status = "disabled";
		};

		wdt2: wdt@4ae14000 {
			compatible = "ti,omap3-wdt";
			reg = <0x4ae14000 0x80>;
			interrupts = <GIC_SPI 75 IRQ_TYPE_LEVEL_HIGH>;
			ti,hwmods = "wd_timer2";
		};

		hwspinlock: spinlock@4a0f6000 {
			compatible = "ti,omap4-hwspinlock";
			reg = <0x4a0f6000 0x1000>;
			ti,hwmods = "spinlock";
			#hwlock-cells = <1>;
		};

		dmm@4e000000 {
			compatible = "ti,omap5-dmm";
			reg = <0x4e000000 0x800>;
			interrupts = <GIC_SPI 108 IRQ_TYPE_LEVEL_HIGH>;
			ti,hwmods = "dmm";
		};

		ipu1: ipu@58820000 {
			compatible = "ti,dra7-ipu";
			reg = <0x58820000 0x10000>;
			reg-names = "l2ram";
			ti,hwmods = "ipu1";
			iommus = <&mmu_ipu1>;
<<<<<<< HEAD
=======
			ti,rproc-standby-info = <0x4a005520>;
>>>>>>> cd4bf2c5
			status = "disabled";
		};

		ipu2: ipu@55020000 {
			compatible = "ti,dra7-ipu";
			reg = <0x55020000 0x10000>;
			reg-names = "l2ram";
			ti,hwmods = "ipu2";
			iommus = <&mmu_ipu2>;
<<<<<<< HEAD
=======
			ti,rproc-standby-info = <0x4a008920>;
>>>>>>> cd4bf2c5
			status = "disabled";
		};

		dsp1: dsp@40800000 {
			compatible = "ti,dra7-dsp";
			reg = <0x40800000 0x48000>,
			      <0x40e00000 0x8000>,
			      <0x40f00000 0x8000>;
			reg-names = "l2ram", "l1pram", "l1dram";
			ti,hwmods = "dsp1";
			syscon-bootreg = <&scm_conf 0x55c>;
			iommus = <&mmu0_dsp1>, <&mmu1_dsp1>;
<<<<<<< HEAD
=======
			ti,rproc-standby-info = <0x4a005420>;
>>>>>>> cd4bf2c5
			status = "disabled";
		};

		i2c1: i2c@48070000 {
			compatible = "ti,omap4-i2c";
			reg = <0x48070000 0x100>;
			interrupts = <GIC_SPI 51 IRQ_TYPE_LEVEL_HIGH>;
			#address-cells = <1>;
			#size-cells = <0>;
			ti,hwmods = "i2c1";
			status = "disabled";
		};

		i2c2: i2c@48072000 {
			compatible = "ti,omap4-i2c";
			reg = <0x48072000 0x100>;
			interrupts = <GIC_SPI 52 IRQ_TYPE_LEVEL_HIGH>;
			#address-cells = <1>;
			#size-cells = <0>;
			ti,hwmods = "i2c2";
			status = "disabled";
		};

		i2c3: i2c@48060000 {
			compatible = "ti,omap4-i2c";
			reg = <0x48060000 0x100>;
			interrupts = <GIC_SPI 56 IRQ_TYPE_LEVEL_HIGH>;
			#address-cells = <1>;
			#size-cells = <0>;
			ti,hwmods = "i2c3";
			status = "disabled";
		};

		i2c4: i2c@4807a000 {
			compatible = "ti,omap4-i2c";
			reg = <0x4807a000 0x100>;
			interrupts = <GIC_SPI 57 IRQ_TYPE_LEVEL_HIGH>;
			#address-cells = <1>;
			#size-cells = <0>;
			ti,hwmods = "i2c4";
			status = "disabled";
		};

		i2c5: i2c@4807c000 {
			compatible = "ti,omap4-i2c";
			reg = <0x4807c000 0x100>;
			interrupts = <GIC_SPI 55 IRQ_TYPE_LEVEL_HIGH>;
			#address-cells = <1>;
			#size-cells = <0>;
			ti,hwmods = "i2c5";
			status = "disabled";
		};

		mmc1: mmc@4809c000 {
			compatible = "ti,omap4-hsmmc";
			reg = <0x4809c000 0x400>;
			interrupts = <GIC_SPI 78 IRQ_TYPE_LEVEL_HIGH>;
			ti,hwmods = "mmc1";
			ti,dual-volt;
			ti,needs-special-reset;
			dmas = <&sdma_xbar 61>, <&sdma_xbar 62>;
			dma-names = "tx", "rx";
			status = "disabled";
			pbias-supply = <&pbias_mmc_reg>;
		};

		mmc2: mmc@480b4000 {
			compatible = "ti,omap4-hsmmc";
			reg = <0x480b4000 0x400>;
			interrupts = <GIC_SPI 81 IRQ_TYPE_LEVEL_HIGH>;
			ti,hwmods = "mmc2";
			ti,needs-special-reset;
			dmas = <&sdma_xbar 47>, <&sdma_xbar 48>;
			dma-names = "tx", "rx";
			status = "disabled";
		};

		mmc3: mmc@480ad000 {
			compatible = "ti,omap4-hsmmc";
			reg = <0x480ad000 0x400>;
			interrupts = <GIC_SPI 89 IRQ_TYPE_LEVEL_HIGH>;
			ti,hwmods = "mmc3";
			ti,needs-special-reset;
			dmas = <&sdma_xbar 77>, <&sdma_xbar 78>;
			dma-names = "tx", "rx";
			status = "disabled";
		};

		mmc4: mmc@480d1000 {
			compatible = "ti,omap4-hsmmc";
			reg = <0x480d1000 0x400>;
			interrupts = <GIC_SPI 91 IRQ_TYPE_LEVEL_HIGH>;
			ti,hwmods = "mmc4";
			ti,needs-special-reset;
			dmas = <&sdma_xbar 57>, <&sdma_xbar 58>;
			dma-names = "tx", "rx";
			status = "disabled";
		};

		mmu0_dsp1: mmu@40d01000 {
			compatible = "ti,dra7-dsp-iommu";
			reg = <0x40d01000 0x100>;
			interrupts = <GIC_SPI 23 IRQ_TYPE_LEVEL_HIGH>;
			ti,hwmods = "mmu0_dsp1";
			#iommu-cells = <0>;
			ti,syscon-mmuconfig = <&dsp1_system 0x0>;
			status = "disabled";
		};

		mmu1_dsp1: mmu@40d02000 {
			compatible = "ti,dra7-dsp-iommu";
			reg = <0x40d02000 0x100>;
			interrupts = <GIC_SPI 145 IRQ_TYPE_LEVEL_HIGH>;
			ti,hwmods = "mmu1_dsp1";
			#iommu-cells = <0>;
			ti,syscon-mmuconfig = <&dsp1_system 0x1>;
			status = "disabled";
		};

		mmu_ipu1: mmu@58882000 {
			compatible = "ti,dra7-iommu";
			reg = <0x58882000 0x100>;
			interrupts = <GIC_SPI 395 IRQ_TYPE_LEVEL_HIGH>;
			ti,hwmods = "mmu_ipu1";
			#iommu-cells = <0>;
			ti,iommu-bus-err-back;
			status = "disabled";
		};

		mmu_ipu2: mmu@55082000 {
			compatible = "ti,dra7-iommu";
			reg = <0x55082000 0x100>;
			interrupts = <GIC_SPI 396 IRQ_TYPE_LEVEL_HIGH>;
			ti,hwmods = "mmu_ipu2";
			#iommu-cells = <0>;
			ti,iommu-bus-err-back;
			status = "disabled";
		};

		abb_mpu: regulator-abb-mpu {
			compatible = "ti,abb-v3";
			regulator-name = "abb_mpu";
			#address-cells = <0>;
			#size-cells = <0>;
			clocks = <&sys_clkin1>;
			ti,settling-time = <50>;
			ti,clock-cycles = <16>;

			reg = <0x4ae07ddc 0x4>, <0x4ae07de0 0x4>,
			      <0x4ae06014 0x4>, <0x4a003b20 0xc>,
			      <0x4ae0c158 0x4>;
			reg-names = "setup-address", "control-address",
				    "int-address", "efuse-address",
				    "ldo-address";
			ti,tranxdone-status-mask = <0x80>;
			/* LDOVBBMPU_FBB_MUX_CTRL */
			ti,ldovbb-override-mask = <0x400>;
			/* LDOVBBMPU_FBB_VSET_OUT */
			ti,ldovbb-vset-mask = <0x1F>;

			/*
			 * NOTE: only FBB mode used but actual vset will
			 * determine final biasing
			 */
			ti,abb_info = <
			/*uV		ABB	efuse	rbb_m fbb_m	vset_m*/
			1060000		0	0x0	0 0x02000000 0x01F00000
			1160000		0	0x4	0 0x02000000 0x01F00000
			1210000		0	0x8	0 0x02000000 0x01F00000
			>;
		};

		abb_ivahd: regulator-abb-ivahd {
			compatible = "ti,abb-v3";
			regulator-name = "abb_ivahd";
			#address-cells = <0>;
			#size-cells = <0>;
			clocks = <&sys_clkin1>;
			ti,settling-time = <50>;
			ti,clock-cycles = <16>;

			reg = <0x4ae07e34 0x4>, <0x4ae07e24 0x4>,
			      <0x4ae06010 0x4>, <0x4a0025cc 0xc>,
			      <0x4a002470 0x4>;
			reg-names = "setup-address", "control-address",
				    "int-address", "efuse-address",
				    "ldo-address";
			ti,tranxdone-status-mask = <0x40000000>;
			/* LDOVBBIVA_FBB_MUX_CTRL */
			ti,ldovbb-override-mask = <0x400>;
			/* LDOVBBIVA_FBB_VSET_OUT */
			ti,ldovbb-vset-mask = <0x1F>;

			/*
			 * NOTE: only FBB mode used but actual vset will
			 * determine final biasing
			 */
			ti,abb_info = <
			/*uV		ABB	efuse	rbb_m fbb_m	vset_m*/
			1055000		0	0x0	0 0x02000000 0x01F00000
			1150000		0	0x4	0 0x02000000 0x01F00000
			1250000		0	0x8	0 0x02000000 0x01F00000
			>;
		};

		abb_dspeve: regulator-abb-dspeve {
			compatible = "ti,abb-v3";
			regulator-name = "abb_dspeve";
			#address-cells = <0>;
			#size-cells = <0>;
			clocks = <&sys_clkin1>;
			ti,settling-time = <50>;
			ti,clock-cycles = <16>;

			reg = <0x4ae07e30 0x4>, <0x4ae07e20 0x4>,
			      <0x4ae06010 0x4>, <0x4a0025e0 0xc>,
			      <0x4a00246c 0x4>;
			reg-names = "setup-address", "control-address",
				    "int-address", "efuse-address",
				    "ldo-address";
			ti,tranxdone-status-mask = <0x20000000>;
			/* LDOVBBDSPEVE_FBB_MUX_CTRL */
			ti,ldovbb-override-mask = <0x400>;
			/* LDOVBBDSPEVE_FBB_VSET_OUT */
			ti,ldovbb-vset-mask = <0x1F>;

			/*
			 * NOTE: only FBB mode used but actual vset will
			 * determine final biasing
			 */
			ti,abb_info = <
			/*uV		ABB	efuse	rbb_m fbb_m	vset_m*/
			1055000		0	0x0	0 0x02000000 0x01F00000
			1150000		0	0x4	0 0x02000000 0x01F00000
			1250000		0	0x8	0 0x02000000 0x01F00000
			>;
		};

		abb_gpu: regulator-abb-gpu {
			compatible = "ti,abb-v3";
			regulator-name = "abb_gpu";
			#address-cells = <0>;
			#size-cells = <0>;
			clocks = <&sys_clkin1>;
			ti,settling-time = <50>;
			ti,clock-cycles = <16>;

			reg = <0x4ae07de4 0x4>, <0x4ae07de8 0x4>,
			      <0x4ae06010 0x4>, <0x4a003b08 0xc>,
			      <0x4ae0c154 0x4>;
			reg-names = "setup-address", "control-address",
				    "int-address", "efuse-address",
				    "ldo-address";
			ti,tranxdone-status-mask = <0x10000000>;
			/* LDOVBBGPU_FBB_MUX_CTRL */
			ti,ldovbb-override-mask = <0x400>;
			/* LDOVBBGPU_FBB_VSET_OUT */
			ti,ldovbb-vset-mask = <0x1F>;

			/*
			 * NOTE: only FBB mode used but actual vset will
			 * determine final biasing
			 */
			ti,abb_info = <
			/*uV		ABB	efuse	rbb_m fbb_m	vset_m*/
			1090000		0	0x0	0 0x02000000 0x01F00000
			1210000		0	0x4	0 0x02000000 0x01F00000
			1280000		0	0x8	0 0x02000000 0x01F00000
			>;
		};

		mcspi1: spi@48098000 {
			compatible = "ti,omap4-mcspi";
			reg = <0x48098000 0x200>;
			interrupts = <GIC_SPI 60 IRQ_TYPE_LEVEL_HIGH>;
			#address-cells = <1>;
			#size-cells = <0>;
			ti,hwmods = "mcspi1";
			ti,spi-num-cs = <4>;
			dmas = <&sdma_xbar 35>,
			       <&sdma_xbar 36>,
			       <&sdma_xbar 37>,
			       <&sdma_xbar 38>,
			       <&sdma_xbar 39>,
			       <&sdma_xbar 40>,
			       <&sdma_xbar 41>,
			       <&sdma_xbar 42>;
			dma-names = "tx0", "rx0", "tx1", "rx1",
				    "tx2", "rx2", "tx3", "rx3";
			status = "disabled";
		};

		mcspi2: spi@4809a000 {
			compatible = "ti,omap4-mcspi";
			reg = <0x4809a000 0x200>;
			interrupts = <GIC_SPI 61 IRQ_TYPE_LEVEL_HIGH>;
			#address-cells = <1>;
			#size-cells = <0>;
			ti,hwmods = "mcspi2";
			ti,spi-num-cs = <2>;
			dmas = <&sdma_xbar 43>,
			       <&sdma_xbar 44>,
			       <&sdma_xbar 45>,
			       <&sdma_xbar 46>;
			dma-names = "tx0", "rx0", "tx1", "rx1";
			status = "disabled";
		};

		mcspi3: spi@480b8000 {
			compatible = "ti,omap4-mcspi";
			reg = <0x480b8000 0x200>;
			interrupts = <GIC_SPI 86 IRQ_TYPE_LEVEL_HIGH>;
			#address-cells = <1>;
			#size-cells = <0>;
			ti,hwmods = "mcspi3";
			ti,spi-num-cs = <2>;
			dmas = <&sdma_xbar 15>, <&sdma_xbar 16>;
			dma-names = "tx0", "rx0";
			status = "disabled";
		};

		mcspi4: spi@480ba000 {
			compatible = "ti,omap4-mcspi";
			reg = <0x480ba000 0x200>;
			interrupts = <GIC_SPI 43 IRQ_TYPE_LEVEL_HIGH>;
			#address-cells = <1>;
			#size-cells = <0>;
			ti,hwmods = "mcspi4";
			ti,spi-num-cs = <1>;
			dmas = <&sdma_xbar 70>, <&sdma_xbar 71>;
			dma-names = "tx0", "rx0";
			status = "disabled";
		};

		qspi: qspi@4b300000 {
			compatible = "ti,dra7xxx-qspi";
			reg = <0x4b300000 0x100>;
			reg-names = "qspi_base";
			#address-cells = <1>;
			#size-cells = <0>;
			ti,hwmods = "qspi";
			clocks = <&qspi_gfclk_div>;
			clock-names = "fck";
			num-cs = <4>;
			interrupts = <GIC_SPI 343 IRQ_TYPE_LEVEL_HIGH>;
			status = "disabled";
		};

		omap_control_sata: control-phy@4a002374 {
			compatible = "ti,control-phy-pipe3";
			reg = <0x4a002374 0x4>;
			reg-names = "power";
			clocks = <&sys_clkin1>;
			clock-names = "sysclk";
		};

		/* OCP2SCP3 */
		ocp2scp@4a090000 {
			compatible = "ti,omap-ocp2scp";
			#address-cells = <1>;
			#size-cells = <1>;
			ranges;
			reg = <0x4a090000 0x20>;
			ti,hwmods = "ocp2scp3";
			sata_phy: phy@4A096000 {
				compatible = "ti,phy-pipe3-sata";
				reg = <0x4A096000 0x80>, /* phy_rx */
				      <0x4A096400 0x64>, /* phy_tx */
				      <0x4A096800 0x40>; /* pll_ctrl */
				reg-names = "phy_rx", "phy_tx", "pll_ctrl";
				ctrl-module = <&omap_control_sata>;
				clocks = <&sys_clkin1>, <&sata_ref_clk>;
				clock-names = "sysclk", "refclk";
				syscon-pllreset = <&scm_conf 0x3fc>;
				#phy-cells = <0>;
			};

			pcie1_phy: pciephy@4a094000 {
				compatible = "ti,phy-pipe3-pcie";
				reg = <0x4a094000 0x80>, /* phy_rx */
				      <0x4a094400 0x64>; /* phy_tx */
				reg-names = "phy_rx", "phy_tx";
				ctrl-module = <&omap_control_pcie1phy>;
				clocks = <&dpll_pcie_ref_ck>,
					 <&dpll_pcie_ref_m2ldo_ck>,
					 <&optfclk_pciephy1_32khz>,
					 <&optfclk_pciephy1_clk>,
					 <&optfclk_pciephy1_div_clk>,
					 <&optfclk_pciephy_div>;
				clock-names = "dpll_ref", "dpll_ref_m2",
					      "wkupclk", "refclk",
					      "div-clk", "phy-div";
				#phy-cells = <0>;
			};

			pcie2_phy: pciephy@4a095000 {
				compatible = "ti,phy-pipe3-pcie";
				reg = <0x4a095000 0x80>, /* phy_rx */
				      <0x4a095400 0x64>; /* phy_tx */
				reg-names = "phy_rx", "phy_tx";
				ctrl-module = <&omap_control_pcie2phy>;
				clocks = <&dpll_pcie_ref_ck>,
					 <&dpll_pcie_ref_m2ldo_ck>,
					 <&optfclk_pciephy2_32khz>,
					 <&optfclk_pciephy2_clk>,
					 <&optfclk_pciephy2_div_clk>,
					 <&optfclk_pciephy_div>;
				clock-names = "dpll_ref", "dpll_ref_m2",
					      "wkupclk", "refclk",
					      "div-clk", "phy-div";
				#phy-cells = <0>;
				status = "disabled";
			};
		};

		sata: sata@4a141100 {
			compatible = "snps,dwc-ahci";
			reg = <0x4a140000 0x1100>, <0x4a141100 0x7>;
			interrupts = <GIC_SPI 49 IRQ_TYPE_LEVEL_HIGH>;
			phys = <&sata_phy>;
			phy-names = "sata-phy";
			clocks = <&sata_ref_clk>;
			ti,hwmods = "sata";
		};

		omap_control_pcie1phy: control-phy@0x4a003c40 {
			compatible = "ti,control-phy-pcie";
			reg = <0x4a003c40 0x4>, <0x4a003c14 0x4>, <0x4a003c34 0x4>;
			reg-names = "power", "control_sma", "pcie_pcs";
			clocks = <&sys_clkin1>;
			clock-names = "sysclk";
		};

		omap_control_pcie2phy: control-pcie@0x4a003c44 {
			compatible = "ti,control-phy-pcie";
			reg = <0x4a003c44 0x4>, <0x4a003c14 0x4>, <0x4a003c34 0x4>;
			reg-names = "power", "control_sma", "pcie_pcs";
			clocks = <&sys_clkin1>;
			clock-names = "sysclk";
			status = "disabled";
		};

		rtc: rtc@48838000 {
			compatible = "ti,am3352-rtc";
			reg = <0x48838000 0x100>;
			interrupts = <GIC_SPI 217 IRQ_TYPE_LEVEL_HIGH>,
				     <GIC_SPI 217 IRQ_TYPE_LEVEL_HIGH>;
			ti,hwmods = "rtcss";
			clocks = <&sys_32k_ck>;
		};

		omap_control_usb2phy1: control-phy@4a002300 {
			compatible = "ti,control-phy-usb2";
			reg = <0x4a002300 0x4>;
			reg-names = "power";
		};

		omap_control_usb3phy1: control-phy@4a002370 {
			compatible = "ti,control-phy-pipe3";
			reg = <0x4a002370 0x4>;
			reg-names = "power";
		};

		omap_control_usb2phy2: control-phy@0x4a002e74 {
			compatible = "ti,control-phy-usb2-dra7";
			reg = <0x4a002e74 0x4>;
			reg-names = "power";
		};

		/* OCP2SCP1 */
		ocp2scp@4a080000 {
			compatible = "ti,omap-ocp2scp";
			#address-cells = <1>;
			#size-cells = <1>;
			ranges;
			reg = <0x4a080000 0x20>;
			ti,hwmods = "ocp2scp1";

			usb2_phy1: phy@4a084000 {
				compatible = "ti,omap-usb2";
				reg = <0x4a084000 0x400>;
				ctrl-module = <&omap_control_usb2phy1>;
				clocks = <&usb_phy1_always_on_clk32k>,
					 <&usb_otg_ss1_refclk960m>;
				clock-names =	"wkupclk",
						"refclk";
				#phy-cells = <0>;
			};

			usb2_phy2: phy@4a085000 {
				compatible = "ti,omap-usb2";
				reg = <0x4a085000 0x400>;
				ctrl-module = <&omap_control_usb2phy2>;
				clocks = <&usb_phy2_always_on_clk32k>,
					 <&usb_otg_ss2_refclk960m>;
				clock-names =	"wkupclk",
						"refclk";
				#phy-cells = <0>;
			};

			usb3_phy1: phy@4a084400 {
				compatible = "ti,omap-usb3";
				reg = <0x4a084400 0x80>,
				      <0x4a084800 0x64>,
				      <0x4a084c00 0x40>;
				reg-names = "phy_rx", "phy_tx", "pll_ctrl";
				ctrl-module = <&omap_control_usb3phy1>;
				clocks = <&usb_phy3_always_on_clk32k>,
					 <&sys_clkin1>,
					 <&usb_otg_ss1_refclk960m>;
				clock-names =	"wkupclk",
						"sysclk",
						"refclk";
				#phy-cells = <0>;
			};
		};

		omap_dwc3_1: omap_dwc3_1@48880000 {
			compatible = "ti,dwc3";
			ti,hwmods = "usb_otg_ss1";
			reg = <0x48880000 0x10000>;
			interrupts = <GIC_SPI 72 IRQ_TYPE_LEVEL_HIGH>;
			#address-cells = <1>;
			#size-cells = <1>;
			utmi-mode = <2>;
			ranges;
			usb1: usb@48890000 {
				compatible = "snps,dwc3";
				reg = <0x48890000 0x17000>;
				interrupts = <GIC_SPI 71 IRQ_TYPE_LEVEL_HIGH>,
					     <GIC_SPI 71 IRQ_TYPE_LEVEL_HIGH>,
					     <GIC_SPI 72 IRQ_TYPE_LEVEL_HIGH>;
				interrupt-names = "peripheral",
						  "host",
						  "otg";
				phys = <&usb2_phy1>, <&usb3_phy1>;
				phy-names = "usb2-phy", "usb3-phy";
				tx-fifo-resize;
				maximum-speed = "super-speed";
				dr_mode = "otg";
				snps,dis_u3_susphy_quirk;
				snps,dis_u2_susphy_quirk;
			};
		};

		omap_dwc3_2: omap_dwc3_2@488c0000 {
			compatible = "ti,dwc3";
			ti,hwmods = "usb_otg_ss2";
			reg = <0x488c0000 0x10000>;
			interrupts = <GIC_SPI 87 IRQ_TYPE_LEVEL_HIGH>;
			#address-cells = <1>;
			#size-cells = <1>;
			utmi-mode = <2>;
			ranges;
			usb2: usb@488d0000 {
				compatible = "snps,dwc3";
				reg = <0x488d0000 0x17000>;
				interrupts = <GIC_SPI 73 IRQ_TYPE_LEVEL_HIGH>,
					     <GIC_SPI 73 IRQ_TYPE_LEVEL_HIGH>,
					     <GIC_SPI 87 IRQ_TYPE_LEVEL_HIGH>;
				interrupt-names = "peripheral",
						  "host",
						  "otg";
				phys = <&usb2_phy2>;
				phy-names = "usb2-phy";
				tx-fifo-resize;
				maximum-speed = "high-speed";
				dr_mode = "otg";
				snps,dis_u3_susphy_quirk;
				snps,dis_u2_susphy_quirk;
			};
		};

		/* IRQ for DWC3_3 and DWC3_4 need IRQ crossbar */
		omap_dwc3_3: omap_dwc3_3@48900000 {
			compatible = "ti,dwc3";
			ti,hwmods = "usb_otg_ss3";
			reg = <0x48900000 0x10000>;
			interrupts = <GIC_SPI 344 IRQ_TYPE_LEVEL_HIGH>;
			#address-cells = <1>;
			#size-cells = <1>;
			utmi-mode = <2>;
			ranges;
			status = "disabled";
			usb3: usb@48910000 {
				compatible = "snps,dwc3";
				reg = <0x48910000 0x17000>;
				interrupts = <GIC_SPI 88 IRQ_TYPE_LEVEL_HIGH>,
					     <GIC_SPI 88 IRQ_TYPE_LEVEL_HIGH>,
					     <GIC_SPI 344 IRQ_TYPE_LEVEL_HIGH>;
				interrupt-names = "peripheral",
						  "host",
						  "otg";
				tx-fifo-resize;
				maximum-speed = "high-speed";
				dr_mode = "otg";
				snps,dis_u3_susphy_quirk;
				snps,dis_u2_susphy_quirk;
			};
		};

		elm: elm@48078000 {
			compatible = "ti,am3352-elm";
			reg = <0x48078000 0xfc0>;      /* device IO registers */
			interrupts = <GIC_SPI 1 IRQ_TYPE_LEVEL_HIGH>;
			ti,hwmods = "elm";
			status = "disabled";
		};

		gpmc: gpmc@50000000 {
			compatible = "ti,am3352-gpmc";
			ti,hwmods = "gpmc";
			reg = <0x50000000 0x37c>;      /* device IO registers */
			interrupts = <GIC_SPI 15 IRQ_TYPE_LEVEL_HIGH>;
			gpmc,num-cs = <8>;
			gpmc,num-waitpins = <2>;
			#address-cells = <2>;
			#size-cells = <1>;
			interrupt-controller;
			#interrupt-cells = <2>;
			gpio-controller;
			#gpio-cells = <2>;
			status = "disabled";
		};

		atl: atl@4843c000 {
			compatible = "ti,dra7-atl";
			reg = <0x4843c000 0x3ff>;
			ti,hwmods = "atl";
			ti,provided-clocks = <&atl_clkin0_ck>, <&atl_clkin1_ck>,
					     <&atl_clkin2_ck>, <&atl_clkin3_ck>;
			clocks = <&atl_gfclk_mux>;
			clock-names = "fck";
			status = "disabled";
		};

		mcasp1: mcasp@48460000 {
			compatible = "ti,dra7-mcasp-audio";
			ti,hwmods = "mcasp1";
			reg = <0x48460000 0x2000>,
			      <0x45800000 0x1000>;
			reg-names = "mpu","dat";
			interrupts = <GIC_SPI 104 IRQ_TYPE_LEVEL_HIGH>,
				     <GIC_SPI 103 IRQ_TYPE_LEVEL_HIGH>;
			interrupt-names = "tx", "rx";
			dmas = <&edma_xbar 129 1>, <&edma_xbar 128 1>;
			dma-names = "tx", "rx";
			clocks = <&mcasp1_aux_gfclk_mux>, <&mcasp1_ahclkx_mux>,
				 <&mcasp1_ahclkr_mux>;
			clock-names = "fck", "ahclkx", "ahclkr";
			status = "disabled";
		};

		mcasp2: mcasp@48464000 {
			compatible = "ti,dra7-mcasp-audio";
			ti,hwmods = "mcasp2";
			reg = <0x48464000 0x2000>,
			      <0x45c00000 0x1000>;
			reg-names = "mpu","dat";
			interrupts = <GIC_SPI 149 IRQ_TYPE_LEVEL_HIGH>,
				     <GIC_SPI 148 IRQ_TYPE_LEVEL_HIGH>;
			interrupt-names = "tx", "rx";
			dmas = <&edma_xbar 131 1>, <&edma_xbar 130 1>;
			dma-names = "tx", "rx";
			clocks = <&mcasp2_aux_gfclk_mux>, <&mcasp2_ahclkx_mux>,
				 <&mcasp2_ahclkr_mux>;
			clock-names = "fck", "ahclkx", "ahclkr";
			status = "disabled";
		};

		mcasp3: mcasp@48468000 {
			compatible = "ti,dra7-mcasp-audio";
			ti,hwmods = "mcasp3";
			reg = <0x48468000 0x2000>,
			      <0x46000000 0x1000>;
			reg-names = "mpu","dat";
			interrupts = <GIC_SPI 151 IRQ_TYPE_LEVEL_HIGH>,
				     <GIC_SPI 150 IRQ_TYPE_LEVEL_HIGH>;
			interrupt-names = "tx", "rx";
			dmas = <&edma_xbar 133 1>, <&edma_xbar 132 1>;
			dma-names = "tx", "rx";
			clocks = <&mcasp3_aux_gfclk_mux>, <&mcasp3_ahclkx_mux>;
			clock-names = "fck", "ahclkx";
			status = "disabled";
		};

		mcasp4: mcasp@4846c000 {
			compatible = "ti,dra7-mcasp-audio";
			ti,hwmods = "mcasp4";
			reg = <0x4846c000 0x2000>,
			      <0x48436000 0x1000>;
			reg-names = "mpu","dat";
			interrupts = <GIC_SPI 153 IRQ_TYPE_LEVEL_HIGH>,
				     <GIC_SPI 152 IRQ_TYPE_LEVEL_HIGH>;
			interrupt-names = "tx", "rx";
			dmas = <&edma_xbar 135 1>, <&edma_xbar 134 1>;
			dma-names = "tx", "rx";
			clocks = <&mcasp4_aux_gfclk_mux>, <&mcasp4_ahclkx_mux>;
			clock-names = "fck", "ahclkx";
			status = "disabled";
		};

		mcasp5: mcasp@48470000 {
			compatible = "ti,dra7-mcasp-audio";
			ti,hwmods = "mcasp5";
			reg = <0x48470000 0x2000>,
			      <0x4843a000 0x1000>;
			reg-names = "mpu","dat";
			interrupts = <GIC_SPI 155 IRQ_TYPE_LEVEL_HIGH>,
				     <GIC_SPI 154 IRQ_TYPE_LEVEL_HIGH>;
			interrupt-names = "tx", "rx";
			dmas = <&edma_xbar 137 1>, <&edma_xbar 136 1>;
			dma-names = "tx", "rx";
			clocks = <&mcasp5_aux_gfclk_mux>, <&mcasp5_ahclkx_mux>;
			clock-names = "fck", "ahclkx";
			status = "disabled";
		};

		mcasp6: mcasp@48474000 {
			compatible = "ti,dra7-mcasp-audio";
			ti,hwmods = "mcasp6";
			reg = <0x48474000 0x2000>,
			      <0x4844c000 0x1000>;
			reg-names = "mpu","dat";
			interrupts = <GIC_SPI 157 IRQ_TYPE_LEVEL_HIGH>,
				     <GIC_SPI 156 IRQ_TYPE_LEVEL_HIGH>;
			interrupt-names = "tx", "rx";
			dmas = <&edma_xbar 139 1>, <&edma_xbar 138 1>;
			dma-names = "tx", "rx";
			clocks = <&mcasp6_aux_gfclk_mux>, <&mcasp6_ahclkx_mux>;
			clock-names = "fck", "ahclkx";
			status = "disabled";
		};

		mcasp7: mcasp@48478000 {
			compatible = "ti,dra7-mcasp-audio";
			ti,hwmods = "mcasp7";
			reg = <0x48478000 0x2000>,
			      <0x48450000 0x1000>;
			reg-names = "mpu","dat";
			interrupts = <GIC_SPI 159 IRQ_TYPE_LEVEL_HIGH>,
				     <GIC_SPI 158 IRQ_TYPE_LEVEL_HIGH>;
			interrupt-names = "tx", "rx";
			dmas = <&edma_xbar 141 1>, <&edma_xbar 140 1>;
			dma-names = "tx", "rx";
			clocks = <&mcasp7_aux_gfclk_mux>, <&mcasp7_ahclkx_mux>;
			clock-names = "fck", "ahclkx";
			status = "disabled";
		};

		mcasp8: mcasp@4847c000 {
			compatible = "ti,dra7-mcasp-audio";
			ti,hwmods = "mcasp8";
			reg = <0x4847c000 0x2000>,
			      <0x48454000 0x1000>;
			reg-names = "mpu","dat";
			interrupts = <GIC_SPI 161 IRQ_TYPE_LEVEL_HIGH>,
				     <GIC_SPI 160 IRQ_TYPE_LEVEL_HIGH>;
			interrupt-names = "tx", "rx";
			dmas = <&edma_xbar 143 1>, <&edma_xbar 142 1>;
			dma-names = "tx", "rx";
			clocks = <&mcasp8_aux_gfclk_mux>, <&mcasp8_ahclkx_mux>;
			clock-names = "fck", "ahclkx";
			status = "disabled";
		};

		crossbar_mpu: crossbar@4a002a48 {
			compatible = "ti,irq-crossbar";
			reg = <0x4a002a48 0x130>;
			interrupt-controller;
			interrupt-parent = <&wakeupgen>;
			#interrupt-cells = <3>;
			ti,max-irqs = <160>;
			ti,max-crossbar-sources = <MAX_SOURCES>;
			ti,reg-size = <2>;
			ti,irqs-reserved = <0 1 2 3 5 6 131 132>;
			ti,irqs-skip = <10 133 139 140>;
			ti,irqs-safe-map = <0>;
		};

		mac: ethernet@48484000 {
			compatible = "ti,dra7-cpsw","ti,cpsw";
			ti,hwmods = "gmac";
			clocks = <&dpll_gmac_ck>, <&gmac_gmii_ref_clk_div>;
			clock-names = "fck", "cpts";
			cpdma_channels = <8>;
			ale_entries = <1024>;
			bd_ram_size = <0x2000>;
			no_bd_ram = <0>;
			rx_descs = <64>;
			mac_control = <0x20>;
			slaves = <2>;
			active_slave = <0>;
			cpts_clock_mult = <0x80000000>;
			cpts_clock_shift = <29>;
			reg = <0x48484000 0x1000
			       0x48485200 0x2E00>;
			#address-cells = <1>;
			#size-cells = <1>;

			/*
			 * Do not allow gating of cpsw clock as workaround
			 * for errata i877. Keeping internal clock disabled
			 * causes the device switching characteristics
			 * to degrade over time and eventually fail to meet
			 * the data manual delay time/skew specs.
			 */
			ti,no-idle;

			/*
			 * rx_thresh_pend
			 * rx_pend
			 * tx_pend
			 * misc_pend
			 */
			interrupts = <GIC_SPI 334 IRQ_TYPE_LEVEL_HIGH>,
				     <GIC_SPI 335 IRQ_TYPE_LEVEL_HIGH>,
				     <GIC_SPI 336 IRQ_TYPE_LEVEL_HIGH>,
				     <GIC_SPI 337 IRQ_TYPE_LEVEL_HIGH>;
			ranges;
			syscon = <&scm_conf>;
			status = "disabled";

			davinci_mdio: mdio@48485000 {
				compatible = "ti,davinci_mdio";
				#address-cells = <1>;
				#size-cells = <0>;
				ti,hwmods = "davinci_mdio";
				bus_freq = <1000000>;
				reg = <0x48485000 0x100>;
			};

			cpsw_emac0: slave@48480200 {
				/* Filled in by U-Boot */
				mac-address = [ 00 00 00 00 00 00 ];
			};

			cpsw_emac1: slave@48480300 {
				/* Filled in by U-Boot */
				mac-address = [ 00 00 00 00 00 00 ];
			};

			phy_sel: cpsw-phy-sel@4a002554 {
				compatible = "ti,dra7xx-cpsw-phy-sel";
				reg= <0x4a002554 0x4>;
				reg-names = "gmii-sel";
			};
		};

		dcan1: can@481cc000 {
			compatible = "ti,dra7-d_can";
			ti,hwmods = "dcan1";
			reg = <0x4ae3c000 0x2000>;
			syscon-raminit = <&scm_conf 0x558 0>;
			interrupts = <GIC_SPI 222 IRQ_TYPE_LEVEL_HIGH>;
			clocks = <&dcan1_sys_clk_mux>;
			status = "disabled";
		};

		dcan2: can@481d0000 {
			compatible = "ti,dra7-d_can";
			ti,hwmods = "dcan2";
			reg = <0x48480000 0x2000>;
			syscon-raminit = <&scm_conf 0x558 1>;
			interrupts = <GIC_SPI 225 IRQ_TYPE_LEVEL_HIGH>;
			clocks = <&sys_clkin1>;
			status = "disabled";
		};

		dss: dss@58000000 {
			compatible = "ti,dra7-dss";
			/* 'reg' defined in dra72x.dtsi and dra74x.dtsi */
			/* 'clocks' defined in dra72x.dtsi and dra74x.dtsi */
			status = "disabled";
			ti,hwmods = "dss_core";
			/* CTRL_CORE_DSS_PLL_CONTROL */
			syscon-pll-ctrl = <&scm_conf 0x538>;
			#address-cells = <1>;
			#size-cells = <1>;
			ranges;

			dispc@58001000 {
				compatible = "ti,dra7-dispc";
				reg = <0x58001000 0x1000>;
				interrupts = <GIC_SPI 20 IRQ_TYPE_LEVEL_HIGH>;
				ti,hwmods = "dss_dispc";
				clocks = <&dss_dss_clk>;
				clock-names = "fck";
				/* CTRL_CORE_SMA_SW_1 */
				syscon-pol = <&scm_conf 0x534>;
			};

			hdmi: encoder@58060000 {
				compatible = "ti,dra7-hdmi";
				reg = <0x58040000 0x200>,
				      <0x58040200 0x80>,
				      <0x58040300 0x80>,
				      <0x58060000 0x19000>;
				reg-names = "wp", "pll", "phy", "core";
				interrupts = <GIC_SPI 96 IRQ_TYPE_LEVEL_HIGH>;
				status = "disabled";
				ti,hwmods = "dss_hdmi";
				clocks = <&dss_48mhz_clk>, <&dss_hdmi_clk>;
				clock-names = "fck", "sys_clk";
				dmas = <&sdma_xbar 76>;
				dma-names = "audio_tx";
			};
		};

		vpe {
			compatible = "ti,vpe";
			ti,hwmods = "vpe";
			clocks = <&dpll_core_h23x2_ck>;
			clock-names = "fck";
			reg = <0x489d0000 0x120>,
			      <0x489d0300 0x20>,
			      <0x489d0400 0x20>,
			      <0x489d0500 0x20>,
			      <0x489d0600 0x3c>,
			      <0x489d0700 0x80>,
			      <0x489d5700 0x18>,
			      <0x489dd000 0x400>;
			reg-names = "vpe_top",
				    "vpe_chr_us0",
				    "vpe_chr_us1",
				    "vpe_chr_us2",
				    "vpe_dei",
				    "sc",
				    "csc",
				    "vpdma";
			interrupts = <GIC_SPI 354 IRQ_TYPE_LEVEL_HIGH>;
			#address-cells = <1>;
			#size-cells = <0>;
		};

		vip1: vip@0x48970000 {
			compatible = "ti,vip1";
			reg = <0x48970000 0x114>,
			      <0x48975500 0xD8>,
			      <0x48975700 0x18>,
			      <0x48975800 0x80>,
			      <0x48975a00 0xD8>,
			      <0x48975c00 0x18>,
			      <0x48975d00 0x80>,
			      <0x4897d000 0x400>;
			reg-names = "vip",
				    "parser0",
				    "csc0",
				    "sc0",
				    "parser1",
				    "csc1",
				    "sc1",
				    "vpdma";
			ti,hwmods = "vip1";
			interrupts = <GIC_SPI 351 IRQ_TYPE_LEVEL_HIGH>,
				     <GIC_SPI 392 IRQ_TYPE_LEVEL_HIGH>;
			/* CTRL_CORE_SMA_SW_1 */
			syscon-pol = <&scm_conf 0x534>;
			#address-cells = <1>;
			#size-cells = <0>;
			status = "disabled";
			vin1a: port@0 {
				#address-cells = <1>;
				#size-cells = <0>;
				reg = <0>;
				status = "disabled";
			};
			vin2a: port@1 {
				#address-cells = <1>;
				#size-cells = <0>;
				reg = <1>;
				status = "disabled";
			};
			vin1b: port@2 {
				#address-cells = <1>;
				#size-cells = <0>;
				reg = <2>;
				status = "disabled";
			};
			vin2b: port@3 {
				#address-cells = <1>;
				#size-cells = <0>;
				reg = <3>;
				status = "disabled";
			};
		};
	};

	thermal_zones: thermal-zones {
		#include "omap4-cpu-thermal.dtsi"
		#include "omap5-gpu-thermal.dtsi"
		#include "omap5-core-thermal.dtsi"
		#include "dra7-dspeve-thermal.dtsi"
		#include "dra7-iva-thermal.dtsi"
	};

};

&cpu_thermal {
	polling-delay = <500>; /* milliseconds */
};

/include/ "dra7xx-clocks.dtsi"<|MERGE_RESOLUTION|>--- conflicted
+++ resolved
@@ -890,10 +890,7 @@
 			reg-names = "l2ram";
 			ti,hwmods = "ipu1";
 			iommus = <&mmu_ipu1>;
-<<<<<<< HEAD
-=======
 			ti,rproc-standby-info = <0x4a005520>;
->>>>>>> cd4bf2c5
 			status = "disabled";
 		};
 
@@ -903,10 +900,7 @@
 			reg-names = "l2ram";
 			ti,hwmods = "ipu2";
 			iommus = <&mmu_ipu2>;
-<<<<<<< HEAD
-=======
 			ti,rproc-standby-info = <0x4a008920>;
->>>>>>> cd4bf2c5
 			status = "disabled";
 		};
 
@@ -919,10 +913,7 @@
 			ti,hwmods = "dsp1";
 			syscon-bootreg = <&scm_conf 0x55c>;
 			iommus = <&mmu0_dsp1>, <&mmu1_dsp1>;
-<<<<<<< HEAD
-=======
 			ti,rproc-standby-info = <0x4a005420>;
->>>>>>> cd4bf2c5
 			status = "disabled";
 		};
 
