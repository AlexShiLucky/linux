--- conflicted
+++ resolved
@@ -494,7 +494,11 @@
        };
 };
 
-<<<<<<< HEAD
+&rtc {
+	status = "okay";
+	ext-clk-src;
+};
+
 &mailbox3 {
 	status = "okay";
 	mbox_pru1_0: mbox_pru1_0 {
@@ -612,9 +616,4 @@
 		mboxes = <&mailbox4 &mbox_pru2_1>;
 		status = "okay";
 	};
-=======
-&rtc {
-	status = "okay";
-	ext-clk-src;
->>>>>>> a05af3a4
 };