/*
 * Copyright (C) 2014 Texas Instruments Incorporated - http://www.ti.com/
 *
 * This program is free software; you can redistribute it and/or modify
 * it under the terms of the GNU General Public License version 2 as
 * published by the Free Software Foundation.
 */
/dts-v1/;

#include "dra74x.dtsi"
#include <dt-bindings/gpio/gpio.h>
#include <dt-bindings/interrupt-controller/irq.h>

/ {
	model = "TI AM5728 BeagleBoard-X15";
	compatible = "ti,am572x-beagle-x15", "ti,am5728", "ti,dra742", "ti,dra74", "ti,dra7";

	aliases {
		rtc0 = &mcp_rtc;
		rtc1 = &tps659038_rtc;
		rtc2 = &rtc;
		display0 = &hdmi0;
	};

	memory {
		device_type = "memory";
		reg = <0x0 0x80000000 0x0 0x80000000>;
	};

	reserved-memory {
		#address-cells = <2>;
		#size-cells = <2>;
		ranges;

		ipu2_cma_pool: ipu2_cma@95800000 {
			compatible = "shared-dma-pool";
			reg = <0x0 0x95800000 0x0 0x3800000>;
			reusable;
			status = "okay";
		};

		dsp1_cma_pool: dsp1_cma@99000000 {
			compatible = "shared-dma-pool";
			reg = <0x0 0x99000000 0x0 0x4000000>;
			reusable;
			status = "okay";
		};

		ipu1_cma_pool: ipu1_cma@9d000000 {
			compatible = "shared-dma-pool";
			reg = <0x0 0x9d000000 0x0 0x2000000>;
			reusable;
			status = "okay";
		};

		dsp2_cma_pool: dsp2_cma@9f000000 {
			compatible = "shared-dma-pool";
			reg = <0x0 0x9f000000 0x0 0x800000>;
			reusable;
			status = "okay";
		};
	};

	vdd_3v3: fixedregulator-vdd_3v3 {
		compatible = "regulator-fixed";
		regulator-name = "vdd_3v3";
		vin-supply = <&regen1>;
		regulator-min-microvolt = <3300000>;
		regulator-max-microvolt = <3300000>;
	};

	aic_dvdd: fixedregulator-aic_dvdd {
		compatible = "regulator-fixed";
		regulator-name = "aic_dvdd_fixed";
		vin-supply = <&vdd_3v3>;
		regulator-min-microvolt = <1800000>;
		regulator-max-microvolt = <1800000>;
	};

	vtt_fixed: fixedregulator-vtt {
		/* TPS51200 */
		compatible = "regulator-fixed";
		regulator-name = "vtt_fixed";
		vin-supply = <&smps3_reg>;
		regulator-min-microvolt = <3300000>;
		regulator-max-microvolt = <3300000>;
		regulator-always-on;
		regulator-boot-on;
		enable-active-high;
		gpio = <&gpio7 11 GPIO_ACTIVE_HIGH>;
	};

	leds {
		compatible = "gpio-leds";
		led@0 {
			label = "beagle-x15:usr0";
			gpios = <&gpio7 9 GPIO_ACTIVE_HIGH>;
			linux,default-trigger = "heartbeat";
			default-state = "off";
		};

		led@1 {
			label = "beagle-x15:usr1";
			gpios = <&gpio7 8 GPIO_ACTIVE_HIGH>;
			linux,default-trigger = "cpu0";
			default-state = "off";
		};

		led@2 {
			label = "beagle-x15:usr2";
			gpios = <&gpio7 14 GPIO_ACTIVE_HIGH>;
			linux,default-trigger = "mmc0";
			default-state = "off";
		};

		led@3 {
			label = "beagle-x15:usr3";
			gpios = <&gpio7 15 GPIO_ACTIVE_HIGH>;
			linux,default-trigger = "ide-disk";
			default-state = "off";
		};
	};

	gpio_fan: gpio_fan {
		/* Based on 5v 500mA AFB02505HHB */
		compatible = "gpio-fan";
		gpios =  <&tps659038_gpio 2 GPIO_ACTIVE_HIGH>;
		gpio-fan,speed-map = <0     0>,
				     <13000 1>;
		#cooling-cells = <2>;
	};

	hdmi0: connector {
		compatible = "hdmi-connector";
		label = "hdmi";

		type = "a";

		port {
			hdmi_connector_in: endpoint {
				remote-endpoint = <&tpd12s015_out>;
			};
		};
	};

	tpd12s015: encoder {
		compatible = "ti,tpd12s015";

		gpios = <&gpio7 10 GPIO_ACTIVE_HIGH>,	/* gpio7_10, CT CP HPD */
			<&gpio6 28 GPIO_ACTIVE_HIGH>,	/* gpio6_28, LS OE */
			<&gpio7 12 GPIO_ACTIVE_HIGH>;	/* gpio7_12/sp1_cs2, HPD */

		ports {
			#address-cells = <1>;
			#size-cells = <0>;

			port@0 {
				reg = <0>;

				tpd12s015_in: endpoint {
					remote-endpoint = <&hdmi_out>;
				};
			};

			port@1 {
				reg = <1>;

				tpd12s015_out: endpoint {
					remote-endpoint = <&hdmi_connector_in>;
				};
			};
		};
	};

	sound0: sound@0 {
		compatible = "simple-audio-card";
		simple-audio-card,name = "BeagleBoard-X15";
		simple-audio-card,widgets =
			"Line", "Line Out",
			"Line", "Line In";
		simple-audio-card,routing =
			"Line Out",	"LLOUT",
			"Line Out",	"RLOUT",
			"MIC2L",	"Line In",
			"MIC2R",	"Line In";
		simple-audio-card,format = "dsp_b";
		simple-audio-card,bitclock-master = <&sound0_master>;
		simple-audio-card,frame-master = <&sound0_master>;
		simple-audio-card,bitclock-inversion;

		simple-audio-card,cpu {
			sound-dai = <&mcasp3>;
		};

		sound0_master: simple-audio-card,codec {
			sound-dai = <&tlv320aic3104>;
			clocks = <&clkout2_clk>;
		};
	};
};

&i2c1 {
	status = "okay";
	clock-frequency = <400000>;

	tps659038: tps659038@58 {
		compatible = "ti,tps659038";
		reg = <0x58>;
		interrupt-parent = <&gpio1>;
		interrupts = <0 IRQ_TYPE_LEVEL_LOW>;

		#interrupt-cells = <2>;
		interrupt-controller;

		ti,system-power-controller;

		tps659038_pmic {
			compatible = "ti,tps659038-pmic";

			regulators {
				smps12_reg: smps12 {
					/* VDD_MPU */
					regulator-name = "smps12";
					regulator-min-microvolt = < 850000>;
					regulator-max-microvolt = <1250000>;
					regulator-always-on;
					regulator-boot-on;
				};

				smps3_reg: smps3 {
					/* VDD_DDR */
					regulator-name = "smps3";
					regulator-min-microvolt = <1350000>;
					regulator-max-microvolt = <1350000>;
					regulator-always-on;
					regulator-boot-on;
				};

				smps45_reg: smps45 {
					/* VDD_DSPEVE, VDD_IVA, VDD_GPU */
					regulator-name = "smps45";
					regulator-min-microvolt = < 850000>;
					regulator-max-microvolt = <1250000>;
					regulator-always-on;
					regulator-boot-on;
				};

				smps6_reg: smps6 {
					/* VDD_CORE */
					regulator-name = "smps6";
					regulator-min-microvolt = <850000>;
					regulator-max-microvolt = <1150000>;
					regulator-always-on;
					regulator-boot-on;
				};

				/* SMPS7 unused */

				smps8_reg: smps8 {
					/* VDD_1V8 */
					regulator-name = "smps8";
					regulator-min-microvolt = <1800000>;
					regulator-max-microvolt = <1800000>;
					regulator-always-on;
					regulator-boot-on;
				};

				/* SMPS9 unused */

				ldo1_reg: ldo1 {
					/* VDD_SD / VDDSHV8  */
					regulator-name = "ldo1";
					regulator-min-microvolt = <1800000>;
					regulator-max-microvolt = <3300000>;
					regulator-boot-on;
					regulator-always-on;
				};

				ldo2_reg: ldo2 {
					/* VDD_SHV5 */
					regulator-name = "ldo2";
					regulator-min-microvolt = <3300000>;
					regulator-max-microvolt = <3300000>;
					regulator-always-on;
					regulator-boot-on;
				};

				ldo3_reg: ldo3 {
					/* VDDA_1V8_PHYA */
					regulator-name = "ldo3";
					regulator-min-microvolt = <1800000>;
					regulator-max-microvolt = <1800000>;
					regulator-always-on;
					regulator-boot-on;
				};

				ldo4_reg: ldo4 {
					/* VDDA_1V8_PHYB */
					regulator-name = "ldo4";
					regulator-min-microvolt = <1800000>;
					regulator-max-microvolt = <1800000>;
					regulator-always-on;
					regulator-boot-on;
				};

				ldo9_reg: ldo9 {
					/* VDD_RTC */
					regulator-name = "ldo9";
					regulator-min-microvolt = <1050000>;
					regulator-max-microvolt = <1050000>;
					regulator-always-on;
					regulator-boot-on;
				};

				ldoln_reg: ldoln {
					/* VDDA_1V8_PLL */
					regulator-name = "ldoln";
					regulator-min-microvolt = <1800000>;
					regulator-max-microvolt = <1800000>;
					regulator-always-on;
					regulator-boot-on;
				};

				ldousb_reg: ldousb {
					/* VDDA_3V_USB: VDDA_USBHS33 */
					regulator-name = "ldousb";
					regulator-min-microvolt = <3300000>;
					regulator-max-microvolt = <3300000>;
					regulator-boot-on;
				};

				regen1: regen1 {
					/* VDD_3V3_ON */
					regulator-name = "regen1";
					regulator-boot-on;
					regulator-always-on;
				};
			};
		};

		tps659038_rtc: tps659038_rtc {
			compatible = "ti,palmas-rtc";
			interrupt-parent = <&tps659038>;
			interrupts = <8 IRQ_TYPE_EDGE_FALLING>;
			wakeup-source;
		};

		tps659038_pwr_button: tps659038_pwr_button {
			compatible = "ti,palmas-pwrbutton";
			interrupt-parent = <&tps659038>;
			interrupts = <1 IRQ_TYPE_EDGE_FALLING>;
			wakeup-source;
			ti,palmas-long-press-seconds = <12>;
		};

		tps659038_gpio: tps659038_gpio {
			compatible = "ti,palmas-gpio";
			gpio-controller;
			#gpio-cells = <2>;
		};

		extcon_usb2: tps659038_usb {
			compatible = "ti,palmas-usb-vid";
			ti,enable-vbus-detection;
			vbus-gpio = <&gpio4 21 GPIO_ACTIVE_HIGH>;
		};

	};

	tmp102: tmp102@48 {
		compatible = "ti,tmp102";
		reg = <0x48>;
		interrupt-parent = <&gpio7>;
		interrupts = <16 IRQ_TYPE_LEVEL_LOW>;
		#thermal-sensor-cells = <1>;
	};

	tlv320aic3104: tlv320aic3104@18 {
		#sound-dai-cells = <0>;
		compatible = "ti,tlv320aic3104";
		reg = <0x18>;

		assigned-clocks = <&clkoutmux2_clk_mux>;
		assigned-clock-parents = <&sys_clk2_dclk_div>;

		adc-settle-ms = <40>;
		AVDD-supply = <&vdd_3v3>;
		IOVDD-supply = <&vdd_3v3>;
		DRVDD-supply = <&vdd_3v3>;
		DVDD-supply = <&aic_dvdd>;

		status = "okay";
	};
};

&i2c3 {
	status = "okay";
	clock-frequency = <400000>;

	mcp_rtc: rtc@6f {
		compatible = "microchip,mcp7941x";
		reg = <0x6f>;
		interrupts-extended = <&crossbar_mpu GIC_SPI 2 IRQ_TYPE_EDGE_RISING>,
				      <&dra7_pmx_core 0x424>;
		interrupt-names = "irq", "wakeup";

		vcc-supply = <&vdd_3v3>;
		wakeup-source;
	};
};

&gpio7 {
	ti,no-reset-on-init;
	ti,no-idle-on-init;
};

&cpu0 {
	cpu-supply = <&smps12_reg>;
};

&uart3 {
	status = "okay";
	interrupts-extended = <&crossbar_mpu GIC_SPI 69 IRQ_TYPE_LEVEL_HIGH>,
			      <&dra7_pmx_core 0x3f8>;
};

&mac {
	status = "okay";
	dual_emac;
};

&cpsw_emac0 {
	phy_id = <&davinci_mdio>, <1>;
	phy-mode = "rgmii";
	dual_emac_res_vlan = <1>;
};

&cpsw_emac1 {
	phy_id = <&davinci_mdio>, <2>;
	phy-mode = "rgmii";
	dual_emac_res_vlan = <2>;
};

&mmc1 {
	status = "okay";

	vmmc-supply = <&ldo1_reg>;
	bus-width = <4>;
	cd-gpios = <&gpio6 27 GPIO_ACTIVE_LOW>; /* gpio 219 */
};

&mmc2 {
	status = "okay";

	vmmc-supply = <&vdd_3v3>;
	bus-width = <8>;
	ti,non-removable;
	cap-mmc-dual-data-rate;
};

&sata {
	status = "okay";
};

&usb2_phy1 {
	phy-supply = <&ldousb_reg>;
};

&usb2_phy2 {
	phy-supply = <&ldousb_reg>;
};

&usb1 {
	dr_mode = "host";
};

&omap_dwc3_2 {
	extcon = <&extcon_usb2>;
};

&usb2 {
	/*
	 * Stand alone usage is peripheral only.
	 * However, with some resistor modifications
	 * this port can be used via expansion connectors
	 * as "host" or "dual-role". If so, provide
	 * the necessary dr_mode override in the expansion
	 * board's DT.
	 */
	dr_mode = "peripheral";
};

&cpu_trips {
	cpu_alert1: cpu_alert1 {
		temperature = <50000>; /* millicelsius */
		hysteresis = <2000>; /* millicelsius */
		type = "active";
	};
};

&cpu_cooling_maps {
	map1 {
		trip = <&cpu_alert1>;
		cooling-device = <&gpio_fan THERMAL_NO_LIMIT THERMAL_NO_LIMIT>;
	};
};

&thermal_zones {
	board_thermal: board_thermal {
		polling-delay-passive = <1250>; /* milliseconds */
		polling-delay = <1500>; /* milliseconds */

				/* sensor       ID */
		thermal-sensors = <&tmp102     0>;

		board_trips: trips {
			board_alert0: board_alert {
				temperature = <40000>; /* millicelsius */
				hysteresis = <2000>; /* millicelsius */
				type = "active";
			};

			board_crit: board_crit {
				temperature = <105000>; /* millicelsius */
				hysteresis = <0>; /* millicelsius */
				type = "critical";
			};
		};

		board_cooling_maps: cooling-maps {
			map0 {
				trip = <&board_alert0>;
				cooling-device =
				  <&gpio_fan THERMAL_NO_LIMIT THERMAL_NO_LIMIT>;
			};
		};
       };
};

&dss {
	status = "ok";

	vdda_video-supply = <&ldoln_reg>;
};

&hdmi {
	status = "ok";
	vdda-supply = <&ldo4_reg>;

	port {
		hdmi_out: endpoint {
			remote-endpoint = <&tpd12s015_in>;
		};
	};
};

&mcasp3 {
	#sound-dai-cells = <0>;
	assigned-clocks = <&mcasp3_ahclkx_mux>;
	assigned-clock-parents = <&sys_clkin2>;
	status = "okay";

	op-mode = <0>;	/* MCASP_IIS_MODE */
	tdm-slots = <2>;
	/* 4 serializers */
	serial-dir = <	/* 0: INACTIVE, 1: TX, 2: RX */
		1 2 0 0
	>;
	tx-num-evt = <32>;
	rx-num-evt = <32>;
};

&mailbox3 {
	status = "okay";
	mbox_pru1_0: mbox_pru1_0 {
		status = "okay";
	};
	mbox_pru1_1: mbox_pru1_1 {
		status = "okay";
	};
};

&mailbox4 {
	status = "okay";
	mbox_pru2_0: mbox_pru2_0 {
		status = "okay";
	};
	mbox_pru2_1: mbox_pru2_1 {
		status = "okay";
	};
};

&mailbox5 {
	status = "okay";
	mbox_ipu1_ipc3x: mbox_ipu1_ipc3x {
		status = "okay";
	};
	mbox_dsp1_ipc3x: mbox_dsp1_ipc3x {
		status = "okay";
	};
};

&mailbox6 {
	status = "okay";
	mbox_ipu2_ipc3x: mbox_ipu2_ipc3x {
		status = "okay";
	};
	mbox_dsp2_ipc3x: mbox_dsp2_ipc3x {
		status = "okay";
	};
};

<<<<<<< HEAD
&mmu0_dsp1 {
	status = "okay";
};

&mmu1_dsp1 {
	status = "okay";
};

&mmu0_dsp2 {
	status = "okay";
};

&mmu1_dsp2 {
	status = "okay";
};

&mmu_ipu1 {
	status = "okay";
};

&mmu_ipu2 {
	status = "okay";
};

&ipu2 {
	status = "okay";
	memory-region = <&ipu2_cma_pool>;
	mboxes = <&mailbox6 &mbox_ipu2_ipc3x>;
	timers = <&timer3>;
	watchdog-timers = <&timer4>, <&timer9>;
};

&ipu1 {
	status = "okay";
	memory-region = <&ipu1_cma_pool>;
	mboxes = <&mailbox5 &mbox_ipu1_ipc3x>;
	timers = <&timer11>;
};

&dsp1 {
	status = "okay";
	memory-region = <&dsp1_cma_pool>;
	mboxes = <&mailbox5 &mbox_dsp1_ipc3x>;
	timers = <&timer5>;
};

&dsp2 {
	status = "okay";
	memory-region = <&dsp2_cma_pool>;
	mboxes = <&mailbox6 &mbox_dsp2_ipc3x>;
	timers = <&timer6>;
};

&pruss1 {
	status = "okay";
	pru1_0: pru0@4b234000 {
		mboxes = <&mailbox3 &mbox_pru1_0>;
		status = "okay";
	};

	pru1_1: pru1@4b238000 {
		mboxes = <&mailbox3 &mbox_pru1_1>;
		status = "okay";
	};
};

&pruss2 {
	status = "okay";
	pru2_0: pru0@4b2b4000 {
		mboxes = <&mailbox4 &mbox_pru2_0>;
		status = "okay";
	};

	pru2_1: pru1@4b2b8000 {
		mboxes = <&mailbox4 &mbox_pru2_1>;
		status = "okay";
	};
=======
&cpu0 {
	cpu0-opp-domain = <&oppdm_mpu>;
	voltage-tolerance = <1>;
};

&oppdm_mpu {
	vdd-supply = <&smps12_reg>;
};

&oppdm_dspeve {
	vdd-supply = <&smps45_reg>;
};

&oppdm_gpu {
	vdd-supply = <&smps45_reg>;
};

&oppdm_ivahd {
	vdd-supply = <&smps45_reg>;
};

&oppdm_core {
	vdd-supply = <&smps6_reg>;
>>>>>>> caa2ac3c
};<|MERGE_RESOLUTION|>--- conflicted
+++ resolved
@@ -537,6 +537,31 @@
        };
 };
 
+&cpu0 {
+	cpu0-opp-domain = <&oppdm_mpu>;
+	voltage-tolerance = <1>;
+};
+
+&oppdm_mpu {
+	vdd-supply = <&smps12_reg>;
+};
+
+&oppdm_dspeve {
+	vdd-supply = <&smps45_reg>;
+};
+
+&oppdm_gpu {
+	vdd-supply = <&smps45_reg>;
+};
+
+&oppdm_ivahd {
+	vdd-supply = <&smps45_reg>;
+};
+
+&oppdm_core {
+	vdd-supply = <&smps6_reg>;
+};
+
 &dss {
 	status = "ok";
 
@@ -610,7 +635,6 @@
 	};
 };
 
-<<<<<<< HEAD
 &mmu0_dsp1 {
 	status = "okay";
 };
@@ -688,29 +712,4 @@
 		mboxes = <&mailbox4 &mbox_pru2_1>;
 		status = "okay";
 	};
-=======
-&cpu0 {
-	cpu0-opp-domain = <&oppdm_mpu>;
-	voltage-tolerance = <1>;
-};
-
-&oppdm_mpu {
-	vdd-supply = <&smps12_reg>;
-};
-
-&oppdm_dspeve {
-	vdd-supply = <&smps45_reg>;
-};
-
-&oppdm_gpu {
-	vdd-supply = <&smps45_reg>;
-};
-
-&oppdm_ivahd {
-	vdd-supply = <&smps45_reg>;
-};
-
-&oppdm_core {
-	vdd-supply = <&smps6_reg>;
->>>>>>> caa2ac3c
-};+};
