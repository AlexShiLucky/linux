--- conflicted
+++ resolved
@@ -289,7 +289,30 @@
 	ext-clk-src;
 };
 
-<<<<<<< HEAD
+&cpu_alert0 {
+	temperature = <90000>; /* milliCelsius */
+};
+
+&cpu_crit {
+	temperature = <105000>; /* milliCelsius */
+};
+
+&gpu_crit {
+	temperature = <105000>; /* milliCelsius */
+};
+
+&core_crit {
+	temperature = <105000>; /* milliCelsius */
+};
+
+&dspeve_crit {
+	temperature = <105000>; /* milliCelsius */
+};
+
+&iva_crit {
+	temperature = <105000>; /* milliCelsius */
+};
+
 &mailbox3 {
 	status = "okay";
 	mbox_pru1_0: mbox_pru1_0 {
@@ -334,28 +357,4 @@
 		mboxes = <&mailbox4 &mbox_pru2_1>;
 		status = "okay";
 	};
-=======
-&cpu_alert0 {
-	temperature = <90000>; /* milliCelsius */
-};
-
-&cpu_crit {
-	temperature = <105000>; /* milliCelsius */
-};
-
-&gpu_crit {
-	temperature = <105000>; /* milliCelsius */
-};
-
-&core_crit {
-	temperature = <105000>; /* milliCelsius */
-};
-
-&dspeve_crit {
-	temperature = <105000>; /* milliCelsius */
-};
-
-&iva_crit {
-	temperature = <105000>; /* milliCelsius */
->>>>>>> 3afab505
 };