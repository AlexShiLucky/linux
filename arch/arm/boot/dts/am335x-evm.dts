--- conflicted
+++ resolved
@@ -913,13 +913,12 @@
 	ti,scale-data-fw = "am335x-evm-scale-data.bin";
 };
 
-<<<<<<< HEAD
 &dcan1 {
 	status = "disabled";	/* Enable only if Profile 1 is selected */
 	pinctrl-names = "default";
 	pinctrl-0 = <&dcan1_pins_default>;
-=======
+};
+
 &rtc {
 	ti,system-power-controller;
->>>>>>> 6fcca9d5
 };