/*
 * Copyright (C) 2013 Texas Instruments Incorporated - http://www.ti.com/
 *
 * This program is free software; you can redistribute it and/or modify
 * it under the terms of the GNU General Public License version 2 as
 * published by the Free Software Foundation.
 */
/dts-v1/;

#include "omap5.dtsi"
#include <dt-bindings/interrupt-controller/irq.h>
#include <dt-bindings/interrupt-controller/arm-gic.h>

/ {
	model = "TI OMAP5 uEVM board";
	compatible = "ti,omap5-uevm", "ti,omap5";

	memory {
		device_type = "memory";
		reg = <0x80000000 0x7F000000>; /* 2032 MB */
	};

	aliases {
		display0 = &hdmi0;
	};

	vmmcsd_fixed: fixedregulator-mmcsd {
		compatible = "regulator-fixed";
		regulator-name = "vmmcsd_fixed";
		regulator-min-microvolt = <3000000>;
		regulator-max-microvolt = <3000000>;
	};

	/* HS USB Host PHY on PORT 2 */
	hsusb2_phy: hsusb2_phy {
		compatible = "usb-nop-xceiv";
		reset-gpios = <&gpio3 16 GPIO_ACTIVE_LOW>; /* gpio3_80 HUB_NRESET */
		clocks = <&auxclk1_ck>;
		clock-names = "main_clk";
		clock-frequency = <19200000>;
	};

	/* HS USB Host PHY on PORT 3 */
	hsusb3_phy: hsusb3_phy {
		compatible = "usb-nop-xceiv";
		reset-gpios = <&gpio3 15 GPIO_ACTIVE_LOW>; /* gpio3_79 ETH_NRESET */
	};

	leds {
		compatible = "gpio-leds";
		led@1 {
			label = "omap5:blue:usr1";
			gpios = <&gpio5 25 GPIO_ACTIVE_HIGH>; /* gpio5_153 D1 LED */
			linux,default-trigger = "heartbeat";
			default-state = "off";
		};
	};

	tpd12s015: encoder@0 {
		compatible = "ti,tpd12s015";

		pinctrl-names = "default";
		pinctrl-0 = <&tpd12s015_pins>;

		gpios = <&gpio9 0 GPIO_ACTIVE_HIGH>,	/* TCA6424A P01, CT CP HPD */
			<&gpio9 1 GPIO_ACTIVE_HIGH>,	/* TCA6424A P00, LS OE */
			<&gpio7 1 GPIO_ACTIVE_HIGH>;	/* GPIO 193, HPD */

		ports {
			#address-cells = <1>;
			#size-cells = <0>;

			port@0 {
				reg = <0>;

				tpd12s015_in: endpoint@0 {
					remote-endpoint = <&hdmi_out>;
				};
			};

			port@1 {
				reg = <1>;

				tpd12s015_out: endpoint@0 {
					remote-endpoint = <&hdmi_connector_in>;
				};
			};
		};
	};

	hdmi0: connector@0 {
		compatible = "hdmi-connector";
		label = "hdmi";

		type = "b";

		port {
			hdmi_connector_in: endpoint {
				remote-endpoint = <&tpd12s015_out>;
			};
		};
	};
};

&omap5_pmx_core {
	pinctrl-names = "default";
	pinctrl-0 = <
			&twl6040_pins
			&mcpdm_pins
			&mcbsp1_pins
			&mcbsp2_pins
			&usbhost_pins
			&led_gpio_pins
	>;

	twl6040_pins: pinmux_twl6040_pins {
		pinctrl-single,pins = <
			0x17e (PIN_OUTPUT | MUX_MODE6)	/* mcspi1_somi.gpio5_141 */
		>;
	};

	mcpdm_pins: pinmux_mcpdm_pins {
		pinctrl-single,pins = <
			0x142 (PIN_INPUT_PULLDOWN | MUX_MODE0)	/* abe_clks.abe_clks */
			0x15c (PIN_INPUT_PULLDOWN | MUX_MODE0)	/* abemcpdm_ul_data.abemcpdm_ul_data */
			0x15e (PIN_INPUT_PULLDOWN | MUX_MODE0)	/* abemcpdm_dl_data.abemcpdm_dl_data */
			0x160 (PIN_INPUT_PULLUP | MUX_MODE0)	/* abemcpdm_frame.abemcpdm_frame */
			0x162 (PIN_INPUT_PULLDOWN | MUX_MODE0)	/* abemcpdm_lb_clk.abemcpdm_lb_clk */
		>;
	};

	mcbsp1_pins: pinmux_mcbsp1_pins {
		pinctrl-single,pins = <
			0x14c (PIN_INPUT | MUX_MODE1)		/* abedmic_clk2.abemcbsp1_fsx */
			0x14e (PIN_OUTPUT_PULLDOWN | MUX_MODE1)	/* abedmic_clk3.abemcbsp1_dx */
			0x150 (PIN_INPUT | MUX_MODE1)		/* abeslimbus1_clock.abemcbsp1_clkx */
			0x152 (PIN_INPUT_PULLDOWN | MUX_MODE1)	/* abeslimbus1_data.abemcbsp1_dr */
		>;
	};

	mcbsp2_pins: pinmux_mcbsp2_pins {
		pinctrl-single,pins = <
			0x154 (PIN_INPUT_PULLDOWN | MUX_MODE0)	/* abemcbsp2_dr.abemcbsp2_dr */
			0x156 (PIN_OUTPUT_PULLDOWN | MUX_MODE0)	/* abemcbsp2_dx.abemcbsp2_dx */
			0x158 (PIN_INPUT | MUX_MODE0)		/* abemcbsp2_fsx.abemcbsp2_fsx */
			0x15a (PIN_INPUT | MUX_MODE0)		/* abemcbsp2_clkx.abemcbsp2_clkx */
		>;
	};

	i2c1_pins: pinmux_i2c1_pins {
		pinctrl-single,pins = <
			0x1b2 (PIN_INPUT_PULLUP | MUX_MODE0)	/* i2c1_scl */
			0x1b4 (PIN_INPUT_PULLUP | MUX_MODE0)	/* i2c1_sda */
		>;
	};

	i2c5_pins: pinmux_i2c5_pins {
		pinctrl-single,pins = <
			0x184 (PIN_INPUT | MUX_MODE0)		/* i2c5_scl */
			0x186 (PIN_INPUT | MUX_MODE0)		/* i2c5_sda */
		>;
	};

	mcspi2_pins: pinmux_mcspi2_pins {
		pinctrl-single,pins = <
			0xbc (PIN_INPUT | MUX_MODE0)		/*  mcspi2_clk */
			0xbe (PIN_INPUT | MUX_MODE0)		/*  mcspi2_simo */
			0xc0 (PIN_INPUT_PULLUP | MUX_MODE0)	/*  mcspi2_somi */
			0xc2 (PIN_OUTPUT | MUX_MODE0)		/*  mcspi2_cs0 */
		>;
	};

	mcspi3_pins: pinmux_mcspi3_pins {
		pinctrl-single,pins = <
			0x78 (PIN_INPUT | MUX_MODE1)		/*  mcspi3_somi */
			0x7a (PIN_INPUT | MUX_MODE1)		/*  mcspi3_cs0 */
			0x7c (PIN_INPUT | MUX_MODE1)		/*  mcspi3_simo */
			0x7e (PIN_INPUT | MUX_MODE1)		/*  mcspi3_clk */
		>;
	};

	mcspi4_pins: pinmux_mcspi4_pins {
		pinctrl-single,pins = <
			0x164 (PIN_INPUT | MUX_MODE1)		/*  mcspi4_clk */
			0x168 (PIN_INPUT | MUX_MODE1)		/*  mcspi4_simo */
			0x16a (PIN_INPUT | MUX_MODE1)		/*  mcspi4_somi */
			0x16c (PIN_INPUT | MUX_MODE1)		/*  mcspi4_cs0 */
		>;
	};

	usbhost_pins: pinmux_usbhost_pins {
		pinctrl-single,pins = <
			0x84 (PIN_INPUT | MUX_MODE0) /* usbb2_hsic_strobe */
			0x86 (PIN_INPUT | MUX_MODE0) /* usbb2_hsic_data */

			0x19e (PIN_INPUT | MUX_MODE0) /* usbb3_hsic_strobe */
			0x1a0 (PIN_INPUT | MUX_MODE0) /* usbb3_hsic_data */

			0x70 (PIN_OUTPUT | MUX_MODE6) /* gpio3_80 HUB_NRESET */
			0x6e (PIN_OUTPUT | MUX_MODE6) /* gpio3_79 ETH_NRESET */
		>;
	};

	led_gpio_pins: pinmux_led_gpio_pins {
		pinctrl-single,pins = <
			0x196 (PIN_OUTPUT | MUX_MODE6) /* uart3_cts_rctx.gpio5_153 */
		>;
	};

	uart1_pins: pinmux_uart1_pins {
		pinctrl-single,pins = <
			0x60 (PIN_OUTPUT | MUX_MODE0) /* uart1_tx.uart1_cts */
			0x62 (PIN_INPUT_PULLUP | MUX_MODE0) /* uart1_tx.uart1_cts */
			0x64 (PIN_INPUT_PULLUP | MUX_MODE0) /* uart1_rx.uart1_rts */
			0x66 (PIN_OUTPUT | MUX_MODE0) /* uart1_rx.uart1_rts */
		>;
	};

	uart3_pins: pinmux_uart3_pins {
		pinctrl-single,pins = <
			0x19a (PIN_OUTPUT | MUX_MODE0) /* uart3_rts_irsd.uart3_tx_irtx */
			0x19c (PIN_INPUT_PULLUP | MUX_MODE0) /* uart3_rx_irrx.uart3_usbb3_hsic */
		>;
	};

	uart5_pins: pinmux_uart5_pins {
		pinctrl-single,pins = <
			0x170 (PIN_INPUT_PULLUP | MUX_MODE0) /* uart5_rx.uart5_rx */
			0x172 (PIN_OUTPUT | MUX_MODE0) /* uart5_tx.uart5_tx */
			0x174 (PIN_INPUT_PULLUP | MUX_MODE0) /* uart5_cts.uart5_rts */
			0x176 (PIN_OUTPUT | MUX_MODE0) /* uart5_cts.uart5_rts */
		>;
	};

	dss_hdmi_pins: pinmux_dss_hdmi_pins {
		pinctrl-single,pins = <
			0x0fc (PIN_INPUT_PULLUP | MUX_MODE0)	/* hdmi_cec.hdmi_cec */
			0x100 (PIN_INPUT | MUX_MODE0)	/* hdmi_ddc_scl.hdmi_ddc_scl */
			0x102 (PIN_INPUT | MUX_MODE0)	/* hdmi_ddc_sda.hdmi_ddc_sda */
		>;
	};

	tpd12s015_pins: pinmux_tpd12s015_pins {
		pinctrl-single,pins = <
			0x0fe (PIN_INPUT_PULLDOWN | MUX_MODE6)	/* hdmi_hpd.gpio7_193 */
		>;
	};
};

&omap5_pmx_wkup {
	pinctrl-names = "default";
	pinctrl-0 = <
			&usbhost_wkup_pins
	>;

	usbhost_wkup_pins: pinmux_usbhost_wkup_pins {
		pinctrl-single,pins = <
			0x1A (PIN_OUTPUT | MUX_MODE0) /* fref_clk1_out, USB hub clk */
		>;
	};
};

&mmc1 {
	vmmc-supply = <&ldo9_reg>;
	bus-width = <4>;
};

&mmc2 {
	vmmc-supply = <&vmmcsd_fixed>;
	bus-width = <8>;
	ti,non-removable;
};

&mmc3 {
	bus-width = <4>;
	ti,non-removable;
};

&mmc4 {
	status = "disabled";
};

&mmc5 {
	status = "disabled";
};

&i2c1 {
	pinctrl-names = "default";
	pinctrl-0 = <&i2c1_pins>;

	clock-frequency = <400000>;

	palmas: palmas@48 {
		compatible = "ti,palmas";
		interrupts = <GIC_SPI 7 IRQ_TYPE_NONE>; /* IRQ_SYS_1N */
		interrupt-parent = <&gic>;
		reg = <0x48>;
		interrupt-controller;
		#interrupt-cells = <2>;
		ti,system-power-controller;

		extcon_usb3: palmas_usb {
			compatible = "ti,palmas-usb-vid";
			ti,enable-vbus-detection;
			ti,enable-id-detection;
			ti,wakeup;
		};

		palmas_pmic {
			compatible = "ti,palmas-pmic";
			interrupt-parent = <&palmas>;
			interrupts = <14 IRQ_TYPE_NONE>;
			interrupt-name = "short-irq";

			ti,ldo6-vibrator;

			regulators {
				smps123_reg: smps123 {
					/* VDD_OPP_MPU */
					regulator-name = "smps123";
					regulator-min-microvolt = < 600000>;
					regulator-max-microvolt = <1500000>;
					regulator-always-on;
					regulator-boot-on;
				};

				smps45_reg: smps45 {
					/* VDD_OPP_MM */
					regulator-name = "smps45";
					regulator-min-microvolt = < 600000>;
					regulator-max-microvolt = <1310000>;
					regulator-always-on;
					regulator-boot-on;
				};

				smps6_reg: smps6 {
					/* VDD_DDR3 - over VDD_SMPS6 */
					regulator-name = "smps6";
					regulator-min-microvolt = <1200000>;
					regulator-max-microvolt = <1200000>;
					regulator-always-on;
					regulator-boot-on;
				};

				smps7_reg: smps7 {
					/* VDDS_1v8_OMAP over VDDS_1v8_MAIN */
					regulator-name = "smps7";
					regulator-min-microvolt = <1800000>;
					regulator-max-microvolt = <1800000>;
					regulator-always-on;
					regulator-boot-on;
				};

				smps8_reg: smps8 {
					/* VDD_OPP_CORE */
					regulator-name = "smps8";
					regulator-min-microvolt = < 600000>;
					regulator-max-microvolt = <1310000>;
					regulator-always-on;
					regulator-boot-on;
				};

				smps9_reg: smps9 {
					/* VDDA_2v1_AUD over VDD_2v1 */
					regulator-name = "smps9";
					regulator-min-microvolt = <2100000>;
					regulator-max-microvolt = <2100000>;
					ti,smps-range = <0x80>;
				};

				smps10_out2_reg: smps10_out2 {
					/* VBUS_5V_OTG */
					regulator-name = "smps10_out2";
					regulator-min-microvolt = <5000000>;
					regulator-max-microvolt = <5000000>;
					regulator-always-on;
					regulator-boot-on;
				};

				smps10_out1_reg: smps10_out1 {
					/* VBUS_5V_OTG */
					regulator-name = "smps10_out1";
					regulator-min-microvolt = <5000000>;
					regulator-max-microvolt = <5000000>;
				};

				ldo1_reg: ldo1 {
					/* VDDAPHY_CAM: vdda_csiport */
					regulator-name = "ldo1";
					regulator-min-microvolt = <1500000>;
					regulator-max-microvolt = <1800000>;
				};

				ldo2_reg: ldo2 {
					/* VCC_2V8_DISP: Does not go anywhere */
					regulator-name = "ldo2";
					regulator-min-microvolt = <2800000>;
					regulator-max-microvolt = <2800000>;
					/* Unused */
					status = "disabled";
				};

				ldo3_reg: ldo3 {
					/* VDDAPHY_MDM: vdda_lli */
					regulator-name = "ldo3";
					regulator-min-microvolt = <1500000>;
					regulator-max-microvolt = <1500000>;
					regulator-boot-on;
					/* Only if Modem is used */
					status = "disabled";
				};

				ldo4_reg: ldo4 {
					/* VDDAPHY_DISP: vdda_dsiport/hdmi */
					regulator-name = "ldo4";
					regulator-min-microvolt = <1500000>;
					regulator-max-microvolt = <1800000>;
				};

				ldo5_reg: ldo5 {
					/* VDDA_1V8_PHY: usb/sata/hdmi.. */
					regulator-name = "ldo5";
					regulator-min-microvolt = <1800000>;
					regulator-max-microvolt = <1800000>;
					regulator-always-on;
					regulator-boot-on;
				};

				ldo6_reg: ldo6 {
					/* VDDS_1V2_WKUP: hsic/ldo_emu_wkup */
					regulator-name = "ldo6";
					regulator-min-microvolt = <1200000>;
					regulator-max-microvolt = <1200000>;
					regulator-always-on;
					regulator-boot-on;
				};

				ldo7_reg: ldo7 {
					/* VDD_VPP: vpp1 */
					regulator-name = "ldo7";
					regulator-min-microvolt = <2000000>;
					regulator-max-microvolt = <2000000>;
					/* Only for efuse reprograming! */
					status = "disabled";
				};

				ldo8_reg: ldo8 {
					/* VDD_3v0: Does not go anywhere */
					regulator-name = "ldo8";
					regulator-min-microvolt = <3000000>;
					regulator-max-microvolt = <3000000>;
					regulator-boot-on;
					/* Unused */
					status = "disabled";
				};

				ldo9_reg: ldo9 {
					/* VCC_DV_SDIO: vdds_sdcard */
					regulator-name = "ldo9";
					regulator-min-microvolt = <1800000>;
					regulator-max-microvolt = <3000000>;
					regulator-boot-on;
				};

				ldoln_reg: ldoln {
					/* VDDA_1v8_REF: vdds_osc/mm_l4per.. */
					regulator-name = "ldoln";
					regulator-min-microvolt = <1800000>;
					regulator-max-microvolt = <1800000>;
					regulator-always-on;
					regulator-boot-on;
				};

				ldousb_reg: ldousb {
					/* VDDA_3V_USB: VDDA_USBHS33 */
					regulator-name = "ldousb";
					regulator-min-microvolt = <3250000>;
					regulator-max-microvolt = <3250000>;
					regulator-always-on;
					regulator-boot-on;
				};

				regen3_reg: regen3 {
					/* REGEN3 controls LDO9 supply to card */
					regulator-name = "regen3";
					regulator-always-on;
					regulator-boot-on;
				};
			};
		};
	};
};

&i2c5 {
	pinctrl-names = "default";
	pinctrl-0 = <&i2c5_pins>;

	clock-frequency = <400000>;

	gpio9: gpio@22 {
		compatible = "ti,tca6424";
		reg = <0x22>;
		gpio-controller;
		#gpio-cells = <2>;
	};
};

&mcbsp3 {
	status = "disabled";
};

&usbhshost {
	port2-mode = "ehci-hsic";
	port3-mode = "ehci-hsic";
};

&usbhsehci {
	phys = <0 &hsusb2_phy &hsusb3_phy>;
};

&usb3 {
	extcon = <&extcon_usb3>;
	vbus-supply = <&smps10_out1_reg>;
};

&mcspi1 {

};

&mcspi2 {
	pinctrl-names = "default";
	pinctrl-0 = <&mcspi2_pins>;
};

&mcspi3 {
	pinctrl-names = "default";
	pinctrl-0 = <&mcspi3_pins>;
};

&mcspi4 {
	pinctrl-names = "default";
	pinctrl-0 = <&mcspi4_pins>;
};

&uart1 {
        pinctrl-names = "default";
        pinctrl-0 = <&uart1_pins>;
};

&uart3 {
        pinctrl-names = "default";
        pinctrl-0 = <&uart3_pins>;
};

&uart5 {
        pinctrl-names = "default";
        pinctrl-0 = <&uart5_pins>;
};

&cpu0 {
<<<<<<< HEAD
	cpu0-supply = <&smps123_reg>;
};

&dss {
	status = "ok";
};

&hdmi {
	status = "ok";
	vdda-supply = <&ldo4_reg>;

	pinctrl-names = "default";
	pinctrl-0 = <&dss_hdmi_pins>;

	port {
		hdmi_out: endpoint {
			remote-endpoint = <&tpd12s015_in>;
		};
	};
=======
	cpu0-voltdm = <&voltdm_mpu>;
	voltage-tolerance = <1>;
};

&voltdm_mpu {
	vdd-supply = <&smps123_reg>;
};

&voltdm_mm {
	vdd-supply = <&smps45_reg>;
};

&voltdm_core {
	vdd-supply = <&smps6_reg>;
>>>>>>> 975d7d72
};<|MERGE_RESOLUTION|>--- conflicted
+++ resolved
@@ -558,8 +558,20 @@
 };
 
 &cpu0 {
-<<<<<<< HEAD
-	cpu0-supply = <&smps123_reg>;
+	cpu0-voltdm = <&voltdm_mpu>;
+	voltage-tolerance = <1>;
+};
+
+&voltdm_mpu {
+	vdd-supply = <&smps123_reg>;
+};
+
+&voltdm_mm {
+	vdd-supply = <&smps45_reg>;
+};
+
+&voltdm_core {
+	vdd-supply = <&smps6_reg>;
 };
 
 &dss {
@@ -578,20 +590,4 @@
 			remote-endpoint = <&tpd12s015_in>;
 		};
 	};
-=======
-	cpu0-voltdm = <&voltdm_mpu>;
-	voltage-tolerance = <1>;
-};
-
-&voltdm_mpu {
-	vdd-supply = <&smps123_reg>;
-};
-
-&voltdm_mm {
-	vdd-supply = <&smps45_reg>;
-};
-
-&voltdm_core {
-	vdd-supply = <&smps6_reg>;
->>>>>>> 975d7d72
 };