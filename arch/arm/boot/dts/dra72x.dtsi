/*
 * Copyright (C) 2014 Texas Instruments Incorporated - http://www.ti.com/
 *
 * This program is free software; you can redistribute it and/or modify
 * it under the terms of the GNU General Public License version 2 as
 * published by the Free Software Foundation.
 * Based on "omap4.dtsi"
 */

#include "dra7.dtsi"

/ {
	compatible = "ti,dra722", "ti,dra72", "ti,dra7";

	cpus {
		#address-cells = <1>;
		#size-cells = <0>;

		cpu0: cpu@0 {
			device_type = "cpu";
			compatible = "arm,cortex-a15";
			reg = <0>;

			/* cooling options */
			cooling-min-level = <0>;
			cooling-max-level = <2>;
			#cooling-cells = <2>; /* min followed by max */

			operating-points = <
				/* kHz    uV */
				1000000 1060000
			>;

			clocks = <&dpll_mpu_ck>;
			clock-names = "cpu";

			clock-latency = <300000>; /* From omap-cpufreq driver */
		};
	};

	aliases {
		rproc0 = &ipu1;
		rproc1 = &ipu2;
		rproc2 = &dsp1;
	};

	pmu {
		compatible = "arm,cortex-a15-pmu";
		interrupt-parent = <&wakeupgen>;
		interrupts = <GIC_SPI 131 IRQ_TYPE_LEVEL_HIGH>;
	};
};

<<<<<<< HEAD
&scm {
	dra72_vip_mux: pinmux@4a002e8c {
		compatible = "pinctrl-single";
		reg = <0xe8c 0x4>;
		#address-cells = <1>;
		#size-cells = <0>;
		pinctrl-single,register-width = <32>;
		pinctrl-single,function-mask = <0x7f>;
	};
};

&dss {
	reg = <0x58000000 0x80>,
	      <0x58004054 0x4>,
	      <0x58004300 0x20>;
	reg-names = "dss", "pll1_clkctrl", "pll1";

	clocks = <&dss_dss_clk>,
		 <&dss_video1_clk>;
	clock-names = "fck", "video1_clk";
};

&mmc4 {
	compatible = "ti,omap4-hsmmc";
=======
&mailbox3 {
	mbox_pru1_0: mbox_pru1_0 {
		ti,mbox-tx = <0 0 0>;
		ti,mbox-rx = <1 0 0>;
		status = "disabled";
	};
	mbox_pru1_1: mbox_pru1_1 {
		ti,mbox-tx = <2 0 0>;
		ti,mbox-rx = <3 0 0>;
		status = "disabled";
	};
};

&mailbox4 {
	mbox_pru2_0: mbox_pru2_0 {
		ti,mbox-tx = <0 0 0>;
		ti,mbox-rx = <1 0 0>;
		status = "disabled";
	};
	mbox_pru2_1: mbox_pru2_1 {
		ti,mbox-tx = <2 0 0>;
		ti,mbox-rx = <3 0 0>;
		status = "disabled";
	};
>>>>>>> f89ec44e
};

&mailbox5 {
	mbox_ipu1_ipc3x: mbox_ipu1_ipc3x {
		ti,mbox-tx = <6 2 2>;
		ti,mbox-rx = <4 2 2>;
		status = "disabled";
	};
	mbox_dsp1_ipc3x: mbox_dsp1_ipc3x {
		ti,mbox-tx = <5 2 2>;
		ti,mbox-rx = <1 2 2>;
		status = "disabled";
	};
};

&mailbox6 {
	mbox_ipu2_ipc3x: mbox_ipu2_ipc3x {
		ti,mbox-tx = <6 2 2>;
		ti,mbox-rx = <4 2 2>;
		status = "disabled";
	};
};<|MERGE_RESOLUTION|>--- conflicted
+++ resolved
@@ -51,7 +51,6 @@
 	};
 };
 
-<<<<<<< HEAD
 &scm {
 	dra72_vip_mux: pinmux@4a002e8c {
 		compatible = "pinctrl-single";
@@ -76,7 +75,8 @@
 
 &mmc4 {
 	compatible = "ti,omap4-hsmmc";
-=======
+};
+
 &mailbox3 {
 	mbox_pru1_0: mbox_pru1_0 {
 		ti,mbox-tx = <0 0 0>;
@@ -101,7 +101,6 @@
 		ti,mbox-rx = <3 0 0>;
 		status = "disabled";
 	};
->>>>>>> f89ec44e
 };
 
 &mailbox5 {
