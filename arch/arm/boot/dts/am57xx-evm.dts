/*
 * Copyright (C) 2015 Texas Instruments Incorporated - http://www.ti.com/
 *
 * This program is free software; you can redistribute it and/or modify
 * it under the terms of the GNU General Public License version 2 as
 * published by the Free Software Foundation.
 */

#include "am57xx-beagle-x15.dts"
#include <dt-bindings/gpio/gpio.h>
#include <dt-bindings/input/input.h>

/ {
	model = "TI AM572x EVM";
	compatible = "ti,am572x-evm", "ti,am572x-beagle-x15", "ti,am5728", "ti,dra742", "ti,dra74", "ti,dra7";

	aliases {
		display0 = &lcd0;
		display1 = &hdmi0;
	};

	gpio_keys {
		compatible = "gpio-keys";
		#address-cells = <1>;
		#size-cells = <0>;
		autorepeat;

		USER1 {
			label = "Up";
			linux,code = <KEY_UP>;
			gpios = <&gpio2 23 GPIO_ACTIVE_LOW>;
		};

		USER2 {
			label = "Down";
			linux,code = <KEY_DOWN>;
			gpios = <&gpio2 25 GPIO_ACTIVE_LOW>;
		};

		USER3 {
			label = "Left";
			linux,code = <KEY_LEFT>;
			gpios = <&gpio2 28 GPIO_ACTIVE_LOW>;
		};

		USER4 {
			label = "Right";
			linux,code = <KEY_RIGHT>;
			gpios = <&gpio2 24 GPIO_ACTIVE_LOW>;
		};

		USER5 {
			label = "Home";
			linux,code = <KEY_HOME>;
			gpios = <&gpio2 20 GPIO_ACTIVE_LOW>;
		};
	};

	lcd0: display {
		compatible = "osddisplays,osd070t1718-19ts", "panel-dpi";

		label = "lcd";

		enable-gpios = <&gpio2 5 GPIO_ACTIVE_HIGH>;

		panel-timing {
			clock-frequency = <33000000>;
			hactive = <800>;
			vactive = <480>;
			hfront-porch = <210>;
			hback-porch = <16>;
			hsync-len = <30>;
			vback-porch = <10>;
			vfront-porch = <22>;
			vsync-len = <13>;
			hsync-active = <0>;
			vsync-active = <0>;
			de-active = <1>;
			pixelclk-active = <1>;
		};

		port {
			lcd_in: endpoint {
				remote-endpoint = <&dpi_out>;
			};
		};
	};

	backlight {
		compatible = "pwm-backlight";
		pwms = <&ehrpwm1 0 50000 0>;

		/* Anything lower than 241 is no longer visible */
		brightness-levels = <0 243 245 247 249 251 252 253 255>;

		default-brightness-level = <8>;
	};

	vmmcwl_fixed: fixedregulator-mmcwl {
		compatible = "regulator-fixed";
		regulator-name = "vmmcwl_fixed";
		/*
		  the gpio used for wlan_enable goes through a level shifter
		  on the platform. the settings for 1.8v below is needed by
		  the regulator driver, but is more of a comment since it
		  doesn't really control the voltage of the gpio
		*/
		regulator-min-microvolt = <1800000>;
		regulator-max-microvolt = <1800000>;
		gpio = <&gpio5 8 GPIO_ACTIVE_HIGH>;
		enable-active-high;
	};

	kim {
		compatible = "kim";
		nshutdown_gpio = <132>;
		dev_name = "/dev/ttyS7";
		flow_cntrl = <1>;
		baud_rate = <3686400>;
	};

	btwilink {
		compatible = "btwilink";
	};
};

&i2c5 {
	status = "okay";
	clock-frequency = <400000>;

	mt9t11x@3C {
		compatible = "aptina,mt9t111";
		reg = <0x3C>;

		reset-gpios = <&gpio4 17 GPIO_ACTIVE_LOW>;
		oscen-gpios = <&gpio5 10 GPIO_ACTIVE_HIGH>;
		powerdown-gpios = <&gpio5 11 GPIO_ACTIVE_LOW>;
		bufen-gpios = <&gpio5 12 GPIO_ACTIVE_LOW>;
		camen-gpios = <&gpio6 11 GPIO_ACTIVE_LOW>;

		port {
			cam: endpoint {
				remote-endpoint = <&vin3a>;
				hsync-active = <1>;
				vsync-active = <1>;
				pclk-sample = <0>;
				input-clock-freq = <32000000>;
				pixel-clock-freq = <96000000>;
			};
		};
	};

};

&dss {
	ports {
		#address-cells = <1>;
		#size-cells = <0>;

		port {
			reg = <0>;

			dpi_out: endpoint {
				remote-endpoint = <&lcd_in>;
				data-lines = <24>;
			};
		};
	};
};

&vip2 {
	status = "okay";
};

&vin3a {
	endpoint {
		slave-mode;
		remote-endpoint = <&cam>;
	};
};

&epwmss1 {
	status = "okay";

	ehrpwm1: ehrpwm@48440200 {
		status = "okay";
	};
};

&i2c5 {
	status = "okay";
	clock-frequency = <400000>;

	pixcir_ts@5c {
		compatible = "pixcir,pixcir_tangoc";
		reg = <0x5c>;
		interrupt-parent = <&gpio2>;
		interrupts = <4 0>;

		attb-gpio = <&gpio2 4 GPIO_ACTIVE_HIGH>;
		reset-gpio = <&gpio2 6 GPIO_ACTIVE_HIGH>;

		touchscreen-size-x = <1024>;
		touchscreen-size-y = <600>;
	};
};

<<<<<<< HEAD
&uart8 {
	status = "okay";
};

&mmc3 {
	status = "okay";
	vmmc-supply = <&vmmcwl_fixed>;
	bus-width = <4>;
	pinctrl-names = "default";
	cap-power-off-card;
	keep-power-in-suspend;
	ti,non-removable;

	#address-cells = <1>;
	#size-cells = <0>;
	wlcore: wlcore@0 {
		compatible = "ti,wl1835";
		reg = <2>;
		interrupt-parent = <&gpio5>;
		interrupts = <7 IRQ_TYPE_LEVEL_HIGH>;
	};
=======
&pcie1 {
	pcie-reset-gpio = <&gpio2 8 GPIO_ACTIVE_LOW>;
>>>>>>> f35ac6b6
};<|MERGE_RESOLUTION|>--- conflicted
+++ resolved
@@ -205,7 +205,6 @@
 	};
 };
 
-<<<<<<< HEAD
 &uart8 {
 	status = "okay";
 };
@@ -227,8 +226,8 @@
 		interrupt-parent = <&gpio5>;
 		interrupts = <7 IRQ_TYPE_LEVEL_HIGH>;
 	};
-=======
+};
+
 &pcie1 {
 	pcie-reset-gpio = <&gpio2 8 GPIO_ACTIVE_LOW>;
->>>>>>> f35ac6b6
 };