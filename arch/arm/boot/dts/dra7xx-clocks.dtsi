--- conflicted
+++ resolved
@@ -2139,14 +2139,14 @@
 };
 
 &scm_conf_clocks {
-<<<<<<< HEAD
 	dss_deshdcp_clk: dss_deshdcp_clk {
 		#clock-cells = <0>;
 		compatible = "ti,gate-clock";
 		clocks = <&l3_iclk_div>;
 		ti,bit-shift = <0>;
 		reg = <0x558>;
-=======
+};
+
        ehrpwm0_tbclk: ehrpwm0_tbclk {
 		#clock-cells = <0>;
 		compatible = "ti,gate-clock";
@@ -2169,6 +2169,5 @@
 		clocks = <&l4_root_clk_div>;
 		ti,bit-shift = <22>;
 		reg = <0x0558>;
->>>>>>> 0467e111
 	};
 };