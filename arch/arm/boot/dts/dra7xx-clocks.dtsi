--- conflicted
+++ resolved
@@ -2186,8 +2186,6 @@
 		compatible = "ti,clockdomain";
 		clocks = <&dpll_usb_ck>;
 	};
-<<<<<<< HEAD
-=======
 
 	gpu_clkdm: gpu_clkdm {
 		compatible = "ti,clockdomain";
@@ -2220,7 +2218,6 @@
 	atl_clkdm: atl_clkdm {
 		compatible = "ti,clockdomain";
 	};
->>>>>>> 539ca546
 };
 
 &ctrl_core_clocks {
