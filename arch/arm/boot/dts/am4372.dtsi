/*
 * Device Tree Source for AM4372 SoC
 *
 * Copyright (C) 2013 Texas Instruments Incorporated - http://www.ti.com/
 *
 * This file is licensed under the terms of the GNU General Public License
 * version 2.  This program is licensed "as is" without any warranty of any
 * kind, whether express or implied.
 */

#include <dt-bindings/gpio/gpio.h>
#include <dt-bindings/interrupt-controller/arm-gic.h>

#include "skeleton.dtsi"

/ {
	compatible = "ti,am4372", "ti,am43";
	interrupt-parent = <&gic>;


	aliases {
		i2c0 = &i2c0;
		i2c1 = &i2c1;
		i2c2 = &i2c2;
		serial0 = &uart0;
		ethernet0 = &cpsw_emac0;
		ethernet1 = &cpsw_emac1;
		d_can0 = &dcan0;
		d_can1 = &dcan1;
	};

	cpus {
		#address-cells = <1>;
		#size-cells = <0>;
		cpu: cpu@0 {
			compatible = "arm,cortex-a9";
			device_type = "cpu";
			reg = <0>;

			clocks = <&dpll_mpu_ck>;
			clock-names = "cpu";

			/*
			 * To consider voltage drop between PMIC and SoC,
			 * tolerance value is reduced to 2% from 4% and
			 * voltage value is increased as a precaution.
			 */
			voltage-tolerance = <2>;

			clock-latency = <300000>; /* From omap-cpufreq driver */
		};
	};

	gic: interrupt-controller@48241000 {
		compatible = "arm,cortex-a9-gic";
		interrupt-controller;
		#interrupt-cells = <3>;
		reg = <0x48241000 0x1000>,
		      <0x48240100 0x0100>;
	};

	l2-cache-controller@48242000 {
		compatible = "arm,pl310-cache";
		reg = <0x48242000 0x1000>;
		cache-unified;
		cache-level = <2>;
	};

	am43xx_pinmux: pinmux@44e10800 {
		compatible = "ti,am437-padconf", "pinctrl-single";
		reg = <0x44e10800 0x31c>;
		#address-cells = <1>;
		#size-cells = <0>;
		#interrupt-cells = <1>;
		interrupt-controller;
		pinctrl-single,register-width = <32>;
		pinctrl-single,function-mask = <0xffffffff>;
	};

	ocp {
		compatible = "ti,am4372-l3-noc", "simple-bus";
		#address-cells = <1>;
		#size-cells = <1>;
		ranges;
		ti,hwmods = "l3_main";
		reg = <0x44000000 0x400000
		       0x44800000 0x400000>;
		interrupts = <GIC_SPI 9 IRQ_TYPE_LEVEL_HIGH>,
			     <GIC_SPI 10 IRQ_TYPE_LEVEL_HIGH>;

		emif: emif@4c000000 {
			reg = <0x4c000000 0x1000000>;
			ti,hwmods = "emif";
		};

		prcm: prcm@44df0000 {
			compatible = "ti,am4-prcm";
			reg = <0x44df0000 0x11000>;

			prcm_clocks: clocks {
				#address-cells = <1>;
				#size-cells = <0>;
			};

			prcm_clockdomains: clockdomains {
			};
		};

		scrm: scrm@44e10000 {
			compatible = "ti,am4-scrm";
			reg = <0x44e10000 0x2000>;

			scrm_clocks: clocks {
				#address-cells = <1>;
				#size-cells = <0>;
			};

			scrm_clockdomains: clockdomains {
			};
		};

		edma: edma@49000000 {
			compatible = "ti,edma3";
			ti,hwmods = "tpcc", "tptc0", "tptc1", "tptc2";
			reg =	<0x49000000 0x10000>,
				<0x44e10f90 0x10>;
			interrupts = <GIC_SPI 12 IRQ_TYPE_LEVEL_HIGH>,
					<GIC_SPI 13 IRQ_TYPE_LEVEL_HIGH>,
					<GIC_SPI 14 IRQ_TYPE_LEVEL_HIGH>;
			#dma-cells = <1>;
		};

		uart0: serial@44e09000 {
			compatible = "ti,am4372-uart","ti,omap2-uart";
			reg = <0x44e09000 0x2000>;
			interrupts = <GIC_SPI 72 IRQ_TYPE_LEVEL_HIGH>;
			ti,hwmods = "uart1";
		};

		uart1: serial@48022000 {
			compatible = "ti,am4372-uart","ti,omap2-uart";
			reg = <0x48022000 0x2000>;
			interrupts = <GIC_SPI 73 IRQ_TYPE_LEVEL_HIGH>;
			ti,hwmods = "uart2";
			status = "disabled";
		};

		uart2: serial@48024000 {
			compatible = "ti,am4372-uart","ti,omap2-uart";
			reg = <0x48024000 0x2000>;
			interrupts = <GIC_SPI 74 IRQ_TYPE_LEVEL_HIGH>;
			ti,hwmods = "uart3";
			status = "disabled";
		};

		uart3: serial@481a6000 {
			compatible = "ti,am4372-uart","ti,omap2-uart";
			reg = <0x481a6000 0x2000>;
			interrupts = <GIC_SPI 44 IRQ_TYPE_LEVEL_HIGH>;
			ti,hwmods = "uart4";
			status = "disabled";
		};

		uart4: serial@481a8000 {
			compatible = "ti,am4372-uart","ti,omap2-uart";
			reg = <0x481a8000 0x2000>;
			interrupts = <GIC_SPI 45 IRQ_TYPE_LEVEL_HIGH>;
			ti,hwmods = "uart5";
			status = "disabled";
		};

		uart5: serial@481aa000 {
			compatible = "ti,am4372-uart","ti,omap2-uart";
			reg = <0x481aa000 0x2000>;
			interrupts = <GIC_SPI 46 IRQ_TYPE_LEVEL_HIGH>;
			ti,hwmods = "uart6";
			status = "disabled";
		};

		mailbox: mailbox@480C8000 {
			compatible = "ti,omap4-mailbox";
			reg = <0x480C8000 0x200>;
			interrupts = <GIC_SPI 77 IRQ_TYPE_LEVEL_HIGH>;
			ti,hwmods = "mailbox";
			#mbox-cells = <1>;
			ti,mbox-num-users = <4>;
			ti,mbox-num-fifos = <8>;
			mbox_wkupm3: wkup_m3 {
				ti,mbox-tx = <0 0 0>;
				ti,mbox-rx = <0 0 3>;
			};
<<<<<<< HEAD
=======
			mbox_pru0: mbox_pru0 {
				ti,mbox-tx = <2 0 0>;
				ti,mbox-rx = <3 0 0>;
			};
			mbox_pru1: mbox_pru1 {
				ti,mbox-tx = <4 0 0>;
				ti,mbox-rx = <5 0 0>;
			};
>>>>>>> 6cfd1f97
		};

		timer1: timer@44e31000 {
			compatible = "ti,am4372-timer-1ms","ti,am335x-timer-1ms";
			reg = <0x44e31000 0x400>;
			interrupts = <GIC_SPI 67 IRQ_TYPE_LEVEL_HIGH>;
			ti,timer-alwon;
			ti,hwmods = "timer1";
		};

		timer2: timer@48040000  {
			compatible = "ti,am4372-timer","ti,am335x-timer";
			reg = <0x48040000  0x400>;
			interrupts = <GIC_SPI 68 IRQ_TYPE_LEVEL_HIGH>;
			ti,hwmods = "timer2";
		};

		timer3: timer@48042000 {
			compatible = "ti,am4372-timer","ti,am335x-timer";
			reg = <0x48042000 0x400>;
			interrupts = <GIC_SPI 69 IRQ_TYPE_LEVEL_HIGH>;
			ti,hwmods = "timer3";
			status = "disabled";
		};

		timer4: timer@48044000 {
			compatible = "ti,am4372-timer","ti,am335x-timer";
			reg = <0x48044000 0x400>;
			interrupts = <GIC_SPI 92 IRQ_TYPE_LEVEL_HIGH>;
			ti,timer-pwm;
			ti,hwmods = "timer4";
			status = "disabled";
		};

		timer5: timer@48046000 {
			compatible = "ti,am4372-timer","ti,am335x-timer";
			reg = <0x48046000 0x400>;
			interrupts = <GIC_SPI 93 IRQ_TYPE_LEVEL_HIGH>;
			ti,timer-pwm;
			ti,hwmods = "timer5";
			status = "disabled";
		};

		timer6: timer@48048000 {
			compatible = "ti,am4372-timer","ti,am335x-timer";
			reg = <0x48048000 0x400>;
			interrupts = <GIC_SPI 94 IRQ_TYPE_LEVEL_HIGH>;
			ti,timer-pwm;
			ti,hwmods = "timer6";
			status = "disabled";
		};

		timer7: timer@4804a000 {
			compatible = "ti,am4372-timer","ti,am335x-timer";
			reg = <0x4804a000 0x400>;
			interrupts = <GIC_SPI 95 IRQ_TYPE_LEVEL_HIGH>;
			ti,timer-pwm;
			ti,hwmods = "timer7";
			status = "disabled";
		};

		timer8: timer@481c1000 {
			compatible = "ti,am4372-timer","ti,am335x-timer";
			reg = <0x481c1000 0x400>;
			interrupts = <GIC_SPI 131 IRQ_TYPE_LEVEL_HIGH>;
			ti,hwmods = "timer8";
			status = "disabled";
		};

		timer9: timer@4833d000 {
			compatible = "ti,am4372-timer","ti,am335x-timer";
			reg = <0x4833d000 0x400>;
			interrupts = <GIC_SPI 132 IRQ_TYPE_LEVEL_HIGH>;
			ti,hwmods = "timer9";
			status = "disabled";
		};

		timer10: timer@4833f000 {
			compatible = "ti,am4372-timer","ti,am335x-timer";
			reg = <0x4833f000 0x400>;
			interrupts = <GIC_SPI 133 IRQ_TYPE_LEVEL_HIGH>;
			ti,hwmods = "timer10";
			status = "disabled";
		};

		timer11: timer@48341000 {
			compatible = "ti,am4372-timer","ti,am335x-timer";
			reg = <0x48341000 0x400>;
			interrupts = <GIC_SPI 134 IRQ_TYPE_LEVEL_HIGH>;
			ti,hwmods = "timer11";
			status = "disabled";
		};

		counter32k: counter@44e86000 {
			compatible = "ti,am4372-counter32k","ti,omap-counter32k";
			reg = <0x44e86000 0x40>;
			ti,hwmods = "counter_32k";
		};

		rtc: rtc@44e3e000 {
			compatible = "ti,am3352-rtc", "ti,am4372-rtc";
			reg = <0x44e3e000 0x1000>;
			interrupts = <GIC_SPI 75 IRQ_TYPE_LEVEL_HIGH
				      GIC_SPI 76 IRQ_TYPE_LEVEL_HIGH>;
			ti,hwmods = "rtc";
			ti,system-power-controller;
			status = "disabled";
		};

		wdt: wdt@44e35000 {
			compatible = "ti,am4372-wdt","ti,omap3-wdt";
			reg = <0x44e35000 0x1000>;
			interrupts = <GIC_SPI 91 IRQ_TYPE_LEVEL_HIGH>;
			ti,hwmods = "wd_timer2";
		};

		gpio0: gpio@44e07000 {
			compatible = "ti,am4372-gpio","ti,omap4-gpio";
			reg = <0x44e07000 0x1000>;
			interrupts = <GIC_SPI 96 IRQ_TYPE_LEVEL_HIGH>;
			gpio-controller;
			#gpio-cells = <2>;
			interrupt-controller;
			#interrupt-cells = <2>;
			ti,hwmods = "gpio1";
			status = "disabled";
		};

		gpio1: gpio@4804c000 {
			compatible = "ti,am4372-gpio","ti,omap4-gpio";
			reg = <0x4804c000 0x1000>;
			interrupts = <GIC_SPI 98 IRQ_TYPE_LEVEL_HIGH>;
			gpio-controller;
			#gpio-cells = <2>;
			interrupt-controller;
			#interrupt-cells = <2>;
			ti,hwmods = "gpio2";
			status = "disabled";
		};

		gpio2: gpio@481ac000 {
			compatible = "ti,am4372-gpio","ti,omap4-gpio";
			reg = <0x481ac000 0x1000>;
			interrupts = <GIC_SPI 32 IRQ_TYPE_LEVEL_HIGH>;
			gpio-controller;
			#gpio-cells = <2>;
			interrupt-controller;
			#interrupt-cells = <2>;
			ti,hwmods = "gpio3";
			status = "disabled";
		};

		gpio3: gpio@481ae000 {
			compatible = "ti,am4372-gpio","ti,omap4-gpio";
			reg = <0x481ae000 0x1000>;
			interrupts = <GIC_SPI 62 IRQ_TYPE_LEVEL_HIGH>;
			gpio-controller;
			#gpio-cells = <2>;
			interrupt-controller;
			#interrupt-cells = <2>;
			ti,hwmods = "gpio4";
			status = "disabled";
		};

		gpio4: gpio@48320000 {
			compatible = "ti,am4372-gpio","ti,omap4-gpio";
			reg = <0x48320000 0x1000>;
			interrupts = <GIC_SPI 106 IRQ_TYPE_LEVEL_HIGH>;
			gpio-controller;
			#gpio-cells = <2>;
			interrupt-controller;
			#interrupt-cells = <2>;
			ti,hwmods = "gpio5";
			status = "disabled";
		};

		gpio5: gpio@48322000 {
			compatible = "ti,am4372-gpio","ti,omap4-gpio";
			reg = <0x48322000 0x1000>;
			interrupts = <GIC_SPI 148 IRQ_TYPE_LEVEL_HIGH>;
			gpio-controller;
			#gpio-cells = <2>;
			interrupt-controller;
			#interrupt-cells = <2>;
			ti,hwmods = "gpio6";
			status = "disabled";
		};

		hwspinlock: spinlock@480ca000 {
			compatible = "ti,omap4-hwspinlock";
			reg = <0x480ca000 0x1000>;
			ti,hwmods = "spinlock";
			#hwlock-cells = <1>;
		};

		i2c0: i2c@44e0b000 {
			compatible = "ti,am4372-i2c","ti,omap4-i2c";
			reg = <0x44e0b000 0x1000>;
			interrupts = <GIC_SPI 70 IRQ_TYPE_LEVEL_HIGH>;
			ti,hwmods = "i2c1";
			#address-cells = <1>;
			#size-cells = <0>;
			status = "disabled";
		};

		i2c1: i2c@4802a000 {
			compatible = "ti,am4372-i2c","ti,omap4-i2c";
			reg = <0x4802a000 0x1000>;
			interrupts = <GIC_SPI 71 IRQ_TYPE_LEVEL_HIGH>;
			ti,hwmods = "i2c2";
			#address-cells = <1>;
			#size-cells = <0>;
			status = "disabled";
		};

		i2c2: i2c@4819c000 {
			compatible = "ti,am4372-i2c","ti,omap4-i2c";
			reg = <0x4819c000 0x1000>;
			interrupts = <GIC_SPI 30 IRQ_TYPE_LEVEL_HIGH>;
			ti,hwmods = "i2c3";
			#address-cells = <1>;
			#size-cells = <0>;
			status = "disabled";
		};

		spi0: spi@48030000 {
			compatible = "ti,am4372-mcspi","ti,omap4-mcspi";
			reg = <0x48030000 0x400>;
			interrupts = <GIC_SPI 65 IRQ_TYPE_LEVEL_HIGH>;
			ti,hwmods = "spi0";
			#address-cells = <1>;
			#size-cells = <0>;
			status = "disabled";
		};

		mmc1: mmc@48060000 {
			compatible = "ti,omap4-hsmmc";
			reg = <0x48060000 0x1000>;
			ti,hwmods = "mmc1";
			ti,dual-volt;
			ti,needs-special-reset;
			dmas = <&edma 24
				&edma 25>;
			dma-names = "tx", "rx";
			interrupts = <GIC_SPI 64 IRQ_TYPE_LEVEL_HIGH>;
			status = "disabled";
		};

		mmc2: mmc@481d8000 {
			compatible = "ti,omap4-hsmmc";
			reg = <0x481d8000 0x1000>;
			ti,hwmods = "mmc2";
			ti,needs-special-reset;
			dmas = <&edma 2
				&edma 3>;
			dma-names = "tx", "rx";
			interrupts = <GIC_SPI 28 IRQ_TYPE_LEVEL_HIGH>;
			status = "disabled";
		};

		mmc3: mmc@47810000 {
			compatible = "ti,omap4-hsmmc";
			reg = <0x47810000 0x1000>;
			ti,hwmods = "mmc3";
			ti,needs-special-reset;
			interrupts = <GIC_SPI 29 IRQ_TYPE_LEVEL_HIGH>;
			status = "disabled";
		};

		spi1: spi@481a0000 {
			compatible = "ti,am4372-mcspi","ti,omap4-mcspi";
			reg = <0x481a0000 0x400>;
			interrupts = <GIC_SPI 125 IRQ_TYPE_LEVEL_HIGH>;
			ti,hwmods = "spi1";
			#address-cells = <1>;
			#size-cells = <0>;
			status = "disabled";
		};

		spi2: spi@481a2000 {
			compatible = "ti,am4372-mcspi","ti,omap4-mcspi";
			reg = <0x481a2000 0x400>;
			interrupts = <GIC_SPI 126 IRQ_TYPE_LEVEL_HIGH>;
			ti,hwmods = "spi2";
			#address-cells = <1>;
			#size-cells = <0>;
			status = "disabled";
		};

		spi3: spi@481a4000 {
			compatible = "ti,am4372-mcspi","ti,omap4-mcspi";
			reg = <0x481a4000 0x400>;
			interrupts = <GIC_SPI 136 IRQ_TYPE_LEVEL_HIGH>;
			ti,hwmods = "spi3";
			#address-cells = <1>;
			#size-cells = <0>;
			status = "disabled";
		};

		spi4: spi@48345000 {
			compatible = "ti,am4372-mcspi","ti,omap4-mcspi";
			reg = <0x48345000 0x400>;
			interrupts = <GIC_SPI 137 IRQ_TYPE_LEVEL_HIGH>;
			ti,hwmods = "spi4";
			#address-cells = <1>;
			#size-cells = <0>;
			status = "disabled";
		};

		mac: ethernet@4a100000 {
			compatible = "ti,am4372-cpsw","ti,cpsw";
			reg = <0x4a100000 0x800
			       0x4a101200 0x100>;
			interrupts = <GIC_SPI 40 IRQ_TYPE_LEVEL_HIGH
				      GIC_SPI 41 IRQ_TYPE_LEVEL_HIGH
				      GIC_SPI 42 IRQ_TYPE_LEVEL_HIGH
				      GIC_SPI 43 IRQ_TYPE_LEVEL_HIGH>;
			#address-cells = <1>;
			#size-cells = <1>;
			ti,hwmods = "cpgmac0";
			clocks = <&cpsw_125mhz_gclk>, <&cpsw_cpts_rft_clk>;
			clock-names = "fck", "cpts";
			status = "disabled";
			cpdma_channels = <8>;
			ale_entries = <1024>;
			bd_ram_size = <0x2000>;
			no_bd_ram = <0>;
			rx_descs = <64>;
			mac_control = <0x20>;
			slaves = <2>;
			active_slave = <0>;
			cpts_clock_mult = <0x80000000>;
			cpts_clock_shift = <29>;
			ranges;

			davinci_mdio: mdio@4a101000 {
				compatible = "ti,am4372-mdio","ti,davinci_mdio";
				reg = <0x4a101000 0x100>;
				#address-cells = <1>;
				#size-cells = <0>;
				ti,hwmods = "davinci_mdio";
				bus_freq = <1000000>;
				status = "disabled";
			};

			cpsw_emac0: slave@4a100200 {
				/* Filled in by U-Boot */
				mac-address = [ 00 00 00 00 00 00 ];
			};

			cpsw_emac1: slave@4a100300 {
				/* Filled in by U-Boot */
				mac-address = [ 00 00 00 00 00 00 ];
			};

			phy_sel: cpsw-phy-sel@44e10650 {
				compatible = "ti,am43xx-cpsw-phy-sel";
				reg= <0x44e10650 0x4>;
				reg-names = "gmii-sel";
			};
		};

		epwmss0: epwmss@48300000 {
			compatible = "ti,am4372-pwmss","ti,am33xx-pwmss";
			reg = <0x48300000 0x10>;
			#address-cells = <1>;
			#size-cells = <1>;
			ranges;
			ti,hwmods = "epwmss0";
			status = "disabled";

			ecap0: ecap@48300100 {
				compatible = "ti,am4372-ecap","ti,am33xx-ecap";
				#pwm-cells = <3>;
				reg = <0x48300100 0x80>;
				ti,hwmods = "ecap0";
				status = "disabled";
			};

			ehrpwm0: ehrpwm@48300200 {
				compatible = "ti,am4372-ehrpwm","ti,am33xx-ehrpwm";
				#pwm-cells = <3>;
				reg = <0x48300200 0x80>;
				ti,hwmods = "ehrpwm0";
				status = "disabled";
			};
		};

		epwmss1: epwmss@48302000 {
			compatible = "ti,am4372-pwmss","ti,am33xx-pwmss";
			reg = <0x48302000 0x10>;
			#address-cells = <1>;
			#size-cells = <1>;
			ranges;
			ti,hwmods = "epwmss1";
			status = "disabled";

			ecap1: ecap@48302100 {
				compatible = "ti,am4372-ecap","ti,am33xx-ecap";
				#pwm-cells = <3>;
				reg = <0x48302100 0x80>;
				ti,hwmods = "ecap1";
				status = "disabled";
			};

			ehrpwm1: ehrpwm@48302200 {
				compatible = "ti,am4372-ehrpwm","ti,am33xx-ehrpwm";
				#pwm-cells = <3>;
				reg = <0x48302200 0x80>;
				ti,hwmods = "ehrpwm1";
				status = "disabled";
			};
		};

		epwmss2: epwmss@48304000 {
			compatible = "ti,am4372-pwmss","ti,am33xx-pwmss";
			reg = <0x48304000 0x10>;
			#address-cells = <1>;
			#size-cells = <1>;
			ranges;
			ti,hwmods = "epwmss2";
			status = "disabled";

			ecap2: ecap@48304100 {
				compatible = "ti,am4372-ecap","ti,am33xx-ecap";
				#pwm-cells = <3>;
				reg = <0x48304100 0x80>;
				ti,hwmods = "ecap2";
				status = "disabled";
			};

			ehrpwm2: ehrpwm@48304200 {
				compatible = "ti,am4372-ehrpwm","ti,am33xx-ehrpwm";
				#pwm-cells = <3>;
				reg = <0x48304200 0x80>;
				ti,hwmods = "ehrpwm2";
				status = "disabled";
			};
		};

		epwmss3: epwmss@48306000 {
			compatible = "ti,am4372-pwmss","ti,am33xx-pwmss";
			reg = <0x48306000 0x10>;
			#address-cells = <1>;
			#size-cells = <1>;
			ranges;
			ti,hwmods = "epwmss3";
			status = "disabled";

			ehrpwm3: ehrpwm@48306200 {
				compatible = "ti,am4372-ehrpwm","ti,am33xx-ehrpwm";
				#pwm-cells = <3>;
				reg = <0x48306200 0x80>;
				ti,hwmods = "ehrpwm3";
				status = "disabled";
			};
		};

		epwmss4: epwmss@48308000 {
			compatible = "ti,am4372-pwmss","ti,am33xx-pwmss";
			reg = <0x48308000 0x10>;
			#address-cells = <1>;
			#size-cells = <1>;
			ranges;
			ti,hwmods = "epwmss4";
			status = "disabled";

			ehrpwm4: ehrpwm@48308200 {
				compatible = "ti,am4372-ehrpwm","ti,am33xx-ehrpwm";
				#pwm-cells = <3>;
				reg = <0x48308200 0x80>;
				ti,hwmods = "ehrpwm4";
				status = "disabled";
			};
		};

		epwmss5: epwmss@4830a000 {
			compatible = "ti,am4372-pwmss","ti,am33xx-pwmss";
			reg = <0x4830a000 0x10>;
			#address-cells = <1>;
			#size-cells = <1>;
			ranges;
			ti,hwmods = "epwmss5";
			status = "disabled";

			ehrpwm5: ehrpwm@4830a200 {
				compatible = "ti,am4372-ehrpwm","ti,am33xx-ehrpwm";
				#pwm-cells = <3>;
				reg = <0x4830a200 0x80>;
				ti,hwmods = "ehrpwm5";
				status = "disabled";
			};
		};

		pruss: pruss@54400000 {
			compatible = "ti,am4372-pruss";
			ti,hwmods = "pruss";
			reg = <0x54400000 0x2000>,
			      <0x54402000 0x2000>,
			      <0x54410000 0x8000>,
			      <0x54420000 0x2000>,
			      <0x54426000 0x2000>;
			reg-names = "dram0", "dram1", "shrdram2", "intc", "cfg";
			interrupts = <GIC_SPI 20 IRQ_TYPE_LEVEL_HIGH
				      GIC_SPI 21 IRQ_TYPE_LEVEL_HIGH
				      GIC_SPI 22 IRQ_TYPE_LEVEL_HIGH
				      GIC_SPI 23 IRQ_TYPE_LEVEL_HIGH
				      GIC_SPI 24 IRQ_TYPE_LEVEL_HIGH
				      GIC_SPI 26 IRQ_TYPE_LEVEL_HIGH
				      GIC_SPI 27 IRQ_TYPE_LEVEL_HIGH>;
			#address-cells = <1>;
			#size-cells = <1>;
			ranges;

			pru0: pru@4a334000 {
				compatible = "ti,pru-rproc";
				reg = <0x54434000 0x3000>,
				      <0x54422000 0x400>,
				      <0x54422400 0x100>;
				reg-names = "iram", "control", "debug";
				mboxes = <&mailbox &mbox_pru0>;
			};

			pru1: pru@4a338000 {
				compatible = "ti,pru-rproc";
				reg = <0x54438000 0x3000>,
				      <0x54424000 0x400>,
				      <0x54424400 0x100>;
				reg-names = "iram", "control", "debug";
				mboxes = <&mailbox &mbox_pru1>;
			};
		};

		ocmcram: ocmcram@40300000 {
			compatible = "ti,am4372-ocmcram","ti,am3352-ocmcram";
			reg = <0x40300000 0x40000>;
			ti,hwmods = "ocmcram";
			clocks = <&l3_gclk>;
			clock-names = "fck";
			status = "okay";
		};

		wkup_m3: wkup_m3@44d00000 {
			compatible = "ti,am4372-wkup-m3","ti,am3353-wkup-m3";
			reg = <0x44d00000 0x4000	/* M3 UMEM */
			       0x44d80000 0x2000	/* M3 DMEM */
			       0x44e11324 0x0024>;	/* IPC REGS */
			reg-names = "m3_umem", "m3_dmem", "ipc_regs";
			interrupts = <GIC_SPI 78 IRQ_TYPE_LEVEL_HIGH>;
			ti,hwmods = "wkup_m3";
			clocks = <&sys_clkin_ck>;
			clock-names = "fck";
			mboxes = <&mailbox &mbox_wkupm3>;
			status = "okay";
		};

		sham: sham@53100000 {
			compatible = "ti,omap5-sham";
			ti,hwmods = "sham";
			reg = <0x53100000 0x300>;
			dmas = <&edma 36>;
			dma-names = "rx";
			interrupts = <GIC_SPI 109 IRQ_TYPE_LEVEL_HIGH>;
		};

		aes: aes@53501000 {
			compatible = "ti,omap4-aes";
			ti,hwmods = "aes";
			reg = <0x53501000 0xa0>;
			interrupts = <GIC_SPI 103 IRQ_TYPE_LEVEL_HIGH>;
			dmas = <&edma 6
				&edma 5>;
			dma-names = "tx", "rx";
		};

		des: des@53701000 {
			compatible = "ti,omap4-des";
			ti,hwmods = "des";
			reg = <0x53701000 0xa0>;
			interrupts = <GIC_SPI 130 IRQ_TYPE_LEVEL_HIGH>;
			dmas = <&edma 34
				&edma 33>;
			dma-names = "tx", "rx";
		};

		sgx: sgx@0x56000000 {
			compatible = "ti,sgx";
			ti,hwmods = "gfx";
			reg = <0x56000000 0x1000000>;
			interrupts = <GIC_SPI 37 IRQ_TYPE_LEVEL_HIGH>;
		};

		rng: rng@48310000 {
			compatible = "ti,omap4-rng";
			ti,hwmods = "rng";
			reg = <0x48310000 0x2000>;
			interrupts = <GIC_SPI 111 IRQ_TYPE_LEVEL_HIGH>;
		};

		mcasp0: mcasp@48038000 {
			compatible = "ti,am33xx-mcasp-audio";
			ti,hwmods = "mcasp0";
			reg = <0x48038000 0x2000>,
			      <0x46000000 0x400000>;
			reg-names = "mpu", "dat";
			interrupts = <80>, <81>;
			interrupts-names = "tx", "rx";
			status = "disabled";
			dmas = <&edma 8>,
			       <&edma 9>;
			dma-names = "tx", "rx";
		};

		mcasp1: mcasp@4803C000 {
			compatible = "ti,am33xx-mcasp-audio";
			ti,hwmods = "mcasp1";
			reg = <0x4803C000 0x2000>,
			      <0x46400000 0x400000>;
			reg-names = "mpu", "dat";
			interrupts = <82>, <83>;
			interrupts-names = "tx", "rx";
			status = "disabled";
			dmas = <&edma 10>,
			       <&edma 11>;
			dma-names = "tx", "rx";
		};

		elm: elm@48080000 {
			compatible = "ti,am3352-elm";
			reg = <0x48080000 0x2000>;
			interrupts = <GIC_SPI 4 IRQ_TYPE_LEVEL_HIGH>;
			ti,hwmods = "elm";
			clocks = <&l4ls_gclk>;
			clock-names = "fck";
			status = "disabled";
		};

		gpmc: gpmc@50000000 {
			compatible = "ti,am3352-gpmc";
			ti,hwmods = "gpmc";
			ti,no-idle-on-init;
			clocks = <&l3s_gclk>;
			clock-names = "fck";
			reg = <0x50000000 0x2000>;
			interrupts = <GIC_SPI 100 IRQ_TYPE_LEVEL_HIGH>;
			gpmc,num-cs = <7>;
			gpmc,num-waitpins = <2>;
			#address-cells = <2>;
			#size-cells = <1>;
			status = "disabled";
		};

		am43xx_control_usb2phy1: control-phy@44e10620 {
			compatible = "ti,control-phy-usb2-am437";
			reg = <0x44e10620 0x4>;
			reg-names = "power";
		};

		am43xx_control_usb2phy2: control-phy@0x44e10628 {
			compatible = "ti,control-phy-usb2-am437";
			reg = <0x44e10628 0x4>;
			reg-names = "power";
		};

		ocp2scp0: ocp2scp@483a8000 {
			compatible = "ti,omap-ocp2scp";
			#address-cells = <1>;
			#size-cells = <1>;
			ranges;
			ti,hwmods = "ocp2scp0";

			usb2_phy1: phy@483a8000 {
				compatible = "ti,am437x-usb2";
				reg = <0x483a8000 0x8000>;
				ctrl-module = <&am43xx_control_usb2phy1>;
				clocks = <&usb_phy0_always_on_clk32k>,
					 <&usb_otg_ss0_refclk960m>;
				clock-names = "wkupclk", "refclk";
				#phy-cells = <0>;
				status = "disabled";
			};
		};

		ocp2scp1: ocp2scp@483e8000 {
			compatible = "ti,omap-ocp2scp";
			#address-cells = <1>;
			#size-cells = <1>;
			ranges;
			ti,hwmods = "ocp2scp1";

			usb2_phy2: phy@483e8000 {
				compatible = "ti,am437x-usb2";
				reg = <0x483e8000 0x8000>;
				ctrl-module = <&am43xx_control_usb2phy2>;
				clocks = <&usb_phy1_always_on_clk32k>,
					 <&usb_otg_ss1_refclk960m>;
				clock-names = "wkupclk", "refclk";
				#phy-cells = <0>;
				status = "disabled";
			};
		};

		dwc3_1: omap_dwc3@48380000 {
			compatible = "ti,am437x-dwc3";
			ti,hwmods = "usb_otg_ss0";
			reg = <0x48380000 0x10000>;
			interrupts = <GIC_SPI 172 IRQ_TYPE_LEVEL_HIGH>;
			#address-cells = <1>;
			#size-cells = <1>;
			utmi-mode = <1>;
			ranges;

			usb1: usb@48390000 {
				compatible = "synopsys,dwc3";
				reg = <0x48390000 0x17000>;
				interrupts = <GIC_SPI 168 IRQ_TYPE_LEVEL_HIGH>;
				phys = <&usb2_phy1>;
				phy-names = "usb2-phy";
				maximum-speed = "high-speed";
				dr_mode = "otg";
				status = "disabled";
			};
		};

		dwc3_2: omap_dwc3@483c0000 {
			compatible = "ti,am437x-dwc3";
			ti,hwmods = "usb_otg_ss1";
			reg = <0x483c0000 0x10000>;
			interrupts = <GIC_SPI 178 IRQ_TYPE_LEVEL_HIGH>;
			#address-cells = <1>;
			#size-cells = <1>;
			utmi-mode = <1>;
			ranges;

			usb2: usb@483d0000 {
				compatible = "synopsys,dwc3";
				reg = <0x483d0000 0x17000>;
				interrupts = <GIC_SPI 174 IRQ_TYPE_LEVEL_HIGH>;
				phys = <&usb2_phy2>;
				phy-names = "usb2-phy";
				maximum-speed = "high-speed";
				dr_mode = "otg";
				status = "disabled";
			};
		};

		qspi: qspi@47900000 {
			compatible = "ti,am4372-qspi";
			reg = <0x47900000 0x100>, <0x30000000 0x3ffffff>;
			reg-names = "qspi_base",
					"qspi_mmap";
			#address-cells = <1>;
			#size-cells = <0>;
			ti,hwmods = "qspi";
			clocks = <&qspi_fclk>;
			clock-names = "fck";
			interrupts = <0 138 0x4>;
			num-cs = <4>;
			status = "disabled";
		};

		hdq: hdq@48347000 {
			compatible = "ti,am43xx-hdq";
			reg = <0x48347000 0x1000>;
			interrupts = <GIC_SPI 139 IRQ_TYPE_LEVEL_HIGH>;
			clocks = <&func_12m_clk>;
			clock-names = "fck";
			ti,hwmods = "hdq1w";
			status = "disabled";
		};

		dss: dss@4832a000 {
			compatible = "ti,omap3-dss";
			reg = <0x4832a000 0x200>;
			status = "disabled";
			ti,hwmods = "dss_core";
			clocks = <&disp_clk>;
			clock-names = "fck";
			#address-cells = <1>;
			#size-cells = <1>;
			ranges;

			dispc: dispc@4832a400 {
				compatible = "ti,omap3-dispc";
				reg = <0x4832a400 0x400>;
				interrupts = <GIC_SPI 127 IRQ_TYPE_LEVEL_HIGH>;
				ti,hwmods = "dss_dispc";
				clocks = <&disp_clk>;
				clock-names = "fck";
			};

			rfbi: rfbi@4832a800 {
				compatible = "ti,omap3-rfbi";
				reg = <0x4832a800 0x100>;
				ti,hwmods = "dss_rfbi";
				clocks = <&disp_clk>;
				clock-names = "fck";
			};
		};

		dcan0: can@481cc000 {
			compatible = "bosch,d_can";
			ti,hwmods = "d_can0";
			clocks = <&dcan0_fck>;
			clock-names = "fck";
			reg = <0x481cc000 0x2000
				0x44e10644 0x4>;
			interrupts = <GIC_SPI 52 IRQ_TYPE_LEVEL_HIGH>;
			status = "disabled";
		};

		dcan1: can@481d0000 {
			compatible = "bosch,d_can";
			ti,hwmods = "d_can1";
			clocks = <&dcan1_fck>;
			clock-names = "fck";
			reg = <0x481d0000 0x2000
				0x44e10644 0x4>;
			interrupts = <GIC_SPI 49 IRQ_TYPE_LEVEL_HIGH>;
			status = "disabled";
		};

		vpfe0: vpfe@48326000 {
			compatible = "ti,am437x-vpfe";
			reg = <0x48326000 0x2000>;
			interrupts = <GIC_SPI 48 IRQ_TYPE_LEVEL_HIGH>;
			ti,hwmods = "vpfe0";
			status = "disabled";
		};

		vpfe1: vpfe@48328000 {
			compatible = "ti,am437x-vpfe";
			reg = <0x48328000 0x2000>;
			interrupts = <GIC_SPI 50 IRQ_TYPE_LEVEL_HIGH>;
			ti,hwmods = "vpfe1";
			status = "disabled";
		};

	};
};

/include/ "am43xx-clocks.dtsi"<|MERGE_RESOLUTION|>--- conflicted
+++ resolved
@@ -189,8 +189,6 @@
 				ti,mbox-tx = <0 0 0>;
 				ti,mbox-rx = <0 0 3>;
 			};
-<<<<<<< HEAD
-=======
 			mbox_pru0: mbox_pru0 {
 				ti,mbox-tx = <2 0 0>;
 				ti,mbox-rx = <3 0 0>;
@@ -199,7 +197,6 @@
 				ti,mbox-tx = <4 0 0>;
 				ti,mbox-rx = <5 0 0>;
 			};
->>>>>>> 6cfd1f97
 		};
 
 		timer1: timer@44e31000 {
