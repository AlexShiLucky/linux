/*
 * Copyright (C) 2014 Texas Instruments Incorporated - http://www.ti.com/
 *
 * This program is free software; you can redistribute it and/or modify
 * it under the terms of the GNU General Public License version 2 as
 * published by the Free Software Foundation.
 */
/dts-v1/;

#include "dra72x.dtsi"
#include <dt-bindings/gpio/gpio.h>

/ {
	model = "TI DRA722";
	compatible = "ti,dra72-evm", "ti,dra722", "ti,dra72", "ti,dra7";

	aliases {
		display0 = &tlc59108;
		display1 = &hdmi0;
	};

	memory {
		device_type = "memory";
		reg = <0x80000000 0x40000000>; /* 1024 MB */
	};

<<<<<<< HEAD
	tpd12s015: encoder@0 {
		compatible = "omapdss,ti,tpd12s015";

                gpios = <&pcf_hdmi 4 GPIO_ACTIVE_HIGH>,	/* P4, CT CP HPD */
                        <&pcf_hdmi 5 GPIO_ACTIVE_HIGH>,	/* P5, LS OE */
                        <&gpio7 12 GPIO_ACTIVE_HIGH>;	/* gpio7_12/sp1_cs2, HPD */

		ports {
			#address-cells = <1>;
			#size-cells = <0>;

			port@0 {
				reg = <0>;

				tpd12s015_in: endpoint@0 {
					remote-endpoint = <&hdmi_out>;
				};
			};

			port@1 {
				reg = <1>;

				tpd12s015_out: endpoint@0 {
					remote-endpoint = <&hdmi_connector_in>;
				};
			};
		};
	};

	hdmi0: connector@0 {
		compatible = "omapdss,hdmi-connector";
		label = "hdmi";

		type = "a";

		port {
			hdmi_connector_in: endpoint {
				remote-endpoint = <&tpd12s015_out>;
			};
=======
	reserved-memory {
		#address-cells = <1>;
		#size-cells = <1>;
		ranges;

		ipu2_cma_pool: ipu2_cma@95800000 {
			compatible = "shared-dma-pool";
			reg = <0x95800000 0x3800000>;
			reusable;
			status = "okay";
		};

		dsp1_cma_pool: dsp1_cma@99000000 {
			compatible = "shared-dma-pool";
			reg = <0x99000000 0x4000000>;
			reusable;
			status = "okay";
		};

		ipu1_cma_pool: ipu1_cma@9d000000 {
			compatible = "shared-dma-pool";
			reg = <0x9d000000 0x2000000>;
			reusable;
			status = "okay";
>>>>>>> 85fb3b93
		};
	};

	mmc2_3v3: fixedregulator-mmc2 {
		compatible = "regulator-fixed";
		regulator-name = "mmc2_3v3";
		regulator-min-microvolt = <3300000>;
		regulator-max-microvolt = <3300000>;
	};
};

&dra7_pmx_core {
	i2c1_pins: pinmux_i2c1_pins {
		pinctrl-single,pins = <
			0x400 (PIN_INPUT | MUX_MODE0) /* i2c1_sda.i2c1_sda */
			0x404 (PIN_INPUT | MUX_MODE0) /* i2c1_scl.i2c1_scl */
		>;
	};

	uart1_pins: pinmix_uart1_pins {
		pinctrl-single,pins = <
			0x3e0 (PIN_INPUT_PULLUP | MUX_MODE0) /* uart1_rxd */
			0x3e4 (PIN_INPUT_PULLUP | MUX_MODE0) /* uart1_txd */
		>;
	};

	i2c2_pins: pinmux_i2c2_pins {
		pinctrl-single,pins = <
			0x408 (PIN_INPUT | MUX_MODE1) /* hdmi1_ddc_scl */
			0x40c (PIN_INPUT | MUX_MODE1) /* hdmi1_ddc_sda */
		>;
	};

	cpsw_default: cpsw_default {
		pinctrl-single,pins = <
			/* Slave 2 */
			0x198 (PIN_OUTPUT | MUX_MODE3)	/* rgmii2_tclk */
			0x19c (PIN_OUTPUT | MUX_MODE3)	/* rgmii2_tctl */
			0x1a0 (PIN_OUTPUT | MUX_MODE3)	/* rgmii2_td3 */
			0x1a4 (PIN_OUTPUT | MUX_MODE3)	/* rgmii2_td2 */
			0x1a8 (PIN_OUTPUT | MUX_MODE3)	/* rgmii2_td1 */
			0x1ac (PIN_OUTPUT | MUX_MODE3)	/* rgmii2_td0 */
			0x1b0 (PIN_INPUT | MUX_MODE3)	/* rgmii2_rclk */
			0x1b4 (PIN_INPUT | MUX_MODE3)	/* rgmii2_rctl */
			0x1b8 (PIN_INPUT | MUX_MODE3)	/* rgmii2_rd3 */
			0x1bc (PIN_INPUT | MUX_MODE3)	/* rgmii2_rd2 */
			0x1c0 (PIN_INPUT | MUX_MODE3)	/* rgmii2_rd1 */
			0x1c4 (PIN_INPUT | MUX_MODE3)	/* rgmii2_rd0 */
		>;

	};

	cpsw_sleep: cpsw_sleep {
		pinctrl-single,pins = <
			/* Slave 1 */
			0x198 (PIN_OFF_NONE)
			0x19c (PIN_OFF_NONE)
			0x1a0 (PIN_OFF_NONE)
			0x1a4 (PIN_OFF_NONE)
			0x1a8 (PIN_OFF_NONE)
			0x1ac (PIN_OFF_NONE)
			0x1b0 (PIN_OFF_NONE)
			0x1b4 (PIN_OFF_NONE)
			0x1b8 (PIN_OFF_NONE)
			0x1bc (PIN_OFF_NONE)
			0x1c0 (PIN_OFF_NONE)
			0x1c4 (PIN_OFF_NONE)
		>;
	};

	davinci_mdio_default: davinci_mdio_default {
		pinctrl-single,pins = <
			/* MDIO */
			0x23c (PIN_OUTPUT_PULLUP | MUX_MODE0)	/* mdio_data */
			0x240 (PIN_INPUT_PULLUP | MUX_MODE0)	/* mdio_clk */
		>;
	};

	davinci_mdio_sleep: davinci_mdio_sleep {
		pinctrl-single,pins = <
			0x23c (PIN_OFF_NONE)
			0x240 (PIN_OFF_NONE)
		>;
	};

	tps65917_pins_default: tps65917_pins_default {
		pinctrl-single,pins = <
			0x424 (PIN_INPUT_PULLUP | MUX_MODE1)	/* wakeup3.sys_nirq1 */
		>;
	};

	nand_default: nand_default {
		pinctrl-single,pins = <
			0x0 	(PIN_INPUT  | MUX_MODE0)	/* gpmc_ad0	*/
			0x4 	(PIN_INPUT  | MUX_MODE0)	/* gpmc_ad1	*/
			0x8 	(PIN_INPUT  | MUX_MODE0)	/* gpmc_ad2	*/
			0xc 	(PIN_INPUT  | MUX_MODE0)	/* gpmc_ad3	*/
			0x10	(PIN_INPUT  | MUX_MODE0)	/* gpmc_ad4	*/
			0x14	(PIN_INPUT  | MUX_MODE0)	/* gpmc_ad5	*/
			0x18	(PIN_INPUT  | MUX_MODE0)	/* gpmc_ad6	*/
			0x1c	(PIN_INPUT  | MUX_MODE0)	/* gpmc_ad7	*/
			0x20	(PIN_INPUT  | MUX_MODE0)	/* gpmc_ad8	*/
			0x24	(PIN_INPUT  | MUX_MODE0)	/* gpmc_ad9	*/
			0x28	(PIN_INPUT  | MUX_MODE0)	/* gpmc_ad10	*/
			0x2c	(PIN_INPUT  | MUX_MODE0)	/* gpmc_ad11	*/
			0x30	(PIN_INPUT  | MUX_MODE0)	/* gpmc_ad12	*/
			0x34	(PIN_INPUT  | MUX_MODE0)	/* gpmc_ad13	*/
			0x38	(PIN_INPUT  | MUX_MODE0)	/* gpmc_ad14	*/
			0x3c	(PIN_INPUT  | MUX_MODE0)	/* gpmc_ad15	*/
			0xb4	(PIN_OUTPUT | MUX_MODE0)	/* gpmc_cs0	*/
			0xc4	(PIN_OUTPUT | MUX_MODE0)	/* gpmc_advn_ale */
			0xcc	(PIN_OUTPUT | MUX_MODE0)	/* gpmc_wen	*/
			0xc8	(PIN_OUTPUT | MUX_MODE0)	/* gpmc_oen_ren	 */
			0xd0	(PIN_OUTPUT | MUX_MODE0)	/* gpmc_ben0 */
			0xd8	(PIN_INPUT  | MUX_MODE0)	/* gpmc_wait0	*/
		>;
	};

	dcan1_pins_default: dcan1_pins_default {
		pinctrl-single,pins = <
			0x3d4	(PIN_INPUT | MUX_MODE0)		/* dcan1_tx */
			0x418	(PIN_INPUT | MUX_MODE1)		/* wakeup0.dcan1_rx */
		>;
	};

	dcan1_pins_sleep: dcan1_pins_sleep {
		pinctrl-single,pins = <
			0x3d4	(PIN_INPUT | MUX_MODE15)	/* dcan1_tx.off */
			0x418	(PIN_INPUT | MUX_MODE15)	/* wakeup0.off */
		>;
	};

	vout1_pins: pinmux_vout1_pins {
		pinctrl-single,pins = <
			0x1C8	(PIN_OUTPUT | MUX_MODE0)	/* vout1_clk */
			0x1CC	(PIN_OUTPUT | MUX_MODE0)	/* vout1_de */
			0x1D0	(PIN_OUTPUT | MUX_MODE0)	/* vout1_fld */
			0x1D4	(PIN_OUTPUT | MUX_MODE0)	/* vout1_hsync */
			0x1D8	(PIN_OUTPUT | MUX_MODE0)	/* vout1_vsync */
			0x1DC	(PIN_OUTPUT | MUX_MODE0)	/* vout1_d0 */
			0x1E0	(PIN_OUTPUT | MUX_MODE0)	/* vout1_d1 */
			0x1E4	(PIN_OUTPUT | MUX_MODE0)	/* vout1_d2 */
			0x1E8	(PIN_OUTPUT | MUX_MODE0)	/* vout1_d3 */
			0x1EC	(PIN_OUTPUT | MUX_MODE0)	/* vout1_d4 */
			0x1F0	(PIN_OUTPUT | MUX_MODE0)	/* vout1_d5 */
			0x1F4	(PIN_OUTPUT | MUX_MODE0)	/* vout1_d6 */
			0x1F8	(PIN_OUTPUT | MUX_MODE0)	/* vout1_d7 */
			0x1FC	(PIN_OUTPUT | MUX_MODE0)	/* vout1_d8 */
			0x200	(PIN_OUTPUT | MUX_MODE0)	/* vout1_d9 */
			0x204	(PIN_OUTPUT | MUX_MODE0)	/* vout1_d10 */
			0x208	(PIN_OUTPUT | MUX_MODE0)	/* vout1_d11 */
			0x20C	(PIN_OUTPUT | MUX_MODE0)	/* vout1_d12 */
			0x210	(PIN_OUTPUT | MUX_MODE0)	/* vout1_d13 */
			0x214	(PIN_OUTPUT | MUX_MODE0)	/* vout1_d14 */
			0x218	(PIN_OUTPUT | MUX_MODE0)	/* vout1_d15 */
			0x21C	(PIN_OUTPUT | MUX_MODE0)	/* vout1_d16 */
			0x220	(PIN_OUTPUT | MUX_MODE0)	/* vout1_d17 */
			0x224	(PIN_OUTPUT | MUX_MODE0)	/* vout1_d18 */
			0x228	(PIN_OUTPUT | MUX_MODE0)	/* vout1_d19 */
			0x22C	(PIN_OUTPUT | MUX_MODE0)	/* vout1_d20 */
			0x230	(PIN_OUTPUT | MUX_MODE0)	/* vout1_d21 */
			0x234	(PIN_OUTPUT | MUX_MODE0)	/* vout1_d22 */
			0x238	(PIN_OUTPUT | MUX_MODE0)	/* vout1_d23 */
		>;
	};

	hpd_pin: pinmux_hpd_pin {
		pinctrl-single,pins = <
			0x3b8   (PIN_INPUT | MUX_MODE14) /* gpio7_12 */
		>;
	};
};

&i2c1 {
	status = "okay";
	pinctrl-names = "default";
	pinctrl-0 = <&i2c1_pins>;
	clock-frequency = <400000>;

	tps65917: tps65917@58 {
		compatible = "ti,tps65917";
		reg = <0x58>;

		pinctrl-names = "default";
		pinctrl-0 = <&tps65917_pins_default>;
		interrupts-extended = <&gic GIC_SPI 2 IRQ_TYPE_NONE
					&dra7_pmx_core 0x424>;
		interrupt-parent = <&gic>;
		interrupt-controller;
		#interrupt-cells = <2>;

		ti,system-power-controller;

		tps65917_pmic {
			compatible = "ti,tps65917-pmic";

			regulators {
				smps1_reg: smps1 {
					/* VDD_MPU */
					regulator-name = "smps1";
					regulator-min-microvolt = <850000>;
					regulator-max-microvolt = <1250000>;
					regulator-always-on;
					regulator-boot-on;
				};

				smps2_reg: smps2 {
					/* VDD_CORE */
					regulator-name = "smps2";
					regulator-min-microvolt = <850000>;
					regulator-max-microvolt = <1030000>;
					regulator-boot-on;
					regulator-always-on;
				};

				smps3_reg: smps3 {
					/* VDD_GPU IVA DSPEVE */
					regulator-name = "smps3";
					regulator-min-microvolt = <850000>;
					regulator-max-microvolt = <1250000>;
					regulator-boot-on;
					regulator-always-on;
				};

				smps4_reg: smps4 {
					/* VDDS1V8 */
					regulator-name = "smps4";
					regulator-min-microvolt = <1800000>;
					regulator-max-microvolt = <1800000>;
					regulator-always-on;
					regulator-boot-on;
				};

				smps5_reg: smps5 {
					/* VDD_DDR */
					regulator-name = "smps5";
					regulator-min-microvolt = <1350000>;
					regulator-max-microvolt = <1350000>;
					regulator-boot-on;
					regulator-always-on;
				};

				ldo1_reg: ldo1 {
					/* LDO1_OUT --> SDIO  */
					regulator-name = "ldo1";
					regulator-min-microvolt = <1800000>;
					regulator-max-microvolt = <3300000>;
					regulator-boot-on;
				};

				ldo2_reg: ldo2 {
					/* LDO2_OUT --> TP1017 (UNUSED)  */
					regulator-name = "ldo2";
					regulator-min-microvolt = <1800000>;
					regulator-max-microvolt = <3300000>;
				};

				ldo3_reg: ldo3 {
					/* VDDA_1V8_PHY */
					regulator-name = "ldo3";
					regulator-min-microvolt = <1800000>;
					regulator-max-microvolt = <1800000>;
					regulator-boot-on;
					regulator-always-on;
				};

				ldo5_reg: ldo5 {
					/* VDDA_1V8_PLL */
					regulator-name = "ldo5";
					regulator-min-microvolt = <1800000>;
					regulator-max-microvolt = <1800000>;
					regulator-always-on;
					regulator-boot-on;
				};

				ldo4_reg: ldo4 {
					/* VDDA_3V_USB: VDDA_USBHS33 */
					regulator-name = "ldo4";
					regulator-min-microvolt = <3300000>;
					regulator-max-microvolt = <3300000>;
					regulator-boot-on;
				};
			};
		};

		tps65917_power_button {
			compatible = "ti,palmas-pwrbutton";
			interrupt-parent = <&tps65917>;
			interrupts = <1 IRQ_TYPE_NONE>;
			wakeup-source;
			ti,palmas-long-press-seconds = <6>;
		};
	};

	pcf_lcd: gpio@20 {
		compatible = "nxp,pcf8575";
		reg = <0x20>;
		gpio-controller;
		#gpio-cells = <2>;
	};

	/* TLC chip for LCD panel power and backlight */
	tlc59108: tlc59108@40 {
		compatible = "ti,tlc59108-lp101";
		reg = <0x40>;
		enable-gpio = <&pcf_lcd 13 GPIO_ACTIVE_HIGH>; /* P15, CON_LCD_PWR_DN */

		port {
			tlc_in: endpoint {
				remote-endpoint = <&dpi_out>;
			};
		};
	};
};

&dra7_pmx_core {
	i2c5_pins: pinmux_i2c5_pins {
		pinctrl-single,pins = <
			0x2b4 (PIN_INPUT | MUX_MODE10) /* mcasp1_axr0.i2c5_sda */
			0x2b8 (PIN_INPUT | MUX_MODE10) /* mcasp1_axr1.i2c5_scl */
		>;
	};
};

&i2c5 {
	status = "okay";
	pinctrl-names = "default";
	pinctrl-0 = <&i2c5_pins>;
	clock-frequency = <400000>;

	pcf_hdmi: pcf8575@26 {
		compatible = "nxp,pcf8575";
		reg = <0x26>;
		gpio-controller;
		#gpio-cells = <2>;
		/*
		 * initial state is used here to keep the mdio interface
		 * selected on RU89 through SEL_VIN4_MUX_S0, VIN2_S1 and
		 * VIN2_S0 driven high otherwise Ethernet stops working
		 */
		lines-initial-states = <0xff29>;
	};
};

&uart1 {
	pinctrl-names = "default";
	pinctrl-0 = <&uart1_pins>;

	interrupts-extended = <&gic GIC_SPI 67 IRQ_TYPE_LEVEL_HIGH
			       &dra7_pmx_core 0x3e0>;
	status = "okay";
};

&mmc1 {
	/* Using default configured pins */
	status = "okay";
	vmmc-supply = <&ldo1_reg>;
	bus-width = <4>;
	/*
	 * SDCD signal is not being used here - using the fact that GPIO mode
	 * is always hardwired.
	 */
	cd-gpios = <&gpio6 27 0>;
};

&mmc2 {
	/* Using default configured pins */
	status = "okay";
	vmmc-supply = <&mmc2_3v3>;
	bus-width = <8>;
	ti,non-removable;
};

<<<<<<< HEAD
&mac {
	status = "okay";
	pinctrl-names = "default", "sleep";
	pinctrl-0 = <&cpsw_default>;
	pinctrl-1 = <&cpsw_sleep>;
};

&cpsw_emac0 {
	phy_id = <&davinci_mdio>, <2>;
	phy-mode = "rgmii";
	dual_emac_res_vlan = <1>;
};

&cpsw_emac1 {
	phy_id = <&davinci_mdio>, <3>;
	phy-mode = "rgmii";
	dual_emac_res_vlan = <2>;
};

&davinci_mdio {
	pinctrl-names = "default", "sleep";
	pinctrl-0 = <&davinci_mdio_default>;
	pinctrl-1 = <&davinci_mdio_sleep>;
};

&cpu0 {
	cpu0-voltdm = <&voltdm_mpu>;
	voltage-tolerance = <1>;
};

&voltdm_mpu {
	vdd-supply = <&smps1_reg>;
};

&voltdm_core {
	vdd-supply = <&smps2_reg>;
};

&voltdm_dspeve {
	vdd-supply = <&smps3_reg>;
};

&voltdm_gpu {
	vdd-supply = <&smps3_reg>;
};

&voltdm_ivahd {
	vdd-supply = <&smps3_reg>;
};

&elm {
	status = "okay";
};

&gpmc {
	status = "okay";
	pinctrl-names = "default";
	pinctrl-0 = <&nand_default>;
	ranges = <0 0 0 0x01000000>;	/* minimum GPMC partition = 16MB */
	nand@0,0 {
		/* To use NAND, DIP switch SW5 must be set like so:
		 * SW5.1 (NAND_SELn) = ON (LOW)
		 * SW5.9 (GPMC_WPN) = OFF (HIGH)
		 */
		reg = <0 0 4>;		/* device IO registers */
		ti,nand-ecc-opt = "bch8";
		ti,elm-id = <&elm>;
		nand-bus-width = <16>;
		gpmc,device-width = <2>;
		gpmc,sync-clk-ps = <0>;
		gpmc,cs-on-ns = <0>;
		gpmc,cs-rd-off-ns = <80>;
		gpmc,cs-wr-off-ns = <80>;
		gpmc,adv-on-ns = <0>;
		gpmc,adv-rd-off-ns = <60>;
		gpmc,adv-wr-off-ns = <60>;
		gpmc,we-on-ns = <10>;
		gpmc,we-off-ns = <50>;
		gpmc,oe-on-ns = <4>;
		gpmc,oe-off-ns = <40>;
		gpmc,access-ns = <40>;
		gpmc,wr-access-ns = <80>;
		gpmc,rd-cycle-ns = <80>;
		gpmc,wr-cycle-ns = <80>;
		gpmc,bus-turnaround-ns = <0>;
		gpmc,cycle2cycle-delay-ns = <0>;
		gpmc,clk-activation-ns = <0>;
		gpmc,wait-monitoring-ns = <0>;
		gpmc,wr-data-mux-bus-ns = <0>;
		/* MTD partition table */
		/* All SPL-* partitions are sized to minimal length
		 * which can be independently programmable. For
		 * NAND flash this is equal to size of erase-block */
		#address-cells = <1>;
		#size-cells = <1>;
		partition@0 {
			label = "NAND.SPL";
			reg = <0x00000000 0x000020000>;
		};
		partition@1 {
			label = "NAND.SPL.backup1";
			reg = <0x00020000 0x00020000>;
		};
		partition@2 {
			label = "NAND.SPL.backup2";
			reg = <0x00040000 0x00020000>;
		};
		partition@3 {
			label = "NAND.SPL.backup3";
			reg = <0x00060000 0x00020000>;
		};
		partition@4 {
			label = "NAND.u-boot-spl-os";
			reg = <0x00080000 0x00040000>;
		};
		partition@5 {
			label = "NAND.u-boot";
			reg = <0x000c0000 0x00100000>;
		};
		partition@6 {
			label = "NAND.u-boot-env";
			reg = <0x001c0000 0x00020000>;
		};
		partition@7 {
			label = "NAND.u-boot-env.backup1";
			reg = <0x001e0000 0x00020000>;
		};
		partition@8 {
			label = "NAND.kernel";
			reg = <0x00200000 0x00800000>;
		};
		partition@9 {
			label = "NAND.file-system";
			reg = <0x00a00000 0x0f600000>;
		};
	};
};

&dss {
	status = "ok";
	pinctrl-names = "default";
	pinctrl-0 = <&vout1_pins>;

	vdda-supply = <&ldo5_reg>;

	ports {
		#address-cells = <1>;
		#size-cells = <0>;

		port {
			reg = <0>;

			dpi_out: endpoint {
				remote-endpoint = <&tlc_in>;
				data-lines = <24>;
			};
		};
	};
};


&dcan1 {
	status = "ok";
	pinctrl-names = "default", "sleep";
	pinctrl-0 = <&dcan1_pins_default>;
	pinctrl-1 = <&dcan1_pins_sleep>;
};

&hdmi {
	status = "ok";
	vdda-supply = <&ldo3_reg>;
	pinctrl-names = "default";
	pinctrl-0 = <&hpd_pin &i2c2_pins>;

	port {
		hdmi_out: endpoint {
			remote-endpoint = <&tpd12s015_in>;
		};
	};
=======
&mailbox5 {
	status = "okay";
	mbox_ipu1_legacy: mbox_ipu1_legacy {
		status = "okay";
	};
	mbox_dsp1_legacy: mbox_dsp1_legacy {
		status = "okay";
	};
};

&mailbox6 {
	status = "okay";
	mbox_ipu2_legacy: mbox_ipu2_legacy {
		status = "okay";
	};
};

&mmu0_dsp1 {
	status = "okay";
};

&mmu1_dsp1 {
	status = "okay";
};

&mmu_ipu1 {
	status = "okay";
};

&mmu_ipu2 {
	status = "okay";
};

&ipu2 {
	status = "okay";
	memory-region = <&ipu2_cma_pool>;
	mboxes = <&mailbox6 &mbox_ipu2_legacy>;
	timers = <&timer3>;
	watchdog-timers = <&timer4>, <&timer9>;
};

&ipu1 {
	status = "okay";
	memory-region = <&ipu1_cma_pool>;
	mboxes = <&mailbox5 &mbox_ipu1_legacy>;
	timers = <&timer11>;
};

&dsp1 {
	status = "okay";
	memory-region = <&dsp1_cma_pool>;
	mboxes = <&mailbox5 &mbox_dsp1_legacy>;
	timers = <&timer5>;
>>>>>>> 85fb3b93
};<|MERGE_RESOLUTION|>--- conflicted
+++ resolved
@@ -24,7 +24,6 @@
 		reg = <0x80000000 0x40000000>; /* 1024 MB */
 	};
 
-<<<<<<< HEAD
 	tpd12s015: encoder@0 {
 		compatible = "omapdss,ti,tpd12s015";
 
@@ -64,7 +63,9 @@
 			hdmi_connector_in: endpoint {
 				remote-endpoint = <&tpd12s015_out>;
 			};
-=======
+		};
+	};
+
 	reserved-memory {
 		#address-cells = <1>;
 		#size-cells = <1>;
@@ -89,7 +90,6 @@
 			reg = <0x9d000000 0x2000000>;
 			reusable;
 			status = "okay";
->>>>>>> 85fb3b93
 		};
 	};
 
@@ -463,7 +463,6 @@
 	ti,non-removable;
 };
 
-<<<<<<< HEAD
 &mac {
 	status = "okay";
 	pinctrl-names = "default", "sleep";
@@ -643,7 +642,8 @@
 			remote-endpoint = <&tpd12s015_in>;
 		};
 	};
-=======
+};
+
 &mailbox5 {
 	status = "okay";
 	mbox_ipu1_legacy: mbox_ipu1_legacy {
@@ -697,5 +697,4 @@
 	memory-region = <&dsp1_cma_pool>;
 	mboxes = <&mailbox5 &mbox_dsp1_legacy>;
 	timers = <&timer5>;
->>>>>>> 85fb3b93
 };