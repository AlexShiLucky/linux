--- conflicted
+++ resolved
@@ -82,17 +82,17 @@
 		>;
 	};
 
-<<<<<<< HEAD
 	uart1_pins: pinmix_uart1_pins {
 		pinctrl-single,pins = <
 			0x3e0 (PIN_INPUT_PULLUP | MUX_MODE0) /* uart1_rxd */
 			0x3e4 (PIN_INPUT_PULLUP | MUX_MODE0) /* uart1_txd */
-=======
+		>;
+	};
+
 	i2c2_pins: pinmux_i2c2_pins {
 		pinctrl-single,pins = <
 			0x408 (PIN_INPUT | MUX_MODE1) /* hdmi1_ddc_scl */
 			0x40c (PIN_INPUT | MUX_MODE1) /* hdmi1_ddc_sda */
->>>>>>> 39ac6959
 		>;
 	};
 
@@ -154,7 +154,6 @@
 		>;
 	};
 
-<<<<<<< HEAD
 	nand_default: nand_default {
 		pinctrl-single,pins = <
 			0x0 	(PIN_INPUT  | MUX_MODE0)	/* gpmc_ad0	*/
@@ -193,7 +192,9 @@
 		pinctrl-single,pins = <
 			0x3d4	(PIN_INPUT | MUX_MODE15)	/* dcan1_tx.off */
 			0x418	(PIN_INPUT | MUX_MODE15)	/* wakeup0.off */
-=======
+		>;
+	};
+
 	vout1_pins: pinmux_vout1_pins {
 		pinctrl-single,pins = <
 			0x1C8	(PIN_OUTPUT | MUX_MODE0)	/* vout1_clk */
@@ -231,7 +232,6 @@
 	hpd_pin: pinmux_hpd_pin {
 		pinctrl-single,pins = <
 			0x3b8   (PIN_INPUT | MUX_MODE14) /* gpio7_12 */
->>>>>>> 39ac6959
 		>;
 	};
 };
@@ -486,7 +486,6 @@
 	vdd-supply = <&smps3_reg>;
 };
 
-<<<<<<< HEAD
 &elm {
 	status = "okay";
 };
@@ -575,32 +574,34 @@
 	};
 };
 
+&dss {
+	status = "ok";
+	pinctrl-names = "default";
+	pinctrl-0 = <&vout1_pins>;
+
+	vdda-supply = <&ldo5_reg>;
+
+	ports {
+		#address-cells = <1>;
+		#size-cells = <0>;
+
+		port {
+			reg = <0>;
+
+			dpi_out: endpoint {
+				remote-endpoint = <&tlc_in>;
+				data-lines = <24>;
+			};
+		};
+	};
+};
+
+
 &dcan1 {
 	status = "ok";
 	pinctrl-names = "default", "sleep";
 	pinctrl-0 = <&dcan1_pins_default>;
 	pinctrl-1 = <&dcan1_pins_sleep>;
-=======
-&dss {
-	status = "ok";
-	pinctrl-names = "default";
-	pinctrl-0 = <&vout1_pins>;
-
-	vdda-supply = <&ldo5_reg>;
-
-	ports {
-		#address-cells = <1>;
-		#size-cells = <0>;
-
-		port {
-			reg = <0>;
-
-			dpi_out: endpoint {
-				remote-endpoint = <&tlc_in>;
-				data-lines = <24>;
-			};
-		};
-	};
 };
 
 &hdmi {
@@ -614,5 +615,4 @@
 			remote-endpoint = <&tpd12s015_in>;
 		};
 	};
->>>>>>> 39ac6959
 };