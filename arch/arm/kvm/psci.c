/*
 * Copyright (C) 2012 - ARM Ltd
 * Author: Marc Zyngier <marc.zyngier@arm.com>
 *
 * This program is free software; you can redistribute it and/or modify
 * it under the terms of the GNU General Public License version 2 as
 * published by the Free Software Foundation.
 *
 * This program is distributed in the hope that it will be useful,
 * but WITHOUT ANY WARRANTY; without even the implied warranty of
 * MERCHANTABILITY or FITNESS FOR A PARTICULAR PURPOSE.  See the
 * GNU General Public License for more details.
 *
 * You should have received a copy of the GNU General Public License
 * along with this program.  If not, see <http://www.gnu.org/licenses/>.
 */

#include <linux/kvm_host.h>
#include <linux/wait.h>

#include <asm/cputype.h>
#include <asm/kvm_emulate.h>
#include <asm/kvm_psci.h>

/*
 * This is an implementation of the Power State Coordination Interface
 * as described in ARM document number ARM DEN 0022A.
 */

static void kvm_psci_vcpu_off(struct kvm_vcpu *vcpu)
{
	vcpu->arch.pause = true;
}

static unsigned long kvm_psci_vcpu_on(struct kvm_vcpu *source_vcpu)
{
	struct kvm *kvm = source_vcpu->kvm;
<<<<<<< HEAD
	struct kvm_vcpu *vcpu;
	struct swait_head *wq;
=======
	struct kvm_vcpu *vcpu = NULL, *tmp;
	wait_queue_head_t *wq;
>>>>>>> 6d4397ac
	unsigned long cpu_id;
	unsigned long mpidr;
	phys_addr_t target_pc;
	int i;

	cpu_id = *vcpu_reg(source_vcpu, 1);
	if (vcpu_mode_is_32bit(source_vcpu))
		cpu_id &= ~((u32) 0);

	kvm_for_each_vcpu(i, tmp, kvm) {
		mpidr = kvm_vcpu_get_mpidr(tmp);
		if ((mpidr & MPIDR_HWID_BITMASK)
		     == (cpu_id & MPIDR_HWID_BITMASK)) {
			vcpu = tmp;
			break;
		}
	}

	/*
	 * Make sure the caller requested a valid CPU and that the CPU is
	 * turned off.
	 */
	if (!vcpu || !vcpu->arch.pause)
		return KVM_PSCI_RET_INVAL;

	target_pc = *vcpu_reg(source_vcpu, 2);

	kvm_reset_vcpu(vcpu);

	/* Gracefully handle Thumb2 entry point */
	if (vcpu_mode_is_32bit(vcpu) && (target_pc & 1)) {
		target_pc &= ~((phys_addr_t) 1);
		vcpu_set_thumb(vcpu);
	}

	*vcpu_pc(vcpu) = target_pc;
	vcpu->arch.pause = false;
	smp_mb();		/* Make sure the above is visible */

<<<<<<< HEAD
	swait_wake_interruptible(wq);
=======
	wq = kvm_arch_vcpu_wq(vcpu);
	wake_up_interruptible(wq);
>>>>>>> 6d4397ac

	return KVM_PSCI_RET_SUCCESS;
}

/**
 * kvm_psci_call - handle PSCI call if r0 value is in range
 * @vcpu: Pointer to the VCPU struct
 *
 * Handle PSCI calls from guests through traps from HVC instructions.
 * The calling convention is similar to SMC calls to the secure world where
 * the function number is placed in r0 and this function returns true if the
 * function number specified in r0 is withing the PSCI range, and false
 * otherwise.
 */
bool kvm_psci_call(struct kvm_vcpu *vcpu)
{
	unsigned long psci_fn = *vcpu_reg(vcpu, 0) & ~((u32) 0);
	unsigned long val;

	switch (psci_fn) {
	case KVM_PSCI_FN_CPU_OFF:
		kvm_psci_vcpu_off(vcpu);
		val = KVM_PSCI_RET_SUCCESS;
		break;
	case KVM_PSCI_FN_CPU_ON:
		val = kvm_psci_vcpu_on(vcpu);
		break;
	case KVM_PSCI_FN_CPU_SUSPEND:
	case KVM_PSCI_FN_MIGRATE:
		val = KVM_PSCI_RET_NI;
		break;

	default:
		return false;
	}

	*vcpu_reg(vcpu, 0) = val;
	return true;
}<|MERGE_RESOLUTION|>--- conflicted
+++ resolved
@@ -35,13 +35,8 @@
 static unsigned long kvm_psci_vcpu_on(struct kvm_vcpu *source_vcpu)
 {
 	struct kvm *kvm = source_vcpu->kvm;
-<<<<<<< HEAD
-	struct kvm_vcpu *vcpu;
+	struct kvm_vcpu *vcpu = NULL, *tmp;
 	struct swait_head *wq;
-=======
-	struct kvm_vcpu *vcpu = NULL, *tmp;
-	wait_queue_head_t *wq;
->>>>>>> 6d4397ac
 	unsigned long cpu_id;
 	unsigned long mpidr;
 	phys_addr_t target_pc;
@@ -81,12 +76,8 @@
 	vcpu->arch.pause = false;
 	smp_mb();		/* Make sure the above is visible */
 
-<<<<<<< HEAD
+	wq = kvm_arch_vcpu_wq(vcpu);
 	swait_wake_interruptible(wq);
-=======
-	wq = kvm_arch_vcpu_wq(vcpu);
-	wake_up_interruptible(wq);
->>>>>>> 6d4397ac
 
 	return KVM_PSCI_RET_SUCCESS;
 }
