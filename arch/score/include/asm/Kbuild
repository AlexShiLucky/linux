--- conflicted
+++ resolved
@@ -3,10 +3,6 @@
 
 generic-y += clkdev.h
 generic-y += trace_clock.h
-<<<<<<< HEAD
 generic-y += irq_work.h
 generic-y += xor.h
-=======
-generic-y += xor.h
-generic-y += barrier.h
->>>>>>> 7398d033
+generic-y += barrier.h