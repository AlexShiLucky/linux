--- conflicted
+++ resolved
@@ -12,47 +12,6 @@
 
 set -e
 
-# Attempt to find the correct Debian architecture
-forcearch=""
-debarch=""
-case "$UTS_MACHINE" in
-i386|ia64|alpha)
-	debarch="$UTS_MACHINE" ;;
-x86_64)
-	debarch=amd64 ;;
-sparc*)
-	debarch=sparc ;;
-s390*)
-	debarch=s390 ;;
-ppc*)
-	debarch=powerpc ;;
-parisc*)
-	debarch=hppa ;;
-mips*)
-	debarch=mips$(grep -q CPU_LITTLE_ENDIAN=y $KCONFIG_CONFIG && echo el) ;;
-arm*)
-	if grep -q '^CONFIG_ARM64=y' $KCONFIG_CONFIG ; then
-		debarch=arm64
-	else
-		debarch=arm$(grep -q CONFIG_AEABI=y $KCONFIG_CONFIG && echo el)
-	fi ;;
-*)
-	echo "" >&2
-	echo "** ** **  WARNING  ** ** **" >&2
-	echo "" >&2
-	echo "Your architecture doesn't have it's equivalent" >&2
-	echo "Debian userspace architecture defined!" >&2
-	echo "Falling back to using your current userspace instead!" >&2
-	echo "Please add support for $UTS_MACHINE to ${0} ..." >&2
-	echo "" >&2
-esac
-if [ -n "$KBUILD_DEBARCH" ] ; then
-	debarch="$KBUILD_DEBARCH"
-fi
-if [ -n "$debarch" ] ; then
-	forcearch="-DArchitecture=$debarch"
-fi
-
 create_package() {
 	local pname="$1" pdir="$2"
 
@@ -65,6 +24,42 @@
 	# Fix ownership and permissions
 	chown -R root:root "$pdir"
 	chmod -R go-w "$pdir"
+
+	# Attempt to find the correct Debian architecture
+	local forcearch="" debarch=""
+	case "$UTS_MACHINE" in
+	i386|ia64|alpha)
+		debarch="$UTS_MACHINE" ;;
+	x86_64)
+		debarch=amd64 ;;
+	sparc*)
+		debarch=sparc ;;
+	s390*)
+		debarch=s390 ;;
+	ppc*)
+		debarch=powerpc ;;
+	parisc*)
+		debarch=hppa ;;
+	mips*)
+		debarch=mips$(grep -q CPU_LITTLE_ENDIAN=y .config && echo el) ;;
+	arm*)
+		debarch=arm$(grep -q CONFIG_AEABI=y .config && echo el) ;;
+	*)
+		echo "" >&2
+		echo "** ** **  WARNING  ** ** **" >&2
+		echo "" >&2
+		echo "Your architecture doesn't have it's equivalent" >&2
+		echo "Debian userspace architecture defined!" >&2
+		echo "Falling back to using your current userspace instead!" >&2
+		echo "Please add support for $UTS_MACHINE to ${0} ..." >&2
+		echo "" >&2
+	esac
+	if [ -n "$KBUILD_DEBARCH" ] ; then
+		debarch="$KBUILD_DEBARCH"
+	fi
+	if [ -n "$debarch" ] ; then
+		forcearch="-DArchitecture=$debarch"
+	fi
 
 	# Create the package
 	dpkg-gencontrol -isp $forcearch -Vkernel:debarch="${debarch:-$(dpkg --print-architecture)}" -p$pname -P"$pdir"
@@ -301,15 +296,9 @@
 
 Package: $kernel_headers_packagename
 Provides: linux-headers, linux-headers-2.6
-<<<<<<< HEAD
 Architecture: $debarch
 Description: Linux kernel headers for $KERNELRELEASE on $debarch
  This package provides kernel header files for $KERNELRELEASE on $debarch
-=======
-Architecture: any
-Description: Linux kernel headers for $KERNELRELEASE on \${kernel:debarch}
- This package provides kernel header files for $KERNELRELEASE on \${kernel:debarch}
->>>>>>> f512eefd
  .
  This is useful for people who need to build external modules
 EOF
