--- conflicted
+++ resolved
@@ -283,27 +283,12 @@
 
 dtc-tmp = $(subst $(comma),_,$(dot-target).dts.tmp)
 
-<<<<<<< HEAD
-# Helper targets for Installing DTBs into the boot directory
-quiet_cmd_dtb_install =	INSTALL $<
-      cmd_dtb_install =	cp $< $(2)
-
-_dtbinst_pre_:
-	$(Q)if [ -d $(INSTALL_DTBS_PATH).old ]; then rm -rf $(INSTALL_DTBS_PATH).old; fi
-	$(Q)if [ -d $(INSTALL_DTBS_PATH) ]; then mv $(INSTALL_DTBS_PATH) $(INSTALL_DTBS_PATH).old; fi
-	$(Q)mkdir -p $(INSTALL_DTBS_PATH)
-
-%.dtb_dtbinst_: $(obj)/%.dtb _dtbinst_pre_
-	$(call cmd,dtb_install,$(INSTALL_DTBS_PATH))
-
 # cat
 # ---------------------------------------------------------------------------
 # Concatentate multiple files together
 quiet_cmd_cat = CAT     $@
 cmd_cat = (cat $(filter-out FORCE,$^) > $@) || (rm -f $@; false)
 
-=======
->>>>>>> f97bd9e5
 # Bzip2
 # ---------------------------------------------------------------------------
 
