--- conflicted
+++ resolved
@@ -1,10 +1,6 @@
 VERSION = 4
 PATCHLEVEL = 11
-<<<<<<< HEAD
-SUBLEVEL = 7
-=======
 SUBLEVEL = 8
->>>>>>> 8afcfa55
 EXTRAVERSION =
 NAME = Fearless Coyote
 
