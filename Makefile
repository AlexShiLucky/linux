VERSION = 3
PATCHLEVEL = 18
<<<<<<< HEAD
SUBLEVEL = 10
=======
SUBLEVEL = 11
>>>>>>> 1cc84a54
EXTRAVERSION =
NAME = Diseased Newt

# *DOCUMENTATION*
# To see a list of typical targets execute "make help"
# More info can be located in ./README
# Comments in this file are targeted only to the developer, do not
# expect to learn how to build the kernel reading this file.

# Do not use make's built-in rules and variables
# (this increases performance and avoids hard-to-debug behaviour);
MAKEFLAGS += -rR

# Avoid funny character set dependencies
unexport LC_ALL
LC_COLLATE=C
LC_NUMERIC=C
export LC_COLLATE LC_NUMERIC

# Avoid interference with shell env settings
unexport GREP_OPTIONS

# We are using a recursive build, so we need to do a little thinking
# to get the ordering right.
#
# Most importantly: sub-Makefiles should only ever modify files in
# their own directory. If in some directory we have a dependency on
# a file in another dir (which doesn't happen often, but it's often
# unavoidable when linking the built-in.o targets which finally
# turn into vmlinux), we will call a sub make in that other dir, and
# after that we are sure that everything which is in that other dir
# is now up to date.
#
# The only cases where we need to modify files which have global
# effects are thus separated out and done before the recursive
# descending is started. They are now explicitly listed as the
# prepare rule.

# Beautify output
# ---------------------------------------------------------------------------
#
# Normally, we echo the whole command before executing it. By making
# that echo $($(quiet)$(cmd)), we now have the possibility to set
# $(quiet) to choose other forms of output instead, e.g.
#
#         quiet_cmd_cc_o_c = Compiling $(RELDIR)/$@
#         cmd_cc_o_c       = $(CC) $(c_flags) -c -o $@ $<
#
# If $(quiet) is empty, the whole command will be printed.
# If it is set to "quiet_", only the short version will be printed.
# If it is set to "silent_", nothing will be printed at all, since
# the variable $(silent_cmd_cc_o_c) doesn't exist.
#
# A simple variant is to prefix commands with $(Q) - that's useful
# for commands that shall be hidden in non-verbose mode.
#
#	$(Q)ln $@ :<
#
# If KBUILD_VERBOSE equals 0 then the above command will be hidden.
# If KBUILD_VERBOSE equals 1 then the above command is displayed.
#
# To put more focus on warnings, be less verbose as default
# Use 'make V=1' to see the full commands

ifeq ("$(origin V)", "command line")
  KBUILD_VERBOSE = $(V)
endif
ifndef KBUILD_VERBOSE
  KBUILD_VERBOSE = 0
endif

ifeq ($(KBUILD_VERBOSE),1)
  quiet =
  Q =
else
  quiet=quiet_
  Q = @
endif

# If the user is running make -s (silent mode), suppress echoing of
# commands

ifneq ($(filter 4.%,$(MAKE_VERSION)),)	# make-4
ifneq ($(filter %s ,$(firstword x$(MAKEFLAGS))),)
  quiet=silent_
endif
else					# make-3.8x
ifneq ($(filter s% -s%,$(MAKEFLAGS)),)
  quiet=silent_
endif
endif

export quiet Q KBUILD_VERBOSE

# kbuild supports saving output files in a separate directory.
# To locate output files in a separate directory two syntaxes are supported.
# In both cases the working directory must be the root of the kernel src.
# 1) O=
# Use "make O=dir/to/store/output/files/"
#
# 2) Set KBUILD_OUTPUT
# Set the environment variable KBUILD_OUTPUT to point to the directory
# where the output files shall be placed.
# export KBUILD_OUTPUT=dir/to/store/output/files/
# make
#
# The O= assignment takes precedence over the KBUILD_OUTPUT environment
# variable.

# KBUILD_SRC is set on invocation of make in OBJ directory
# KBUILD_SRC is not intended to be used by the regular user (for now)
ifeq ($(KBUILD_SRC),)

# OK, Make called in directory where kernel src resides
# Do we want to locate output files in a separate directory?
ifeq ("$(origin O)", "command line")
  KBUILD_OUTPUT := $(O)
endif

# That's our default target when none is given on the command line
PHONY := _all
_all:

# Cancel implicit rules on top Makefile
$(CURDIR)/Makefile Makefile: ;

ifneq ($(KBUILD_OUTPUT),)
# Invoke a second make in the output directory, passing relevant variables
# check that the output directory actually exists
saved-output := $(KBUILD_OUTPUT)
KBUILD_OUTPUT := $(shell mkdir -p $(KBUILD_OUTPUT) && cd $(KBUILD_OUTPUT) \
								&& /bin/pwd)
$(if $(KBUILD_OUTPUT),, \
     $(error failed to create output directory "$(saved-output)"))

PHONY += $(MAKECMDGOALS) sub-make

$(filter-out _all sub-make $(CURDIR)/Makefile, $(MAKECMDGOALS)) _all: sub-make
	@:

sub-make: FORCE
	$(Q)$(MAKE) -C $(KBUILD_OUTPUT) KBUILD_SRC=$(CURDIR) \
	-f $(CURDIR)/Makefile $(filter-out _all sub-make,$(MAKECMDGOALS))

# Leave processing to above invocation of make
skip-makefile := 1
endif # ifneq ($(KBUILD_OUTPUT),)
endif # ifeq ($(KBUILD_SRC),)

# We process the rest of the Makefile if this is the final invocation of make
ifeq ($(skip-makefile),)

# Do not print "Entering directory ...",
# but we want to display it when entering to the output directory
# so that IDEs/editors are able to understand relative filenames.
MAKEFLAGS += --no-print-directory

# Call a source code checker (by default, "sparse") as part of the
# C compilation.
#
# Use 'make C=1' to enable checking of only re-compiled files.
# Use 'make C=2' to enable checking of *all* source files, regardless
# of whether they are re-compiled or not.
#
# See the file "Documentation/sparse.txt" for more details, including
# where to get the "sparse" utility.

ifeq ("$(origin C)", "command line")
  KBUILD_CHECKSRC = $(C)
endif
ifndef KBUILD_CHECKSRC
  KBUILD_CHECKSRC = 0
endif

# Use make M=dir to specify directory of external module to build
# Old syntax make ... SUBDIRS=$PWD is still supported
# Setting the environment variable KBUILD_EXTMOD take precedence
ifdef SUBDIRS
  KBUILD_EXTMOD ?= $(SUBDIRS)
endif

ifeq ("$(origin M)", "command line")
  KBUILD_EXTMOD := $(M)
endif

# If building an external module we do not care about the all: rule
# but instead _all depend on modules
PHONY += all
ifeq ($(KBUILD_EXTMOD),)
_all: all
else
_all: modules
endif

ifeq ($(KBUILD_SRC),)
        # building in the source tree
        srctree := .
else
        ifeq ($(KBUILD_SRC)/,$(dir $(CURDIR)))
                # building in a subdirectory of the source tree
                srctree := ..
        else
                srctree := $(KBUILD_SRC)
        endif
endif
objtree		:= .
src		:= $(srctree)
obj		:= $(objtree)

VPATH		:= $(srctree)$(if $(KBUILD_EXTMOD),:$(KBUILD_EXTMOD))

export srctree objtree VPATH


# SUBARCH tells the usermode build what the underlying arch is.  That is set
# first, and if a usermode build is happening, the "ARCH=um" on the command
# line overrides the setting of ARCH below.  If a native build is happening,
# then ARCH is assigned, getting whatever value it gets normally, and
# SUBARCH is subsequently ignored.

SUBARCH := $(shell uname -m | sed -e s/i.86/x86/ -e s/x86_64/x86/ \
				  -e s/sun4u/sparc64/ \
				  -e s/arm.*/arm/ -e s/sa110/arm/ \
				  -e s/s390x/s390/ -e s/parisc64/parisc/ \
				  -e s/ppc.*/powerpc/ -e s/mips.*/mips/ \
				  -e s/sh[234].*/sh/ -e s/aarch64.*/arm64/ )

# Cross compiling and selecting different set of gcc/bin-utils
# ---------------------------------------------------------------------------
#
# When performing cross compilation for other architectures ARCH shall be set
# to the target architecture. (See arch/* for the possibilities).
# ARCH can be set during invocation of make:
# make ARCH=ia64
# Another way is to have ARCH set in the environment.
# The default ARCH is the host where make is executed.

# CROSS_COMPILE specify the prefix used for all executables used
# during compilation. Only gcc and related bin-utils executables
# are prefixed with $(CROSS_COMPILE).
# CROSS_COMPILE can be set on the command line
# make CROSS_COMPILE=ia64-linux-
# Alternatively CROSS_COMPILE can be set in the environment.
# A third alternative is to store a setting in .config so that plain
# "make" in the configured kernel build directory always uses that.
# Default value for CROSS_COMPILE is not to prefix executables
# Note: Some architectures assign CROSS_COMPILE in their arch/*/Makefile
ARCH		?= $(SUBARCH)
CROSS_COMPILE	?= $(CONFIG_CROSS_COMPILE:"%"=%)

# Architecture as present in compile.h
UTS_MACHINE 	:= $(ARCH)
SRCARCH 	:= $(ARCH)

# Additional ARCH settings for x86
ifeq ($(ARCH),i386)
        SRCARCH := x86
endif
ifeq ($(ARCH),x86_64)
        SRCARCH := x86
endif

# Additional ARCH settings for sparc
ifeq ($(ARCH),sparc32)
       SRCARCH := sparc
endif
ifeq ($(ARCH),sparc64)
       SRCARCH := sparc
endif

# Additional ARCH settings for sh
ifeq ($(ARCH),sh64)
       SRCARCH := sh
endif

# Additional ARCH settings for tile
ifeq ($(ARCH),tilepro)
       SRCARCH := tile
endif
ifeq ($(ARCH),tilegx)
       SRCARCH := tile
endif

# Where to locate arch specific headers
hdr-arch  := $(SRCARCH)

KCONFIG_CONFIG	?= .config
export KCONFIG_CONFIG

# SHELL used by kbuild
CONFIG_SHELL := $(shell if [ -x "$$BASH" ]; then echo $$BASH; \
	  else if [ -x /bin/bash ]; then echo /bin/bash; \
	  else echo sh; fi ; fi)

HOSTCC       = gcc
HOSTCXX      = g++
HOSTCFLAGS   = -Wall -Wmissing-prototypes -Wstrict-prototypes -O2 -fomit-frame-pointer -std=gnu89
HOSTCXXFLAGS = -O2

ifeq ($(shell $(HOSTCC) -v 2>&1 | grep -c "clang version"), 1)
HOSTCFLAGS  += -Wno-unused-value -Wno-unused-parameter \
		-Wno-missing-field-initializers -fno-delete-null-pointer-checks
endif

# Decide whether to build built-in, modular, or both.
# Normally, just do built-in.

KBUILD_MODULES :=
KBUILD_BUILTIN := 1

# If we have only "make modules", don't compile built-in objects.
# When we're building modules with modversions, we need to consider
# the built-in objects during the descend as well, in order to
# make sure the checksums are up to date before we record them.

ifeq ($(MAKECMDGOALS),modules)
  KBUILD_BUILTIN := $(if $(CONFIG_MODVERSIONS),1)
endif

# If we have "make <whatever> modules", compile modules
# in addition to whatever we do anyway.
# Just "make" or "make all" shall build modules as well

ifneq ($(filter all _all modules,$(MAKECMDGOALS)),)
  KBUILD_MODULES := 1
endif

ifeq ($(MAKECMDGOALS),)
  KBUILD_MODULES := 1
endif

export KBUILD_MODULES KBUILD_BUILTIN
export KBUILD_CHECKSRC KBUILD_SRC KBUILD_EXTMOD

ifneq ($(CC),)
ifeq ($(shell $(CC) -v 2>&1 | grep -c "clang version"), 1)
COMPILER := clang
else
COMPILER := gcc
endif
export COMPILER
endif

# Look for make include files relative to root of kernel src
MAKEFLAGS += --include-dir=$(srctree)

# We need some generic definitions (do not try to remake the file).
$(srctree)/scripts/Kbuild.include: ;
include $(srctree)/scripts/Kbuild.include

# Make variables (CC, etc...)
AS		= $(CROSS_COMPILE)as
LD		= $(CROSS_COMPILE)ld
CC		= $(CROSS_COMPILE)gcc
CPP		= $(CC) -E
AR		= $(CROSS_COMPILE)ar
NM		= $(CROSS_COMPILE)nm
STRIP		= $(CROSS_COMPILE)strip
OBJCOPY		= $(CROSS_COMPILE)objcopy
OBJDUMP		= $(CROSS_COMPILE)objdump
AWK		= awk
GENKSYMS	= scripts/genksyms/genksyms
INSTALLKERNEL  := installkernel
DEPMOD		= /sbin/depmod
PERL		= perl
PYTHON		= python
CHECK		= sparse

CHECKFLAGS     := -D__linux__ -Dlinux -D__STDC__ -Dunix -D__unix__ \
		  -Wbitwise -Wno-return-void $(CF)
CFLAGS_MODULE   =
AFLAGS_MODULE   =
LDFLAGS_MODULE  =
CFLAGS_KERNEL	=
AFLAGS_KERNEL	=
CFLAGS_GCOV	= -fprofile-arcs -ftest-coverage


# Use USERINCLUDE when you must reference the UAPI directories only.
USERINCLUDE    := \
		-I$(srctree)/arch/$(hdr-arch)/include/uapi \
		-Iarch/$(hdr-arch)/include/generated/uapi \
		-I$(srctree)/include/uapi \
		-Iinclude/generated/uapi \
                -include $(srctree)/include/linux/kconfig.h

# Use LINUXINCLUDE when you must reference the include/ directory.
# Needed to be compatible with the O= option
LINUXINCLUDE    := \
		-I$(srctree)/arch/$(hdr-arch)/include \
		-Iarch/$(hdr-arch)/include/generated \
		$(if $(KBUILD_SRC), -I$(srctree)/include) \
		-Iinclude \
		$(USERINCLUDE)

KBUILD_CPPFLAGS := -D__KERNEL__

KBUILD_CFLAGS   := -Wall -Wundef -Wstrict-prototypes -Wno-trigraphs \
		   -fno-strict-aliasing -fno-common \
		   -Werror-implicit-function-declaration \
		   -Wno-format-security \
		   -std=gnu89

KBUILD_AFLAGS_KERNEL :=
KBUILD_CFLAGS_KERNEL :=
KBUILD_AFLAGS   := -D__ASSEMBLY__
KBUILD_AFLAGS_MODULE  := -DMODULE
KBUILD_CFLAGS_MODULE  := -DMODULE
KBUILD_LDFLAGS_MODULE := -T $(srctree)/scripts/module-common.lds

# Read KERNELRELEASE from include/config/kernel.release (if it exists)
KERNELRELEASE = $(shell cat include/config/kernel.release 2> /dev/null)
KERNELVERSION = $(VERSION)$(if $(PATCHLEVEL),.$(PATCHLEVEL)$(if $(SUBLEVEL),.$(SUBLEVEL)))$(EXTRAVERSION)

export VERSION PATCHLEVEL SUBLEVEL KERNELRELEASE KERNELVERSION
export ARCH SRCARCH CONFIG_SHELL HOSTCC HOSTCFLAGS CROSS_COMPILE AS LD CC
export CPP AR NM STRIP OBJCOPY OBJDUMP
export MAKE AWK GENKSYMS INSTALLKERNEL PERL PYTHON UTS_MACHINE
export HOSTCXX HOSTCXXFLAGS LDFLAGS_MODULE CHECK CHECKFLAGS

export KBUILD_CPPFLAGS NOSTDINC_FLAGS LINUXINCLUDE OBJCOPYFLAGS LDFLAGS
export KBUILD_CFLAGS CFLAGS_KERNEL CFLAGS_MODULE CFLAGS_GCOV
export KBUILD_AFLAGS AFLAGS_KERNEL AFLAGS_MODULE
export KBUILD_AFLAGS_MODULE KBUILD_CFLAGS_MODULE KBUILD_LDFLAGS_MODULE
export KBUILD_AFLAGS_KERNEL KBUILD_CFLAGS_KERNEL
export KBUILD_ARFLAGS

# When compiling out-of-tree modules, put MODVERDIR in the module
# tree rather than in the kernel tree. The kernel tree might
# even be read-only.
export MODVERDIR := $(if $(KBUILD_EXTMOD),$(firstword $(KBUILD_EXTMOD))/).tmp_versions

# Files to ignore in find ... statements

export RCS_FIND_IGNORE := \( -name SCCS -o -name BitKeeper -o -name .svn -o    \
			  -name CVS -o -name .pc -o -name .hg -o -name .git \) \
			  -prune -o
export RCS_TAR_IGNORE := --exclude SCCS --exclude BitKeeper --exclude .svn \
			 --exclude CVS --exclude .pc --exclude .hg --exclude .git

# ===========================================================================
# Rules shared between *config targets and build targets

# Basic helpers built in scripts/
PHONY += scripts_basic
scripts_basic:
	$(Q)$(MAKE) $(build)=scripts/basic
	$(Q)rm -f .tmp_quiet_recordmcount

# To avoid any implicit rule to kick in, define an empty command.
scripts/basic/%: scripts_basic ;

PHONY += outputmakefile
# outputmakefile generates a Makefile in the output directory, if using a
# separate output directory. This allows convenient use of make in the
# output directory.
outputmakefile:
ifneq ($(KBUILD_SRC),)
	$(Q)ln -fsn $(srctree) source
	$(Q)$(CONFIG_SHELL) $(srctree)/scripts/mkmakefile \
	    $(srctree) $(objtree) $(VERSION) $(PATCHLEVEL)
endif

# Support for using generic headers in asm-generic
PHONY += asm-generic
asm-generic:
	$(Q)$(MAKE) -f $(srctree)/scripts/Makefile.asm-generic \
	            src=asm obj=arch/$(SRCARCH)/include/generated/asm
	$(Q)$(MAKE) -f $(srctree)/scripts/Makefile.asm-generic \
	            src=uapi/asm obj=arch/$(SRCARCH)/include/generated/uapi/asm

# To make sure we do not include .config for any of the *config targets
# catch them early, and hand them over to scripts/kconfig/Makefile
# It is allowed to specify more targets when calling make, including
# mixing *config targets and build targets.
# For example 'make oldconfig all'.
# Detect when mixed targets is specified, and make a second invocation
# of make so .config is not included in this case either (for *config).

version_h := include/generated/uapi/linux/version.h

no-dot-config-targets := clean mrproper distclean \
			 cscope gtags TAGS tags help %docs check% coccicheck \
			 $(version_h) headers_% archheaders archscripts \
			 kernelversion %src-pkg

config-targets := 0
mixed-targets  := 0
dot-config     := 1

ifneq ($(filter $(no-dot-config-targets), $(MAKECMDGOALS)),)
	ifeq ($(filter-out $(no-dot-config-targets), $(MAKECMDGOALS)),)
		dot-config := 0
	endif
endif

ifeq ($(KBUILD_EXTMOD),)
        ifneq ($(filter config %config,$(MAKECMDGOALS)),)
                config-targets := 1
                ifneq ($(filter-out config %config,$(MAKECMDGOALS)),)
                        mixed-targets := 1
                endif
        endif
endif

ifeq ($(mixed-targets),1)
# ===========================================================================
# We're called with mixed targets (*config and build targets).
# Handle them one by one.

PHONY += $(MAKECMDGOALS) __build_one_by_one

$(filter-out __build_one_by_one, $(MAKECMDGOALS)): __build_one_by_one
	@:

__build_one_by_one:
	$(Q)set -e; \
	for i in $(MAKECMDGOALS); do \
		$(MAKE) -f $(srctree)/Makefile $$i; \
	done

else
ifeq ($(config-targets),1)
# ===========================================================================
# *config targets only - make sure prerequisites are updated, and descend
# in scripts/kconfig to make the *config target

# Read arch specific Makefile to set KBUILD_DEFCONFIG as needed.
# KBUILD_DEFCONFIG may point out an alternative default configuration
# used for 'make defconfig'
include $(srctree)/arch/$(SRCARCH)/Makefile
export KBUILD_DEFCONFIG KBUILD_KCONFIG

config: scripts_basic outputmakefile FORCE
	$(Q)$(MAKE) $(build)=scripts/kconfig $@

%config: scripts_basic outputmakefile FORCE
	$(Q)$(MAKE) $(build)=scripts/kconfig $@

else
# ===========================================================================
# Build targets only - this includes vmlinux, arch specific targets, clean
# targets and others. In general all targets except *config targets.

ifeq ($(KBUILD_EXTMOD),)
# Additional helpers built in scripts/
# Carefully list dependencies so we do not try to build scripts twice
# in parallel
PHONY += scripts
scripts: scripts_basic include/config/auto.conf include/config/tristate.conf \
	 asm-generic
	$(Q)$(MAKE) $(build)=$(@)

# Objects we will link into vmlinux / subdirs we need to visit
init-y		:= init/
drivers-y	:= drivers/ sound/ firmware/
net-y		:= net/
libs-y		:= lib/
core-y		:= usr/
endif # KBUILD_EXTMOD

ifeq ($(dot-config),1)
# Read in config
-include include/config/auto.conf

ifeq ($(KBUILD_EXTMOD),)
# Read in dependencies to all Kconfig* files, make sure to run
# oldconfig if changes are detected.
-include include/config/auto.conf.cmd

# To avoid any implicit rule to kick in, define an empty command
$(KCONFIG_CONFIG) include/config/auto.conf.cmd: ;

# If .config is newer than include/config/auto.conf, someone tinkered
# with it and forgot to run make oldconfig.
# if auto.conf.cmd is missing then we are probably in a cleaned tree so
# we execute the config step to be sure to catch updated Kconfig files
include/config/%.conf: $(KCONFIG_CONFIG) include/config/auto.conf.cmd
	$(Q)$(MAKE) -f $(srctree)/Makefile silentoldconfig
else
# external modules needs include/generated/autoconf.h and include/config/auto.conf
# but do not care if they are up-to-date. Use auto.conf to trigger the test
PHONY += include/config/auto.conf

include/config/auto.conf:
	$(Q)test -e include/generated/autoconf.h -a -e $@ || (		\
	echo >&2;							\
	echo >&2 "  ERROR: Kernel configuration is invalid.";		\
	echo >&2 "         include/generated/autoconf.h or $@ are missing.";\
	echo >&2 "         Run 'make oldconfig && make prepare' on kernel src to fix it.";	\
	echo >&2 ;							\
	/bin/false)

endif # KBUILD_EXTMOD

else
# Dummy target needed, because used as prerequisite
include/config/auto.conf: ;
endif # $(dot-config)

# The all: target is the default when no target is given on the
# command line.
# This allow a user to issue only 'make' to build a kernel including modules
# Defaults to vmlinux, but the arch makefile usually adds further targets
all: vmlinux

include $(srctree)/arch/$(SRCARCH)/Makefile

KBUILD_CFLAGS	+= $(call cc-option,-fno-delete-null-pointer-checks,)

ifdef CONFIG_CC_OPTIMIZE_FOR_SIZE
KBUILD_CFLAGS	+= -Os $(call cc-disable-warning,maybe-uninitialized,)
else
KBUILD_CFLAGS	+= -O2
endif

# Tell gcc to never replace conditional load with a non-conditional one
KBUILD_CFLAGS	+= $(call cc-option,--param=allow-store-data-races=0)

ifdef CONFIG_READABLE_ASM
# Disable optimizations that make assembler listings hard to read.
# reorder blocks reorders the control in the function
# ipa clone creates specialized cloned functions
# partial inlining inlines only parts of functions
KBUILD_CFLAGS += $(call cc-option,-fno-reorder-blocks,) \
                 $(call cc-option,-fno-ipa-cp-clone,) \
                 $(call cc-option,-fno-partial-inlining)
endif

ifneq ($(CONFIG_FRAME_WARN),0)
KBUILD_CFLAGS += $(call cc-option,-Wframe-larger-than=${CONFIG_FRAME_WARN})
endif

# Handle stack protector mode.
#
# Since kbuild can potentially perform two passes (first with the old
# .config values and then with updated .config values), we cannot error out
# if a desired compiler option is unsupported. If we were to error, kbuild
# could never get to the second pass and actually notice that we changed
# the option to something that was supported.
#
# Additionally, we don't want to fallback and/or silently change which compiler
# flags will be used, since that leads to producing kernels with different
# security feature characteristics depending on the compiler used. ("But I
# selected CC_STACKPROTECTOR_STRONG! Why did it build with _REGULAR?!")
#
# The middle ground is to warn here so that the failed option is obvious, but
# to let the build fail with bad compiler flags so that we can't produce a
# kernel when there is a CONFIG and compiler mismatch.
#
ifdef CONFIG_CC_STACKPROTECTOR_REGULAR
  stackp-flag := -fstack-protector
  ifeq ($(call cc-option, $(stackp-flag)),)
    $(warning Cannot use CONFIG_CC_STACKPROTECTOR_REGULAR: \
             -fstack-protector not supported by compiler)
  endif
else
ifdef CONFIG_CC_STACKPROTECTOR_STRONG
  stackp-flag := -fstack-protector-strong
  ifeq ($(call cc-option, $(stackp-flag)),)
    $(warning Cannot use CONFIG_CC_STACKPROTECTOR_STRONG: \
	      -fstack-protector-strong not supported by compiler)
  endif
else
  # Force off for distro compilers that enable stack protector by default.
  stackp-flag := $(call cc-option, -fno-stack-protector)
endif
endif
KBUILD_CFLAGS += $(stackp-flag)

ifeq ($(COMPILER),clang)
KBUILD_CPPFLAGS += $(call cc-option,-Qunused-arguments,)
KBUILD_CPPFLAGS += $(call cc-option,-Wno-unknown-warning-option,)
KBUILD_CFLAGS += $(call cc-disable-warning, unused-variable)
KBUILD_CFLAGS += $(call cc-disable-warning, format-invalid-specifier)
KBUILD_CFLAGS += $(call cc-disable-warning, gnu)
# Quiet clang warning: comparison of unsigned expression < 0 is always false
KBUILD_CFLAGS += $(call cc-disable-warning, tautological-compare)
# CLANG uses a _MergedGlobals as optimization, but this breaks modpost, as the
# source of a reference will be _MergedGlobals and not on of the whitelisted names.
# See modpost pattern 2
KBUILD_CFLAGS += $(call cc-option, -mno-global-merge,)
KBUILD_CFLAGS += $(call cc-option, -fcatch-undefined-behavior)
else

# This warning generated too much noise in a regular build.
# Use make W=1 to enable this warning (see scripts/Makefile.build)
KBUILD_CFLAGS += $(call cc-disable-warning, unused-but-set-variable)
endif

ifdef CONFIG_FRAME_POINTER
KBUILD_CFLAGS	+= -fno-omit-frame-pointer -fno-optimize-sibling-calls
else
# Some targets (ARM with Thumb2, for example), can't be built with frame
# pointers.  For those, we don't have FUNCTION_TRACER automatically
# select FRAME_POINTER.  However, FUNCTION_TRACER adds -pg, and this is
# incompatible with -fomit-frame-pointer with current GCC, so we don't use
# -fomit-frame-pointer with FUNCTION_TRACER.
ifndef CONFIG_FUNCTION_TRACER
KBUILD_CFLAGS	+= -fomit-frame-pointer
endif
endif

KBUILD_CFLAGS   += $(call cc-option, -fno-var-tracking-assignments)

ifdef CONFIG_DEBUG_INFO
ifdef CONFIG_DEBUG_INFO_SPLIT
KBUILD_CFLAGS   += $(call cc-option, -gsplit-dwarf, -g)
else
KBUILD_CFLAGS	+= -g
endif
KBUILD_AFLAGS	+= -Wa,-gdwarf-2
endif
ifdef CONFIG_DEBUG_INFO_DWARF4
KBUILD_CFLAGS	+= $(call cc-option, -gdwarf-4,)
endif

ifdef CONFIG_DEBUG_INFO_REDUCED
KBUILD_CFLAGS 	+= $(call cc-option, -femit-struct-debug-baseonly) \
		   $(call cc-option,-fno-var-tracking)
endif

ifdef CONFIG_FUNCTION_TRACER
ifdef CONFIG_HAVE_FENTRY
CC_USING_FENTRY	:= $(call cc-option, -mfentry -DCC_USING_FENTRY)
endif
KBUILD_CFLAGS	+= -pg $(CC_USING_FENTRY)
KBUILD_AFLAGS	+= $(CC_USING_FENTRY)
ifdef CONFIG_DYNAMIC_FTRACE
	ifdef CONFIG_HAVE_C_RECORDMCOUNT
		BUILD_C_RECORDMCOUNT := y
		export BUILD_C_RECORDMCOUNT
	endif
endif
endif

# We trigger additional mismatches with less inlining
ifdef CONFIG_DEBUG_SECTION_MISMATCH
KBUILD_CFLAGS += $(call cc-option, -fno-inline-functions-called-once)
endif

# arch Makefile may override CC so keep this after arch Makefile is included
NOSTDINC_FLAGS += -nostdinc -isystem $(shell $(CC) -print-file-name=include)
CHECKFLAGS     += $(NOSTDINC_FLAGS)

# warn about C99 declaration after statement
KBUILD_CFLAGS += $(call cc-option,-Wdeclaration-after-statement,)

# disable pointer signed / unsigned warnings in gcc 4.0
KBUILD_CFLAGS += $(call cc-disable-warning, pointer-sign)

# disable invalid "can't wrap" optimizations for signed / pointers
KBUILD_CFLAGS	+= $(call cc-option,-fno-strict-overflow)

# conserve stack if available
KBUILD_CFLAGS   += $(call cc-option,-fconserve-stack)

# disallow errors like 'EXPORT_GPL(foo);' with missing header
KBUILD_CFLAGS   += $(call cc-option,-Werror=implicit-int)

# require functions to have arguments in prototypes, not empty 'int foo()'
KBUILD_CFLAGS   += $(call cc-option,-Werror=strict-prototypes)

# Prohibit date/time macros, which would make the build non-deterministic
KBUILD_CFLAGS   += $(call cc-option,-Werror=date-time)

# use the deterministic mode of AR if available
KBUILD_ARFLAGS := $(call ar-option,D)

# check for 'asm goto'
ifeq ($(shell $(CONFIG_SHELL) $(srctree)/scripts/gcc-goto.sh $(CC)), y)
	KBUILD_CFLAGS += -DCC_HAVE_ASM_GOTO
endif

include $(srctree)/scripts/Makefile.extrawarn

# Add user supplied CPPFLAGS, AFLAGS and CFLAGS as the last assignments
KBUILD_CPPFLAGS += $(KCPPFLAGS)
KBUILD_AFLAGS += $(KAFLAGS)
KBUILD_CFLAGS += $(KCFLAGS)

# Use --build-id when available.
LDFLAGS_BUILD_ID = $(patsubst -Wl$(comma)%,%,\
			      $(call cc-ldoption, -Wl$(comma)--build-id,))
KBUILD_LDFLAGS_MODULE += $(LDFLAGS_BUILD_ID)
LDFLAGS_vmlinux += $(LDFLAGS_BUILD_ID)

ifeq ($(CONFIG_STRIP_ASM_SYMS),y)
LDFLAGS_vmlinux	+= $(call ld-option, -X,)
endif

# Default kernel image to build when no specific target is given.
# KBUILD_IMAGE may be overruled on the command line or
# set in the environment
# Also any assignments in arch/$(ARCH)/Makefile take precedence over
# this default value
export KBUILD_IMAGE ?= vmlinux

#
# INSTALL_PATH specifies where to place the updated kernel and system map
# images. Default is /boot, but you can set it to other values
export	INSTALL_PATH ?= /boot

#
# INSTALL_DTBS_PATH specifies a prefix for relocations required by build roots.
# Like INSTALL_MOD_PATH, it isn't defined in the Makefile, but can be passed as
# an argument if needed. Otherwise it defaults to the kernel install path
#
export INSTALL_DTBS_PATH ?= $(INSTALL_PATH)/dtbs/$(KERNELRELEASE)

#
# INSTALL_MOD_PATH specifies a prefix to MODLIB for module directory
# relocations required by build roots.  This is not defined in the
# makefile but the argument can be passed to make if needed.
#

MODLIB	= $(INSTALL_MOD_PATH)/lib/modules/$(KERNELRELEASE)
export MODLIB

#
# INSTALL_MOD_STRIP, if defined, will cause modules to be
# stripped after they are installed.  If INSTALL_MOD_STRIP is '1', then
# the default option --strip-debug will be used.  Otherwise,
# INSTALL_MOD_STRIP value will be used as the options to the strip command.

ifdef INSTALL_MOD_STRIP
ifeq ($(INSTALL_MOD_STRIP),1)
mod_strip_cmd = $(STRIP) --strip-debug
else
mod_strip_cmd = $(STRIP) $(INSTALL_MOD_STRIP)
endif # INSTALL_MOD_STRIP=1
else
mod_strip_cmd = true
endif # INSTALL_MOD_STRIP
export mod_strip_cmd

# CONFIG_MODULE_COMPRESS, if defined, will cause module to be compressed
# after they are installed in agreement with CONFIG_MODULE_COMPRESS_GZIP
# or CONFIG_MODULE_COMPRESS_XZ.

mod_compress_cmd = true
ifdef CONFIG_MODULE_COMPRESS
  ifdef CONFIG_MODULE_COMPRESS_GZIP
    mod_compress_cmd = gzip -n
  endif # CONFIG_MODULE_COMPRESS_GZIP
  ifdef CONFIG_MODULE_COMPRESS_XZ
    mod_compress_cmd = xz
  endif # CONFIG_MODULE_COMPRESS_XZ
endif # CONFIG_MODULE_COMPRESS
export mod_compress_cmd

# Select initial ramdisk compression format, default is gzip(1).
# This shall be used by the dracut(8) tool while creating an initramfs image.
#
INITRD_COMPRESS-y                  := gzip
INITRD_COMPRESS-$(CONFIG_RD_BZIP2) := bzip2
INITRD_COMPRESS-$(CONFIG_RD_LZMA)  := lzma
INITRD_COMPRESS-$(CONFIG_RD_XZ)    := xz
INITRD_COMPRESS-$(CONFIG_RD_LZO)   := lzo
INITRD_COMPRESS-$(CONFIG_RD_LZ4)   := lz4
# do not export INITRD_COMPRESS, since we didn't actually
# choose a sane default compression above.
# export INITRD_COMPRESS := $(INITRD_COMPRESS-y)

ifdef CONFIG_MODULE_SIG_ALL
MODSECKEY = ./signing_key.priv
MODPUBKEY = ./signing_key.x509
export MODPUBKEY
mod_sign_cmd = perl $(srctree)/scripts/sign-file $(CONFIG_MODULE_SIG_HASH) $(MODSECKEY) $(MODPUBKEY)
else
mod_sign_cmd = true
endif
export mod_sign_cmd


ifeq ($(KBUILD_EXTMOD),)
core-y		+= kernel/ mm/ fs/ ipc/ security/ crypto/ block/

vmlinux-dirs	:= $(patsubst %/,%,$(filter %/, $(init-y) $(init-m) \
		     $(core-y) $(core-m) $(drivers-y) $(drivers-m) \
		     $(net-y) $(net-m) $(libs-y) $(libs-m)))

vmlinux-alldirs	:= $(sort $(vmlinux-dirs) $(patsubst %/,%,$(filter %/, \
		     $(init-) $(core-) $(drivers-) $(net-) $(libs-))))

init-y		:= $(patsubst %/, %/built-in.o, $(init-y))
core-y		:= $(patsubst %/, %/built-in.o, $(core-y))
drivers-y	:= $(patsubst %/, %/built-in.o, $(drivers-y))
net-y		:= $(patsubst %/, %/built-in.o, $(net-y))
libs-y1		:= $(patsubst %/, %/lib.a, $(libs-y))
libs-y2		:= $(patsubst %/, %/built-in.o, $(libs-y))
libs-y		:= $(libs-y1) $(libs-y2)

# Externally visible symbols (used by link-vmlinux.sh)
export KBUILD_VMLINUX_INIT := $(head-y) $(init-y)
export KBUILD_VMLINUX_MAIN := $(core-y) $(libs-y) $(drivers-y) $(net-y)
export KBUILD_LDS          := arch/$(SRCARCH)/kernel/vmlinux.lds
export LDFLAGS_vmlinux
# used by scripts/pacmage/Makefile
export KBUILD_ALLDIRS := $(sort $(filter-out arch/%,$(vmlinux-alldirs)) arch Documentation include samples scripts tools virt)

vmlinux-deps := $(KBUILD_LDS) $(KBUILD_VMLINUX_INIT) $(KBUILD_VMLINUX_MAIN)

# Final link of vmlinux
      cmd_link-vmlinux = $(CONFIG_SHELL) $< $(LD) $(LDFLAGS) $(LDFLAGS_vmlinux)
quiet_cmd_link-vmlinux = LINK    $@

# Include targets which we want to
# execute if the rest of the kernel build went well.
vmlinux: scripts/link-vmlinux.sh $(vmlinux-deps) FORCE
ifdef CONFIG_HEADERS_CHECK
	$(Q)$(MAKE) -f $(srctree)/Makefile headers_check
endif
ifdef CONFIG_SAMPLES
	$(Q)$(MAKE) $(build)=samples
endif
ifdef CONFIG_BUILD_DOCSRC
	$(Q)$(MAKE) $(build)=Documentation
endif
	+$(call if_changed,link-vmlinux)

# The actual objects are generated when descending,
# make sure no implicit rule kicks in
$(sort $(vmlinux-deps)): $(vmlinux-dirs) ;

# Handle descending into subdirectories listed in $(vmlinux-dirs)
# Preset locale variables to speed up the build process. Limit locale
# tweaks to this spot to avoid wrong language settings when running
# make menuconfig etc.
# Error messages still appears in the original language

PHONY += $(vmlinux-dirs)
$(vmlinux-dirs): prepare scripts
	$(Q)$(MAKE) $(build)=$@

define filechk_kernel.release
	echo "$(KERNELVERSION)$$($(CONFIG_SHELL) $(srctree)/scripts/setlocalversion $(srctree))"
endef

# Store (new) KERNELRELEASE string in include/config/kernel.release
include/config/kernel.release: include/config/auto.conf FORCE
	$(call filechk,kernel.release)


# Things we need to do before we recursively start building the kernel
# or the modules are listed in "prepare".
# A multi level approach is used. prepareN is processed before prepareN-1.
# archprepare is used in arch Makefiles and when processed asm symlink,
# version.h and scripts_basic is processed / created.

# Listed in dependency order
PHONY += prepare archprepare prepare0 prepare1 prepare2 prepare3

# prepare3 is used to check if we are building in a separate output directory,
# and if so do:
# 1) Check that make has not been executed in the kernel src $(srctree)
prepare3: include/config/kernel.release
ifneq ($(KBUILD_SRC),)
	@$(kecho) '  Using $(srctree) as source for kernel'
	$(Q)if [ -f $(srctree)/.config -o -d $(srctree)/include/config ]; then \
		echo >&2 "  $(srctree) is not clean, please run 'make mrproper'"; \
		echo >&2 "  in the '$(srctree)' directory.";\
		/bin/false; \
	fi;
endif

# prepare2 creates a makefile if using a separate output directory
prepare2: prepare3 outputmakefile asm-generic

prepare1: prepare2 $(version_h) include/generated/utsrelease.h \
                   include/config/auto.conf
	$(cmd_crmodverdir)

archprepare: archheaders archscripts prepare1 scripts_basic

prepare0: archprepare FORCE
	$(Q)$(MAKE) $(build)=.

# All the preparing..
prepare: prepare0

# Generate some files
# ---------------------------------------------------------------------------

# KERNELRELEASE can change from a few different places, meaning version.h
# needs to be updated, so this check is forced on all builds

uts_len := 64
define filechk_utsrelease.h
	if [ `echo -n "$(KERNELRELEASE)" | wc -c ` -gt $(uts_len) ]; then \
	  echo '"$(KERNELRELEASE)" exceeds $(uts_len) characters' >&2;    \
	  exit 1;                                                         \
	fi;                                                               \
	(echo \#define UTS_RELEASE \"$(KERNELRELEASE)\";)
endef

define filechk_version.h
	(echo \#define LINUX_VERSION_CODE $(shell                         \
	expr $(VERSION) \* 65536 + 0$(PATCHLEVEL) \* 256 + 0$(SUBLEVEL)); \
	echo '#define KERNEL_VERSION(a,b,c) (((a) << 16) + ((b) << 8) + (c))';)
endef

$(version_h): $(srctree)/Makefile FORCE
	$(call filechk,version.h)

include/generated/utsrelease.h: include/config/kernel.release FORCE
	$(call filechk,utsrelease.h)

PHONY += headerdep
headerdep:
	$(Q)find $(srctree)/include/ -name '*.h' | xargs --max-args 1 \
	$(srctree)/scripts/headerdep.pl -I$(srctree)/include

# ---------------------------------------------------------------------------

PHONY += depend dep
depend dep:
	@echo '*** Warning: make $@ is unnecessary now.'

# ---------------------------------------------------------------------------
# Firmware install
INSTALL_FW_PATH=$(INSTALL_MOD_PATH)/lib/firmware
export INSTALL_FW_PATH

PHONY += firmware_install
firmware_install: FORCE
	@mkdir -p $(objtree)/firmware
	$(Q)$(MAKE) -f $(srctree)/scripts/Makefile.fwinst obj=firmware __fw_install

# ---------------------------------------------------------------------------
# Kernel headers

#Default location for installed headers
export INSTALL_HDR_PATH = $(objtree)/usr

hdr-inst := -rR -f $(srctree)/scripts/Makefile.headersinst obj

# If we do an all arch process set dst to asm-$(hdr-arch)
hdr-dst = $(if $(KBUILD_HEADERS), dst=include/asm-$(hdr-arch), dst=include/asm)

PHONY += archheaders
archheaders:

PHONY += archscripts
archscripts:

PHONY += __headers
__headers: $(version_h) scripts_basic asm-generic archheaders archscripts FORCE
	$(Q)$(MAKE) $(build)=scripts build_unifdef

PHONY += headers_install_all
headers_install_all:
	$(Q)$(CONFIG_SHELL) $(srctree)/scripts/headers.sh install

PHONY += headers_install
headers_install: __headers
	$(if $(wildcard $(srctree)/arch/$(hdr-arch)/include/uapi/asm/Kbuild),, \
	  $(error Headers not exportable for the $(SRCARCH) architecture))
	$(Q)$(MAKE) $(hdr-inst)=include/uapi
	$(Q)$(MAKE) $(hdr-inst)=arch/$(hdr-arch)/include/uapi/asm $(hdr-dst)

PHONY += headers_check_all
headers_check_all: headers_install_all
	$(Q)$(CONFIG_SHELL) $(srctree)/scripts/headers.sh check

PHONY += headers_check
headers_check: headers_install
	$(Q)$(MAKE) $(hdr-inst)=include/uapi HDRCHECK=1
	$(Q)$(MAKE) $(hdr-inst)=arch/$(hdr-arch)/include/uapi/asm $(hdr-dst) HDRCHECK=1

# ---------------------------------------------------------------------------
# Kernel selftest

PHONY += kselftest
kselftest:
	$(Q)$(MAKE) -C tools/testing/selftests run_tests

# ---------------------------------------------------------------------------
# Modules

ifdef CONFIG_MODULES

# By default, build modules as well

all: modules

# Build modules
#
# A module can be listed more than once in obj-m resulting in
# duplicate lines in modules.order files.  Those are removed
# using awk while concatenating to the final file.

PHONY += modules
modules: $(vmlinux-dirs) $(if $(KBUILD_BUILTIN),vmlinux) modules.builtin
	$(Q)$(AWK) '!x[$$0]++' $(vmlinux-dirs:%=$(objtree)/%/modules.order) > $(objtree)/modules.order
	@$(kecho) '  Building modules, stage 2.';
	$(Q)$(MAKE) -f $(srctree)/scripts/Makefile.modpost
	$(Q)$(MAKE) -f $(srctree)/scripts/Makefile.fwinst obj=firmware __fw_modbuild

modules.builtin: $(vmlinux-dirs:%=%/modules.builtin)
	$(Q)$(AWK) '!x[$$0]++' $^ > $(objtree)/modules.builtin

%/modules.builtin: include/config/auto.conf
	$(Q)$(MAKE) $(modbuiltin)=$*


# Target to prepare building external modules
PHONY += modules_prepare
modules_prepare: prepare scripts

# Target to install modules
PHONY += modules_install
modules_install: _modinst_ _modinst_post

PHONY += _modinst_
_modinst_:
	@rm -rf $(MODLIB)/kernel
	@rm -f $(MODLIB)/source
	@mkdir -p $(MODLIB)/kernel
	@ln -s `cd $(srctree) && /bin/pwd` $(MODLIB)/source
	@if [ ! $(objtree) -ef  $(MODLIB)/build ]; then \
		rm -f $(MODLIB)/build ; \
		ln -s $(CURDIR) $(MODLIB)/build ; \
	fi
	@cp -f $(objtree)/modules.order $(MODLIB)/
	@cp -f $(objtree)/modules.builtin $(MODLIB)/
	$(Q)$(MAKE) -f $(srctree)/scripts/Makefile.modinst

# This depmod is only for convenience to give the initial
# boot a modules.dep even before / is mounted read-write.  However the
# boot script depmod is the master version.
PHONY += _modinst_post
_modinst_post: _modinst_
	$(Q)$(MAKE) -f $(srctree)/scripts/Makefile.fwinst obj=firmware __fw_modinst
	$(call cmd,depmod)

ifeq ($(CONFIG_MODULE_SIG), y)
PHONY += modules_sign
modules_sign:
	$(Q)$(MAKE) -f $(srctree)/scripts/Makefile.modsign
endif

else # CONFIG_MODULES

# Modules not configured
# ---------------------------------------------------------------------------

modules modules_install: FORCE
	@echo >&2
	@echo >&2 "The present kernel configuration has modules disabled."
	@echo >&2 "Type 'make config' and enable loadable module support."
	@echo >&2 "Then build a kernel with module support enabled."
	@echo >&2
	@exit 1

endif # CONFIG_MODULES

###
# Cleaning is done on three levels.
# make clean     Delete most generated files
#                Leave enough to build external modules
# make mrproper  Delete the current configuration, and all generated files
# make distclean Remove editor backup files, patch leftover files and the like

# Directories & files removed with 'make clean'
CLEAN_DIRS  += $(MODVERDIR)

# Directories & files removed with 'make mrproper'
MRPROPER_DIRS  += include/config usr/include include/generated          \
		  arch/*/include/generated .tmp_objdiff
MRPROPER_FILES += .config .config.old .version .old_version $(version_h) \
		  Module.symvers tags TAGS cscope* GPATH GTAGS GRTAGS GSYMS \
		  signing_key.priv signing_key.x509 x509.genkey		\
		  extra_certificates signing_key.x509.keyid		\
		  signing_key.x509.signer include/linux/version.h

# clean - Delete most, but leave enough to build external modules
#
clean: rm-dirs  := $(CLEAN_DIRS)
clean: rm-files := $(CLEAN_FILES)
clean-dirs      := $(addprefix _clean_, . $(vmlinux-alldirs) Documentation samples)

PHONY += $(clean-dirs) clean archclean vmlinuxclean
$(clean-dirs):
	$(Q)$(MAKE) $(clean)=$(patsubst _clean_%,%,$@)

vmlinuxclean:
	$(Q)$(CONFIG_SHELL) $(srctree)/scripts/link-vmlinux.sh clean

clean: archclean vmlinuxclean

# mrproper - Delete all generated files, including .config
#
mrproper: rm-dirs  := $(wildcard $(MRPROPER_DIRS))
mrproper: rm-files := $(wildcard $(MRPROPER_FILES))
mrproper-dirs      := $(addprefix _mrproper_,Documentation/DocBook scripts)

PHONY += $(mrproper-dirs) mrproper archmrproper
$(mrproper-dirs):
	$(Q)$(MAKE) $(clean)=$(patsubst _mrproper_%,%,$@)

mrproper: clean archmrproper $(mrproper-dirs)
	$(call cmd,rmdirs)
	$(call cmd,rmfiles)

# distclean
#
PHONY += distclean

distclean: mrproper
	@find $(srctree) $(RCS_FIND_IGNORE) \
		\( -name '*.orig' -o -name '*.rej' -o -name '*~' \
		-o -name '*.bak' -o -name '#*#' -o -name '.*.orig' \
		-o -name '.*.rej' -o -name '*%'  -o -name 'core' \) \
		-type f -print | xargs rm -f


# Packaging of the kernel to various formats
# ---------------------------------------------------------------------------
# rpm target kept for backward compatibility
package-dir	:= scripts/package

%src-pkg: FORCE
	$(Q)$(MAKE) $(build)=$(package-dir) $@
%pkg: include/config/kernel.release FORCE
	$(Q)$(MAKE) $(build)=$(package-dir) $@
rpm: include/config/kernel.release FORCE
	$(Q)$(MAKE) $(build)=$(package-dir) $@


# Brief documentation of the typical targets used
# ---------------------------------------------------------------------------

boards := $(wildcard $(srctree)/arch/$(SRCARCH)/configs/*_defconfig)
boards := $(notdir $(boards))
board-dirs := $(dir $(wildcard $(srctree)/arch/$(SRCARCH)/configs/*/*_defconfig))
board-dirs := $(sort $(notdir $(board-dirs:/=)))

help:
	@echo  'Cleaning targets:'
	@echo  '  clean		  - Remove most generated files but keep the config and'
	@echo  '                    enough build support to build external modules'
	@echo  '  mrproper	  - Remove all generated files + config + various backup files'
	@echo  '  distclean	  - mrproper + remove editor backup and patch files'
	@echo  ''
	@echo  'Configuration targets:'
	@$(MAKE) -f $(srctree)/scripts/kconfig/Makefile help
	@echo  ''
	@echo  'Other generic targets:'
	@echo  '  all		  - Build all targets marked with [*]'
	@echo  '* vmlinux	  - Build the bare kernel'
	@echo  '* modules	  - Build all modules'
	@echo  '  modules_install - Install all modules to INSTALL_MOD_PATH (default: /)'
	@echo  '  firmware_install- Install all firmware to INSTALL_FW_PATH'
	@echo  '                    (default: $$(INSTALL_MOD_PATH)/lib/firmware)'
	@echo  '  dir/            - Build all files in dir and below'
	@echo  '  dir/file.[oisS] - Build specified target only'
	@echo  '  dir/file.lst    - Build specified mixed source/assembly target only'
	@echo  '                    (requires a recent binutils and recent build (System.map))'
	@echo  '  dir/file.ko     - Build module including final link'
	@echo  '  modules_prepare - Set up for building external modules'
	@echo  '  tags/TAGS	  - Generate tags file for editors'
	@echo  '  cscope	  - Generate cscope index'
	@echo  '  gtags           - Generate GNU GLOBAL index'
	@echo  '  kernelrelease	  - Output the release version string (use with make -s)'
	@echo  '  kernelversion	  - Output the version stored in Makefile (use with make -s)'
	@echo  '  image_name	  - Output the image name (use with make -s)'
	@echo  '  headers_install - Install sanitised kernel headers to INSTALL_HDR_PATH'; \
	 echo  '                    (default: $(INSTALL_HDR_PATH))'; \
	 echo  ''
	@echo  'Static analysers'
	@echo  '  checkstack      - Generate a list of stack hogs'
	@echo  '  namespacecheck  - Name space analysis on compiled kernel'
	@echo  '  versioncheck    - Sanity check on version.h usage'
	@echo  '  includecheck    - Check for duplicate included header files'
	@echo  '  export_report   - List the usages of all exported symbols'
	@echo  '  headers_check   - Sanity check on exported headers'
	@echo  '  headerdep       - Detect inclusion cycles in headers'
	@$(MAKE) -f $(srctree)/scripts/Makefile.help checker-help
	@echo  ''
	@echo  'Kernel selftest'
	@echo  '  kselftest       - Build and run kernel selftest (run as root)'
	@echo  '                    Build, install, and boot kernel before'
	@echo  '                    running kselftest on it'
	@echo  ''
	@echo  'Kernel packaging:'
	@$(MAKE) $(build)=$(package-dir) help
	@echo  ''
	@echo  'Documentation targets:'
	@$(MAKE) -f $(srctree)/Documentation/DocBook/Makefile dochelp
	@echo  ''
	@echo  'Architecture specific targets ($(SRCARCH)):'
	@$(if $(archhelp),$(archhelp),\
		echo '  No architecture specific help defined for $(SRCARCH)')
	@echo  ''
	@$(if $(boards), \
		$(foreach b, $(boards), \
		printf "  %-24s - Build for %s\\n" $(b) $(subst _defconfig,,$(b));) \
		echo '')
	@$(if $(board-dirs), \
		$(foreach b, $(board-dirs), \
		printf "  %-16s - Show %s-specific targets\\n" help-$(b) $(b);) \
		printf "  %-16s - Show all of the above\\n" help-boards; \
		echo '')

	@echo  '  make V=0|1 [targets] 0 => quiet build (default), 1 => verbose build'
	@echo  '  make V=2   [targets] 2 => give reason for rebuild of target'
	@echo  '  make O=dir [targets] Locate all output files in "dir", including .config'
	@echo  '  make C=1   [targets] Check all c source with $$CHECK (sparse by default)'
	@echo  '  make C=2   [targets] Force check of all c source with $$CHECK'
	@echo  '  make RECORDMCOUNT_WARN=1 [targets] Warn about ignored mcount sections'
	@echo  '  make W=n   [targets] Enable extra gcc checks, n=1,2,3 where'
	@echo  '		1: warnings which may be relevant and do not occur too often'
	@echo  '		2: warnings which occur quite often but may still be relevant'
	@echo  '		3: more obscure warnings, can most likely be ignored'
	@echo  '		Multiple levels can be combined with W=12 or W=123'
	@echo  ''
	@echo  'Execute "make" or "make all" to build all targets marked with [*] '
	@echo  'For further info see the ./README file'


help-board-dirs := $(addprefix help-,$(board-dirs))

help-boards: $(help-board-dirs)

boards-per-dir = $(notdir $(wildcard $(srctree)/arch/$(SRCARCH)/configs/$*/*_defconfig))

$(help-board-dirs): help-%:
	@echo  'Architecture specific targets ($(SRCARCH) $*):'
	@$(if $(boards-per-dir), \
		$(foreach b, $(boards-per-dir), \
		printf "  %-24s - Build for %s\\n" $*/$(b) $(subst _defconfig,,$(b));) \
		echo '')


# Documentation targets
# ---------------------------------------------------------------------------
%docs: scripts_basic FORCE
	$(Q)$(MAKE) $(build)=scripts build_docproc
	$(Q)$(MAKE) $(build)=Documentation/DocBook $@

else # KBUILD_EXTMOD

###
# External module support.
# When building external modules the kernel used as basis is considered
# read-only, and no consistency checks are made and the make
# system is not used on the basis kernel. If updates are required
# in the basis kernel ordinary make commands (without M=...) must
# be used.
#
# The following are the only valid targets when building external
# modules.
# make M=dir clean     Delete all automatically generated files
# make M=dir modules   Make all modules in specified dir
# make M=dir	       Same as 'make M=dir modules'
# make M=dir modules_install
#                      Install the modules built in the module directory
#                      Assumes install directory is already created

# We are always building modules
KBUILD_MODULES := 1
PHONY += crmodverdir
crmodverdir:
	$(cmd_crmodverdir)

PHONY += $(objtree)/Module.symvers
$(objtree)/Module.symvers:
	@test -e $(objtree)/Module.symvers || ( \
	echo; \
	echo "  WARNING: Symbol version dump $(objtree)/Module.symvers"; \
	echo "           is missing; modules will have no dependencies and modversions."; \
	echo )

module-dirs := $(addprefix _module_,$(KBUILD_EXTMOD))
PHONY += $(module-dirs) modules
$(module-dirs): crmodverdir $(objtree)/Module.symvers
	$(Q)$(MAKE) $(build)=$(patsubst _module_%,%,$@)

modules: $(module-dirs)
	@$(kecho) '  Building modules, stage 2.';
	$(Q)$(MAKE) -f $(srctree)/scripts/Makefile.modpost

PHONY += modules_install
modules_install: _emodinst_ _emodinst_post

install-dir := $(if $(INSTALL_MOD_DIR),$(INSTALL_MOD_DIR),extra)
PHONY += _emodinst_
_emodinst_:
	$(Q)mkdir -p $(MODLIB)/$(install-dir)
	$(Q)$(MAKE) -f $(srctree)/scripts/Makefile.modinst

PHONY += _emodinst_post
_emodinst_post: _emodinst_
	$(call cmd,depmod)

clean-dirs := $(addprefix _clean_,$(KBUILD_EXTMOD))

PHONY += $(clean-dirs) clean
$(clean-dirs):
	$(Q)$(MAKE) $(clean)=$(patsubst _clean_%,%,$@)

clean:	rm-dirs := $(MODVERDIR)
clean: rm-files := $(KBUILD_EXTMOD)/Module.symvers

help:
	@echo  '  Building external modules.'
	@echo  '  Syntax: make -C path/to/kernel/src M=$$PWD target'
	@echo  ''
	@echo  '  modules         - default target, build the module(s)'
	@echo  '  modules_install - install the module'
	@echo  '  clean           - remove generated files in module directory only'
	@echo  ''

# Dummies...
PHONY += prepare scripts
prepare: ;
scripts: ;
endif # KBUILD_EXTMOD

clean: $(clean-dirs)
	$(call cmd,rmdirs)
	$(call cmd,rmfiles)
	@find $(if $(KBUILD_EXTMOD), $(KBUILD_EXTMOD), .) $(RCS_FIND_IGNORE) \
		\( -name '*.[oas]' -o -name '*.ko' -o -name '.*.cmd' \
		-o -name '*.ko.*' \
		-o -name '*.dwo'  \
		-o -name '.*.d' -o -name '.*.tmp' -o -name '*.mod.c' \
		-o -name '*.symtypes' -o -name 'modules.order' \
		-o -name modules.builtin -o -name '.tmp_*.o.*' \
		-o -name '*.gcno' \) -type f -print | xargs rm -f

# Generate tags for editors
# ---------------------------------------------------------------------------
quiet_cmd_tags = GEN     $@
      cmd_tags = $(CONFIG_SHELL) $(srctree)/scripts/tags.sh $@

tags TAGS cscope gtags: FORCE
	$(call cmd,tags)

# Scripts to check various things for consistency
# ---------------------------------------------------------------------------

PHONY += includecheck versioncheck coccicheck namespacecheck export_report

includecheck:
	find $(srctree)/* $(RCS_FIND_IGNORE) \
		-name '*.[hcS]' -type f -print | sort \
		| xargs $(PERL) -w $(srctree)/scripts/checkincludes.pl

versioncheck:
	find $(srctree)/* $(RCS_FIND_IGNORE) \
		-name '*.[hcS]' -type f -print | sort \
		| xargs $(PERL) -w $(srctree)/scripts/checkversion.pl

coccicheck:
	$(Q)$(CONFIG_SHELL) $(srctree)/scripts/$@

namespacecheck:
	$(PERL) $(srctree)/scripts/namespace.pl

export_report:
	$(PERL) $(srctree)/scripts/export_report.pl

endif #ifeq ($(config-targets),1)
endif #ifeq ($(mixed-targets),1)

PHONY += checkstack kernelrelease kernelversion image_name

# UML needs a little special treatment here.  It wants to use the host
# toolchain, so needs $(SUBARCH) passed to checkstack.pl.  Everyone
# else wants $(ARCH), including people doing cross-builds, which means
# that $(SUBARCH) doesn't work here.
ifeq ($(ARCH), um)
CHECKSTACK_ARCH := $(SUBARCH)
else
CHECKSTACK_ARCH := $(ARCH)
endif
checkstack:
	$(OBJDUMP) -d vmlinux $$(find . -name '*.ko') | \
	$(PERL) $(src)/scripts/checkstack.pl $(CHECKSTACK_ARCH)

kernelrelease:
	@echo "$(KERNELVERSION)$$($(CONFIG_SHELL) $(srctree)/scripts/setlocalversion $(srctree))"

kernelversion:
	@echo $(KERNELVERSION)

image_name:
	@echo $(KBUILD_IMAGE)

# Clear a bunch of variables before executing the submake
tools/: FORCE
	$(Q)mkdir -p $(objtree)/tools
	$(Q)$(MAKE) LDFLAGS= MAKEFLAGS="$(filter --j% -j,$(MAKEFLAGS))" O=$(objtree) subdir=tools -C $(src)/tools/

tools/%: FORCE
	$(Q)mkdir -p $(objtree)/tools
	$(Q)$(MAKE) LDFLAGS= MAKEFLAGS="$(filter --j% -j,$(MAKEFLAGS))" O=$(objtree) subdir=tools -C $(src)/tools/ $*

# Single targets
# ---------------------------------------------------------------------------
# Single targets are compatible with:
# - build with mixed source and output
# - build with separate output dir 'make O=...'
# - external modules
#
#  target-dir => where to store outputfile
#  build-dir  => directory in kernel source tree to use

ifeq ($(KBUILD_EXTMOD),)
        build-dir  = $(patsubst %/,%,$(dir $@))
        target-dir = $(dir $@)
else
        zap-slash=$(filter-out .,$(patsubst %/,%,$(dir $@)))
        build-dir  = $(KBUILD_EXTMOD)$(if $(zap-slash),/$(zap-slash))
        target-dir = $(if $(KBUILD_EXTMOD),$(dir $<),$(dir $@))
endif

%.s: %.c prepare scripts FORCE
	$(Q)$(MAKE) $(build)=$(build-dir) $(target-dir)$(notdir $@)
%.i: %.c prepare scripts FORCE
	$(Q)$(MAKE) $(build)=$(build-dir) $(target-dir)$(notdir $@)
%.o: %.c prepare scripts FORCE
	$(Q)$(MAKE) $(build)=$(build-dir) $(target-dir)$(notdir $@)
%.lst: %.c prepare scripts FORCE
	$(Q)$(MAKE) $(build)=$(build-dir) $(target-dir)$(notdir $@)
%.s: %.S prepare scripts FORCE
	$(Q)$(MAKE) $(build)=$(build-dir) $(target-dir)$(notdir $@)
%.o: %.S prepare scripts FORCE
	$(Q)$(MAKE) $(build)=$(build-dir) $(target-dir)$(notdir $@)
%.symtypes: %.c prepare scripts FORCE
	$(Q)$(MAKE) $(build)=$(build-dir) $(target-dir)$(notdir $@)

# Modules
/: prepare scripts FORCE
	$(cmd_crmodverdir)
	$(Q)$(MAKE) KBUILD_MODULES=$(if $(CONFIG_MODULES),1) \
	$(build)=$(build-dir)
# Make sure the latest headers are built for Documentation
Documentation/: headers_install
%/: prepare scripts FORCE
	$(cmd_crmodverdir)
	$(Q)$(MAKE) KBUILD_MODULES=$(if $(CONFIG_MODULES),1) \
	$(build)=$(build-dir)
%.ko: prepare scripts FORCE
	$(cmd_crmodverdir)
	$(Q)$(MAKE) KBUILD_MODULES=$(if $(CONFIG_MODULES),1)   \
	$(build)=$(build-dir) $(@:.ko=.o)
	$(Q)$(MAKE) -f $(srctree)/scripts/Makefile.modpost

# FIXME Should go into a make.lib or something
# ===========================================================================

quiet_cmd_rmdirs = $(if $(wildcard $(rm-dirs)),CLEAN   $(wildcard $(rm-dirs)))
      cmd_rmdirs = rm -rf $(rm-dirs)

quiet_cmd_rmfiles = $(if $(wildcard $(rm-files)),CLEAN   $(wildcard $(rm-files)))
      cmd_rmfiles = rm -f $(rm-files)

# Run depmod only if we have System.map and depmod is executable
quiet_cmd_depmod = DEPMOD  $(KERNELRELEASE)
      cmd_depmod = $(CONFIG_SHELL) $(srctree)/scripts/depmod.sh $(DEPMOD) \
                   $(KERNELRELEASE) "$(patsubst y,_,$(CONFIG_HAVE_UNDERSCORE_SYMBOL_PREFIX))"

# Create temporary dir for module support files
# clean it up only when building all modules
cmd_crmodverdir = $(Q)mkdir -p $(MODVERDIR) \
                  $(if $(KBUILD_MODULES),; rm -f $(MODVERDIR)/*)

# read all saved command lines

targets := $(wildcard $(sort $(targets)))
cmd_files := $(wildcard .*.cmd $(foreach f,$(targets),$(dir $(f)).$(notdir $(f)).cmd))

ifneq ($(cmd_files),)
  $(cmd_files): ;	# Do not try to update included dependency files
  include $(cmd_files)
endif

# Shorthand for $(Q)$(MAKE) -f scripts/Makefile.clean obj=dir
# Usage:
# $(Q)$(MAKE) $(clean)=dir
clean := -f $(srctree)/scripts/Makefile.clean obj

endif	# skip-makefile

PHONY += FORCE
FORCE:

# Declare the contents of the .PHONY variable as phony.  We keep that
# information in a variable so we can use it in if_changed and friends.
.PHONY: $(PHONY)<|MERGE_RESOLUTION|>--- conflicted
+++ resolved
@@ -1,10 +1,6 @@
 VERSION = 3
 PATCHLEVEL = 18
-<<<<<<< HEAD
-SUBLEVEL = 10
-=======
 SUBLEVEL = 11
->>>>>>> 1cc84a54
 EXTRAVERSION =
 NAME = Diseased Newt
 
