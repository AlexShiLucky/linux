--- conflicted
+++ resolved
@@ -2342,7 +2342,7 @@
 {
 	swp_entry_t swp;
 
-	if (huge_pte_none(pte) || pte_present(pte))
+	if (huge_pte_none(pte) || huge_pte_present(pte))
 		return 0;
 	swp = pte_to_swp_entry(pte);
 	if (non_swap_entry(swp) && is_migration_entry(swp))
@@ -2355,7 +2355,7 @@
 {
 	swp_entry_t swp;
 
-	if (huge_pte_none(pte) || pte_present(pte))
+	if (huge_pte_none(pte) || huge_pte_present(pte))
 		return 0;
 	swp = pte_to_swp_entry(pte);
 	if (non_swap_entry(swp) && is_hwpoison_entry(swp))
@@ -2422,12 +2422,7 @@
 		} else {
 			if (cow)
 				huge_ptep_set_wrprotect(src, addr, src_pte);
-<<<<<<< HEAD
-			entry = huge_ptep_get(src_pte);
 			ptepage = huge_pte_page(entry);
-=======
-			ptepage = pte_page(entry);
->>>>>>> c0cbbdeb
 			get_page(ptepage);
 			page_dup_rmap(ptepage);
 			set_huge_pte_at(dst, addr, dst_pte, entry);
@@ -2442,35 +2437,6 @@
 	return ret;
 }
 
-<<<<<<< HEAD
-static int is_hugetlb_entry_migration(pte_t pte)
-{
-	swp_entry_t swp;
-
-	if (huge_pte_none(pte) || huge_pte_present(pte))
-		return 0;
-	swp = pte_to_swp_entry(pte);
-	if (non_swap_entry(swp) && is_migration_entry(swp))
-		return 1;
-	else
-		return 0;
-}
-
-static int is_hugetlb_entry_hwpoisoned(pte_t pte)
-{
-	swp_entry_t swp;
-
-	if (huge_pte_none(pte) || huge_pte_present(pte))
-		return 0;
-	swp = pte_to_swp_entry(pte);
-	if (non_swap_entry(swp) && is_hwpoison_entry(swp))
-		return 1;
-	else
-		return 0;
-}
-
-=======
->>>>>>> c0cbbdeb
 void __unmap_hugepage_range(struct mmu_gather *tlb, struct vm_area_struct *vma,
 			    unsigned long start, unsigned long end,
 			    struct page *ref_page)
