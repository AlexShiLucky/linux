--- conflicted
+++ resolved
@@ -821,11 +821,6 @@
 		unsigned long flags;
 
 		/* No harm done if a racing interrupt already did this */
-<<<<<<< HEAD
-		local_lock_irqsave(rotate_lock, flags);
-		pagevec_move_tail(pvec);
-		local_unlock_irqrestore(rotate_lock, flags);
-=======
 #ifdef CONFIG_PREEMPT_RT_BASE
 		local_lock_irqsave_on(rotate_lock, flags, cpu);
 		pagevec_move_tail(pvec);
@@ -835,7 +830,6 @@
 		pagevec_move_tail(pvec);
 		local_unlock_irqrestore(rotate_lock, flags);
 #endif
->>>>>>> 27df5dad
 	}
 
 	pvec = &per_cpu(lru_deactivate_file_pvecs, cpu);
