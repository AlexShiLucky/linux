--- conflicted
+++ resolved
@@ -397,12 +397,7 @@
 	get_page(page);
 	if (!pagevec_add(pvec, page) || PageCompound(page))
 		__pagevec_lru_add(pvec);
-<<<<<<< HEAD
-	pagevec_add(pvec, page);
 	put_locked_var(swapvec_lock, lru_add_pvec);
-=======
-	put_cpu_var(lru_add_pvec);
->>>>>>> 096998b1
 }
 
 /**
