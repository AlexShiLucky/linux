--- conflicted
+++ resolved
@@ -689,12 +689,6 @@
 					struct list_head *list)
 {
 	int to_free = count;
-<<<<<<< HEAD
-	unsigned long flags;
-
-	spin_lock_irqsave(&zone->lock, flags);
-	zone->pages_scanned = 0;
-=======
 	unsigned long nr_scanned;
 	unsigned long flags;
 
@@ -713,42 +707,6 @@
 		mt = get_freepage_migratetype(page);
 		/* MIGRATE_MOVABLE list may include MIGRATE_RESERVEs */
 		__free_one_page(page, page_to_pfn(page), zone, 0, mt);
-		trace_mm_page_pcpu_drain(page, 0, mt);
-		if (likely(!is_migrate_isolate_page(page))) {
-			__mod_zone_page_state(zone, NR_FREE_PAGES, 1);
-			if (is_migrate_cma(mt))
-				__mod_zone_page_state(zone, NR_FREE_CMA_PAGES, 1);
-		}
-
-		to_free--;
-	}
-	WARN_ON(to_free != 0);
-	spin_unlock_irqrestore(&zone->lock, flags);
-}
-
-/*
- * Moves a number of pages from the PCP lists to free list which
- * is freed outside of the locked region.
- *
- * Assumes all pages on list are in same zone, and of same order.
- * count is the number of pages to free.
- */
-static void isolate_pcp_pages(int to_free, struct per_cpu_pages *src,
-		struct list_head *dst)
-{
-	int migratetype = 0, batch_free = 0;
->>>>>>> c59ecb2e
-
-	while (!list_empty(list)) {
-		struct page *page = list_first_entry(list, struct page, lru);
-		int mt; /* migratetype of the to-be-freed page */
-
-		/* must delete as __free_one_page list manipulates */
-		list_del(&page->lru);
-
-		mt = get_freepage_migratetype(page);
-		/* MIGRATE_MOVABLE list may include MIGRATE_RESERVEs */
-		__free_one_page(page, zone, 0, mt);
 		trace_mm_page_pcpu_drain(page, 0, mt);
 		if (likely(!is_migrate_isolate_page(page))) {
 			__mod_zone_page_state(zone, NR_FREE_PAGES, 1);
@@ -809,12 +767,6 @@
 				unsigned int order,
 				int migratetype)
 {
-<<<<<<< HEAD
-	unsigned long flags;
-
-	spin_lock_irqsave(&zone->lock, flags);
-	zone->pages_scanned = 0;
-=======
 	unsigned long nr_scanned;
 	unsigned long flags;
 
@@ -822,7 +774,6 @@
 	nr_scanned = zone_page_state(zone, NR_PAGES_SCANNED);
 	if (nr_scanned)
 		__mod_zone_page_state(zone, NR_PAGES_SCANNED, -nr_scanned);
->>>>>>> c59ecb2e
 
 	__free_one_page(page, pfn, zone, order, migratetype);
 	if (unlikely(!is_migrate_isolate(migratetype)))
@@ -866,18 +817,11 @@
 	if (!free_pages_prepare(page, order))
 		return;
 
-<<<<<<< HEAD
-=======
 	migratetype = get_pfnblock_migratetype(page, pfn);
->>>>>>> c59ecb2e
 	local_lock_irqsave(pa_lock, flags);
 	__count_vm_events(PGFREE, 1 << order);
 	set_freepage_migratetype(page, migratetype);
-<<<<<<< HEAD
-	free_one_page(page_zone(page), page, order, migratetype);
-=======
 	free_one_page(page_zone(page), page, pfn, order, migratetype);
->>>>>>> c59ecb2e
 	local_unlock_irqrestore(pa_lock, flags);
 }
 
